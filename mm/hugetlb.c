--- conflicted
+++ resolved
@@ -2973,11 +2973,7 @@
 	struct huge_bootmem_page *m = NULL; /* initialize for clang */
 	int nr_nodes, node;
 
-<<<<<<< HEAD
-	if (nid >= nr_online_nodes)
-=======
 	if (nid != NUMA_NO_NODE && nid >= nr_online_nodes)
->>>>>>> 33a5c279
 		return 0;
 	/* do node specific alloc */
 	if (nid != NUMA_NO_NODE) {
