LIBBPF_0.0.1 {
	global:
		bpf_btf_get_fd_by_id;
		bpf_create_map;
		bpf_create_map_in_map;
		bpf_create_map_in_map_node;
		bpf_create_map_name;
		bpf_create_map_node;
		bpf_create_map_xattr;
		bpf_load_btf;
		bpf_load_program;
		bpf_load_program_xattr;
		bpf_map__btf_key_type_id;
		bpf_map__btf_value_type_id;
		bpf_map__def;
		bpf_map__fd;
		bpf_map__is_offload_neutral;
		bpf_map__name;
		bpf_map__next;
		bpf_map__pin;
		bpf_map__prev;
		bpf_map__priv;
		bpf_map__reuse_fd;
		bpf_map__set_ifindex;
		bpf_map__set_inner_map_fd;
		bpf_map__set_priv;
		bpf_map__unpin;
		bpf_map_delete_elem;
		bpf_map_get_fd_by_id;
		bpf_map_get_next_id;
		bpf_map_get_next_key;
		bpf_map_lookup_and_delete_elem;
		bpf_map_lookup_elem;
		bpf_map_update_elem;
		bpf_obj_get;
		bpf_obj_get_info_by_fd;
		bpf_obj_pin;
		bpf_object__btf_fd;
		bpf_object__close;
		bpf_object__find_map_by_name;
		bpf_object__find_map_by_offset;
		bpf_object__find_program_by_title;
		bpf_object__kversion;
		bpf_object__load;
		bpf_object__name;
		bpf_object__next;
		bpf_object__open;
		bpf_object__open_buffer;
		bpf_object__open_xattr;
		bpf_object__pin;
		bpf_object__pin_maps;
		bpf_object__pin_programs;
		bpf_object__priv;
		bpf_object__set_priv;
		bpf_object__unload;
		bpf_object__unpin_maps;
		bpf_object__unpin_programs;
		bpf_perf_event_read_simple;
		bpf_prog_attach;
		bpf_prog_detach;
		bpf_prog_detach2;
		bpf_prog_get_fd_by_id;
		bpf_prog_get_next_id;
		bpf_prog_load;
		bpf_prog_load_xattr;
		bpf_prog_query;
		bpf_prog_test_run;
		bpf_prog_test_run_xattr;
		bpf_program__fd;
		bpf_program__is_kprobe;
		bpf_program__is_perf_event;
		bpf_program__is_raw_tracepoint;
		bpf_program__is_sched_act;
		bpf_program__is_sched_cls;
		bpf_program__is_socket_filter;
		bpf_program__is_tracepoint;
		bpf_program__is_xdp;
		bpf_program__load;
		bpf_program__next;
		bpf_program__nth_fd;
		bpf_program__pin;
		bpf_program__pin_instance;
		bpf_program__prev;
		bpf_program__priv;
		bpf_program__set_expected_attach_type;
		bpf_program__set_ifindex;
		bpf_program__set_kprobe;
		bpf_program__set_perf_event;
		bpf_program__set_prep;
		bpf_program__set_priv;
		bpf_program__set_raw_tracepoint;
		bpf_program__set_sched_act;
		bpf_program__set_sched_cls;
		bpf_program__set_socket_filter;
		bpf_program__set_tracepoint;
		bpf_program__set_type;
		bpf_program__set_xdp;
		bpf_program__title;
		bpf_program__unload;
		bpf_program__unpin;
		bpf_program__unpin_instance;
		bpf_prog_linfo__free;
		bpf_prog_linfo__new;
		bpf_prog_linfo__lfind_addr_func;
		bpf_prog_linfo__lfind;
		bpf_raw_tracepoint_open;
		bpf_set_link_xdp_fd;
		bpf_task_fd_query;
		bpf_verify_program;
		btf__fd;
		btf__find_by_name;
		btf__free;
		btf__get_from_id;
		btf__name_by_offset;
		btf__new;
		btf__resolve_size;
		btf__resolve_type;
		btf__type_by_id;
		libbpf_attach_type_by_name;
		libbpf_get_error;
		libbpf_prog_type_by_name;
		libbpf_set_print;
		libbpf_strerror;
	local:
		*;
};

LIBBPF_0.0.2 {
	global:
		bpf_probe_helper;
		bpf_probe_map_type;
		bpf_probe_prog_type;
		bpf_map__resize;
		bpf_map_lookup_elem_flags;
		bpf_object__btf;
		bpf_object__find_map_fd_by_name;
		bpf_get_link_xdp_id;
		btf__dedup;
		btf__get_map_kv_tids;
		btf__get_nr_types;
		btf__get_raw_data;
		btf__load;
		btf_ext__free;
		btf_ext__func_info_rec_size;
		btf_ext__get_raw_data;
		btf_ext__line_info_rec_size;
		btf_ext__new;
		btf_ext__reloc_func_info;
		btf_ext__reloc_line_info;
		xsk_umem__create;
		xsk_socket__create;
		xsk_umem__delete;
		xsk_socket__delete;
		xsk_umem__fd;
		xsk_socket__fd;
		bpf_program__get_prog_info_linear;
		bpf_program__bpil_addr_to_offs;
		bpf_program__bpil_offs_to_addr;
} LIBBPF_0.0.1;

LIBBPF_0.0.3 {
	global:
		bpf_map__is_internal;
		bpf_map_freeze;
		btf__finalize_data;
<<<<<<< HEAD
} LIBBPF_0.0.2;
=======
} LIBBPF_0.0.2;

LIBBPF_0.0.4 {
	global:
		bpf_link__destroy;
		bpf_object__load_xattr;
		bpf_program__attach_kprobe;
		bpf_program__attach_perf_event;
		bpf_program__attach_raw_tracepoint;
		bpf_program__attach_tracepoint;
		bpf_program__attach_uprobe;
		btf_dump__dump_type;
		btf_dump__free;
		btf_dump__new;
		btf__parse_elf;
		libbpf_num_possible_cpus;
		perf_buffer__free;
		perf_buffer__new;
		perf_buffer__new_raw;
		perf_buffer__poll;
} LIBBPF_0.0.3;
>>>>>>> 4ff96fb5
<|MERGE_RESOLUTION|>--- conflicted
+++ resolved
@@ -163,9 +163,6 @@
 		bpf_map__is_internal;
 		bpf_map_freeze;
 		btf__finalize_data;
-<<<<<<< HEAD
-} LIBBPF_0.0.2;
-=======
 } LIBBPF_0.0.2;
 
 LIBBPF_0.0.4 {
@@ -186,5 +183,4 @@
 		perf_buffer__new;
 		perf_buffer__new_raw;
 		perf_buffer__poll;
-} LIBBPF_0.0.3;
->>>>>>> 4ff96fb5
+} LIBBPF_0.0.3;