--- conflicted
+++ resolved
@@ -433,7 +433,6 @@
 	struct TCP_Server_Info *server = container_of(work,
 					struct TCP_Server_Info, echo.work);
 	unsigned long echo_interval;
-<<<<<<< HEAD
 
 	/*
 	 * If we need to renegotiate, set echo interval to zero to
@@ -445,19 +444,6 @@
 		echo_interval = server->echo_interval;
 
 	/*
-=======
-
-	/*
-	 * If we need to renegotiate, set echo interval to zero to
-	 * immediately call echo service where we can renegotiate.
-	 */
-	if (server->tcpStatus == CifsNeedNegotiate)
-		echo_interval = 0;
-	else
-		echo_interval = server->echo_interval;
-
-	/*
->>>>>>> c470abd4
 	 * We cannot send an echo if it is disabled.
 	 * Also, no need to ping if we got a response recently.
 	 */
