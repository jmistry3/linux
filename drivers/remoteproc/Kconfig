--- conflicted
+++ resolved
@@ -6,10 +6,8 @@
 	select CRC32
 	select FW_LOADER
 	select VIRTIO
-<<<<<<< HEAD
 	select VIRTUALIZATION
 	select CRYPTO
-=======
 	help
 	  Support for remote processors (such as DSP coprocessors). These
 	  are mainly used on embedded systems.
@@ -24,7 +22,6 @@
 	  on iMX7D) via the remote processor framework.
 
 	  It's safe to say N here.
->>>>>>> bebc6082
 
 config OMAP_REMOTEPROC
 	tristate "OMAP remoteproc support"
@@ -146,11 +143,9 @@
 	  processor framework.
 	  This can be either built-in or a loadable module.
 
-<<<<<<< HEAD
 config ZYNQ_REMOTEPROC
 	tristate "Support ZYNQ remoteproc"
 	depends on ARCH_ZYNQ && SMP && !DEBUG_SG
-	select REMOTEPROC
 	select RPMSG_VIRTIO
 	select HOTPLUG_CPU
 	select SRAM
@@ -161,17 +156,15 @@
 config ZYNQMP_R5_REMOTEPROC
 	tristate "ZynqMP_r5 remoteproc support"
 	depends on ARM64 && PM
-	select REMOTEPROC
 	select RPMSG_VIRTIO
 	select SRAM
 	help
 	  Say y here to support ZynqMP R5 remote processors via the remote
 	  processor framework.
-=======
+
 config ST_SLIM_REMOTEPROC
 	tristate
 
 endif # REMOTEPROC
->>>>>>> bebc6082
 
 endmenu