// SPDX-License-Identifier: MIT
/*
 * Copyright © 2019 Intel Corporation
 */

#include <linux/util_macros.h>

#include "intel_ddi.h"
#include "intel_ddi_buf_trans.h"
#include "intel_de.h"
#include "intel_display_types.h"
#include "intel_snps_phy.h"

/**
 * DOC: Synopsis PHY support
 *
 * Synopsis PHYs are primarily programmed by looking up magic register values
 * in tables rather than calculating the necessary values at runtime.
 *
 * Of special note is that the SNPS PHYs include a dedicated port PLL, known as
 * an "MPLLB."  The MPLLB replaces the shared DPLL functionality used on other
 * platforms and must be programming directly during the modeset sequence
 * since it is not handled by the shared DPLL framework as on other platforms.
 */

void intel_snps_phy_wait_for_calibration(struct drm_i915_private *dev_priv)
{
	enum phy phy;

	for_each_phy_masked(phy, ~0) {
		if (!intel_phy_is_snps(dev_priv, phy))
			continue;

		if (intel_de_wait_for_clear(dev_priv, ICL_PHY_MISC(phy),
					    DG2_PHY_DP_TX_ACK_MASK, 25))
			DRM_ERROR("SNPS PHY %c failed to calibrate after 25ms.\n",
				  phy);
	}
}

void intel_snps_phy_update_psr_power_state(struct drm_i915_private *dev_priv,
					   enum phy phy, bool enable)
{
	u32 val;

	if (!intel_phy_is_snps(dev_priv, phy))
		return;

	val = REG_FIELD_PREP(SNPS_PHY_TX_REQ_LN_DIS_PWR_STATE_PSR,
			     enable ? 2 : 3);
	intel_uncore_rmw(&dev_priv->uncore, SNPS_PHY_TX_REQ(phy),
			 SNPS_PHY_TX_REQ_LN_DIS_PWR_STATE_PSR, val);
}

void intel_snps_phy_set_signal_levels(struct intel_encoder *encoder,
				      const struct intel_crtc_state *crtc_state)
{
	struct drm_i915_private *dev_priv = to_i915(encoder->base.dev);
	const struct intel_ddi_buf_trans *trans;
	enum phy phy = intel_port_to_phy(dev_priv, encoder->port);
	int level = intel_ddi_level(encoder, crtc_state, 0);
	int n_entries, ln;

	trans = encoder->get_buf_trans(encoder, crtc_state, &n_entries);
	if (drm_WARN_ON_ONCE(&dev_priv->drm, !trans))
		return;

	for (ln = 0; ln < 4; ln++) {
<<<<<<< HEAD
=======
		int level = intel_ddi_level(encoder, crtc_state, ln);
>>>>>>> 754e0b0e
		u32 val = 0;

		val |= REG_FIELD_PREP(SNPS_PHY_TX_EQ_MAIN, trans->entries[level].snps.vswing);
		val |= REG_FIELD_PREP(SNPS_PHY_TX_EQ_PRE, trans->entries[level].snps.pre_cursor);
		val |= REG_FIELD_PREP(SNPS_PHY_TX_EQ_POST, trans->entries[level].snps.post_cursor);

		intel_de_write(dev_priv, SNPS_PHY_TX_EQ(ln, phy), val);
	}
}

/*
 * Basic DP link rates with 100 MHz reference clock.
 */

static const struct intel_mpllb_state dg2_dp_rbr_100 = {
	.clock = 162000,
	.ref_control =
		REG_FIELD_PREP(SNPS_PHY_REF_CONTROL_REF_RANGE, 3),
	.mpllb_cp =
		REG_FIELD_PREP(SNPS_PHY_MPLLB_CP_INT, 4) |
		REG_FIELD_PREP(SNPS_PHY_MPLLB_CP_PROP, 20) |
		REG_FIELD_PREP(SNPS_PHY_MPLLB_CP_INT_GS, 65) |
		REG_FIELD_PREP(SNPS_PHY_MPLLB_CP_PROP_GS, 127),
	.mpllb_div =
		REG_FIELD_PREP(SNPS_PHY_MPLLB_DIV5_CLK_EN, 1) |
		REG_FIELD_PREP(SNPS_PHY_MPLLB_TX_CLK_DIV, 2) |
		REG_FIELD_PREP(SNPS_PHY_MPLLB_PMIX_EN, 1) |
		REG_FIELD_PREP(SNPS_PHY_MPLLB_V2I, 2) |
		REG_FIELD_PREP(SNPS_PHY_MPLLB_FREQ_VCO, 2),
	.mpllb_div2 =
		REG_FIELD_PREP(SNPS_PHY_MPLLB_REF_CLK_DIV, 2) |
		REG_FIELD_PREP(SNPS_PHY_MPLLB_MULTIPLIER, 226),
	.mpllb_fracn1 =
		REG_FIELD_PREP(SNPS_PHY_MPLLB_FRACN_CGG_UPDATE_EN, 1) |
		REG_FIELD_PREP(SNPS_PHY_MPLLB_FRACN_EN, 1) |
		REG_FIELD_PREP(SNPS_PHY_MPLLB_FRACN_DEN, 5),
	.mpllb_fracn2 =
		REG_FIELD_PREP(SNPS_PHY_MPLLB_FRACN_QUOT, 39321) |
		REG_FIELD_PREP(SNPS_PHY_MPLLB_FRACN_REM, 3),
};

static const struct intel_mpllb_state dg2_dp_hbr1_100 = {
	.clock = 270000,
	.ref_control =
		REG_FIELD_PREP(SNPS_PHY_REF_CONTROL_REF_RANGE, 3),
	.mpllb_cp =
		REG_FIELD_PREP(SNPS_PHY_MPLLB_CP_INT, 4) |
		REG_FIELD_PREP(SNPS_PHY_MPLLB_CP_PROP, 20) |
		REG_FIELD_PREP(SNPS_PHY_MPLLB_CP_INT_GS, 65) |
		REG_FIELD_PREP(SNPS_PHY_MPLLB_CP_PROP_GS, 127),
	.mpllb_div =
		REG_FIELD_PREP(SNPS_PHY_MPLLB_DIV5_CLK_EN, 1) |
		REG_FIELD_PREP(SNPS_PHY_MPLLB_TX_CLK_DIV, 1) |
		REG_FIELD_PREP(SNPS_PHY_MPLLB_V2I, 2) |
		REG_FIELD_PREP(SNPS_PHY_MPLLB_FREQ_VCO, 3),
	.mpllb_div2 =
		REG_FIELD_PREP(SNPS_PHY_MPLLB_REF_CLK_DIV, 2) |
		REG_FIELD_PREP(SNPS_PHY_MPLLB_MULTIPLIER, 184),
	.mpllb_fracn1 =
		REG_FIELD_PREP(SNPS_PHY_MPLLB_FRACN_CGG_UPDATE_EN, 1) |
		REG_FIELD_PREP(SNPS_PHY_MPLLB_FRACN_DEN, 1),
};

static const struct intel_mpllb_state dg2_dp_hbr2_100 = {
	.clock = 540000,
	.ref_control =
		REG_FIELD_PREP(SNPS_PHY_REF_CONTROL_REF_RANGE, 3),
	.mpllb_cp =
		REG_FIELD_PREP(SNPS_PHY_MPLLB_CP_INT, 4) |
		REG_FIELD_PREP(SNPS_PHY_MPLLB_CP_PROP, 20) |
		REG_FIELD_PREP(SNPS_PHY_MPLLB_CP_INT_GS, 65) |
		REG_FIELD_PREP(SNPS_PHY_MPLLB_CP_PROP_GS, 127),
	.mpllb_div =
		REG_FIELD_PREP(SNPS_PHY_MPLLB_DIV5_CLK_EN, 1) |
		REG_FIELD_PREP(SNPS_PHY_MPLLB_V2I, 2) |
		REG_FIELD_PREP(SNPS_PHY_MPLLB_FREQ_VCO, 3),
	.mpllb_div2 =
		REG_FIELD_PREP(SNPS_PHY_MPLLB_REF_CLK_DIV, 2) |
		REG_FIELD_PREP(SNPS_PHY_MPLLB_MULTIPLIER, 184),
	.mpllb_fracn1 =
		REG_FIELD_PREP(SNPS_PHY_MPLLB_FRACN_CGG_UPDATE_EN, 1) |
		REG_FIELD_PREP(SNPS_PHY_MPLLB_FRACN_DEN, 1),
};

static const struct intel_mpllb_state dg2_dp_hbr3_100 = {
	.clock = 810000,
	.ref_control =
		REG_FIELD_PREP(SNPS_PHY_REF_CONTROL_REF_RANGE, 3),
	.mpllb_cp =
		REG_FIELD_PREP(SNPS_PHY_MPLLB_CP_INT, 4) |
		REG_FIELD_PREP(SNPS_PHY_MPLLB_CP_PROP, 19) |
		REG_FIELD_PREP(SNPS_PHY_MPLLB_CP_INT_GS, 65) |
		REG_FIELD_PREP(SNPS_PHY_MPLLB_CP_PROP_GS, 127),
	.mpllb_div =
		REG_FIELD_PREP(SNPS_PHY_MPLLB_DIV5_CLK_EN, 1) |
		REG_FIELD_PREP(SNPS_PHY_MPLLB_V2I, 2),
	.mpllb_div2 =
		REG_FIELD_PREP(SNPS_PHY_MPLLB_REF_CLK_DIV, 2) |
		REG_FIELD_PREP(SNPS_PHY_MPLLB_MULTIPLIER, 292),
	.mpllb_fracn1 =
		REG_FIELD_PREP(SNPS_PHY_MPLLB_FRACN_CGG_UPDATE_EN, 1) |
		REG_FIELD_PREP(SNPS_PHY_MPLLB_FRACN_DEN, 1),
};

static const struct intel_mpllb_state dg2_dp_uhbr10_100 = {
	.clock = 1000000,
	.ref_control =
		REG_FIELD_PREP(SNPS_PHY_REF_CONTROL_REF_RANGE, 3),
	.mpllb_cp =
		REG_FIELD_PREP(SNPS_PHY_MPLLB_CP_INT, 4) |
		REG_FIELD_PREP(SNPS_PHY_MPLLB_CP_PROP, 21) |
		REG_FIELD_PREP(SNPS_PHY_MPLLB_CP_INT_GS, 65) |
		REG_FIELD_PREP(SNPS_PHY_MPLLB_CP_PROP_GS, 127),
	.mpllb_div =
		REG_FIELD_PREP(SNPS_PHY_MPLLB_DIV5_CLK_EN, 1) |
		REG_FIELD_PREP(SNPS_PHY_MPLLB_DIV_CLK_EN, 1) |
		REG_FIELD_PREP(SNPS_PHY_MPLLB_DIV_MULTIPLIER, 8) |
		REG_FIELD_PREP(SNPS_PHY_MPLLB_PMIX_EN, 1) |
		REG_FIELD_PREP(SNPS_PHY_MPLLB_WORD_DIV2_EN, 1) |
		REG_FIELD_PREP(SNPS_PHY_MPLLB_DP2_MODE, 1) |
<<<<<<< HEAD
=======
		REG_FIELD_PREP(SNPS_PHY_MPLLB_SHIM_DIV32_CLK_SEL, 1) |
>>>>>>> 754e0b0e
		REG_FIELD_PREP(SNPS_PHY_MPLLB_V2I, 2),
	.mpllb_div2 =
		REG_FIELD_PREP(SNPS_PHY_MPLLB_REF_CLK_DIV, 2) |
		REG_FIELD_PREP(SNPS_PHY_MPLLB_MULTIPLIER, 368),
	.mpllb_fracn1 =
		REG_FIELD_PREP(SNPS_PHY_MPLLB_FRACN_CGG_UPDATE_EN, 1) |
		REG_FIELD_PREP(SNPS_PHY_MPLLB_FRACN_DEN, 1),

	/*
	 * SSC will be enabled, DP UHBR has a minimum SSC requirement.
	 */
	.mpllb_sscen =
		REG_FIELD_PREP(SNPS_PHY_MPLLB_SSC_EN, 1) |
		REG_FIELD_PREP(SNPS_PHY_MPLLB_SSC_PEAK, 58982),
	.mpllb_sscstep =
		REG_FIELD_PREP(SNPS_PHY_MPLLB_SSC_STEPSIZE, 76101),
};

static const struct intel_mpllb_state dg2_dp_uhbr13_100 = {
	.clock = 1350000,
	.ref_control =
		REG_FIELD_PREP(SNPS_PHY_REF_CONTROL_REF_RANGE, 3),
	.mpllb_cp =
		REG_FIELD_PREP(SNPS_PHY_MPLLB_CP_INT, 5) |
		REG_FIELD_PREP(SNPS_PHY_MPLLB_CP_PROP, 45) |
		REG_FIELD_PREP(SNPS_PHY_MPLLB_CP_INT_GS, 65) |
		REG_FIELD_PREP(SNPS_PHY_MPLLB_CP_PROP_GS, 127),
	.mpllb_div =
		REG_FIELD_PREP(SNPS_PHY_MPLLB_DIV5_CLK_EN, 1) |
		REG_FIELD_PREP(SNPS_PHY_MPLLB_DIV_CLK_EN, 1) |
		REG_FIELD_PREP(SNPS_PHY_MPLLB_DIV_MULTIPLIER, 8) |
		REG_FIELD_PREP(SNPS_PHY_MPLLB_PMIX_EN, 1) |
		REG_FIELD_PREP(SNPS_PHY_MPLLB_WORD_DIV2_EN, 1) |
		REG_FIELD_PREP(SNPS_PHY_MPLLB_DP2_MODE, 1) |
		REG_FIELD_PREP(SNPS_PHY_MPLLB_V2I, 3),
	.mpllb_div2 =
		REG_FIELD_PREP(SNPS_PHY_MPLLB_REF_CLK_DIV, 2) |
		REG_FIELD_PREP(SNPS_PHY_MPLLB_MULTIPLIER, 508),
	.mpllb_fracn1 =
		REG_FIELD_PREP(SNPS_PHY_MPLLB_FRACN_CGG_UPDATE_EN, 1) |
		REG_FIELD_PREP(SNPS_PHY_MPLLB_FRACN_DEN, 1),

	/*
	 * SSC will be enabled, DP UHBR has a minimum SSC requirement.
	 */
	.mpllb_sscen =
		REG_FIELD_PREP(SNPS_PHY_MPLLB_SSC_EN, 1) |
		REG_FIELD_PREP(SNPS_PHY_MPLLB_SSC_PEAK, 79626),
	.mpllb_sscstep =
		REG_FIELD_PREP(SNPS_PHY_MPLLB_SSC_STEPSIZE, 102737),
};

static const struct intel_mpllb_state * const dg2_dp_100_tables[] = {
	&dg2_dp_rbr_100,
	&dg2_dp_hbr1_100,
	&dg2_dp_hbr2_100,
	&dg2_dp_hbr3_100,
	&dg2_dp_uhbr10_100,
	&dg2_dp_uhbr13_100,
	NULL,
};

/*
 * Basic DP link rates with 38.4 MHz reference clock.
 */

static const struct intel_mpllb_state dg2_dp_rbr_38_4 = {
	.clock = 162000,
	.ref_control =
		REG_FIELD_PREP(SNPS_PHY_REF_CONTROL_REF_RANGE, 1),
	.mpllb_cp =
		REG_FIELD_PREP(SNPS_PHY_MPLLB_CP_INT, 5) |
		REG_FIELD_PREP(SNPS_PHY_MPLLB_CP_PROP, 25) |
		REG_FIELD_PREP(SNPS_PHY_MPLLB_CP_INT_GS, 65) |
		REG_FIELD_PREP(SNPS_PHY_MPLLB_CP_PROP_GS, 127),
	.mpllb_div =
		REG_FIELD_PREP(SNPS_PHY_MPLLB_DIV5_CLK_EN, 1) |
		REG_FIELD_PREP(SNPS_PHY_MPLLB_TX_CLK_DIV, 2) |
		REG_FIELD_PREP(SNPS_PHY_MPLLB_PMIX_EN, 1) |
		REG_FIELD_PREP(SNPS_PHY_MPLLB_V2I, 2) |
		REG_FIELD_PREP(SNPS_PHY_MPLLB_FREQ_VCO, 2),
	.mpllb_div2 =
		REG_FIELD_PREP(SNPS_PHY_MPLLB_REF_CLK_DIV, 1) |
		REG_FIELD_PREP(SNPS_PHY_MPLLB_MULTIPLIER, 304),
	.mpllb_fracn1 =
		REG_FIELD_PREP(SNPS_PHY_MPLLB_FRACN_CGG_UPDATE_EN, 1) |
		REG_FIELD_PREP(SNPS_PHY_MPLLB_FRACN_EN, 1) |
		REG_FIELD_PREP(SNPS_PHY_MPLLB_FRACN_DEN, 1),
	.mpllb_fracn2 =
		REG_FIELD_PREP(SNPS_PHY_MPLLB_FRACN_QUOT, 49152),
};

static const struct intel_mpllb_state dg2_dp_hbr1_38_4 = {
	.clock = 270000,
	.ref_control =
		REG_FIELD_PREP(SNPS_PHY_REF_CONTROL_REF_RANGE, 1),
	.mpllb_cp =
		REG_FIELD_PREP(SNPS_PHY_MPLLB_CP_INT, 5) |
		REG_FIELD_PREP(SNPS_PHY_MPLLB_CP_PROP, 25) |
		REG_FIELD_PREP(SNPS_PHY_MPLLB_CP_INT_GS, 65) |
		REG_FIELD_PREP(SNPS_PHY_MPLLB_CP_PROP_GS, 127),
	.mpllb_div =
		REG_FIELD_PREP(SNPS_PHY_MPLLB_DIV5_CLK_EN, 1) |
		REG_FIELD_PREP(SNPS_PHY_MPLLB_TX_CLK_DIV, 1) |
		REG_FIELD_PREP(SNPS_PHY_MPLLB_PMIX_EN, 1) |
		REG_FIELD_PREP(SNPS_PHY_MPLLB_V2I, 2) |
		REG_FIELD_PREP(SNPS_PHY_MPLLB_FREQ_VCO, 3),
	.mpllb_div2 =
		REG_FIELD_PREP(SNPS_PHY_MPLLB_REF_CLK_DIV, 1) |
		REG_FIELD_PREP(SNPS_PHY_MPLLB_MULTIPLIER, 248),
	.mpllb_fracn1 =
		REG_FIELD_PREP(SNPS_PHY_MPLLB_FRACN_CGG_UPDATE_EN, 1) |
		REG_FIELD_PREP(SNPS_PHY_MPLLB_FRACN_EN, 1) |
		REG_FIELD_PREP(SNPS_PHY_MPLLB_FRACN_DEN, 1),
	.mpllb_fracn2 =
		REG_FIELD_PREP(SNPS_PHY_MPLLB_FRACN_QUOT, 40960),
};

static const struct intel_mpllb_state dg2_dp_hbr2_38_4 = {
	.clock = 540000,
	.ref_control =
		REG_FIELD_PREP(SNPS_PHY_REF_CONTROL_REF_RANGE, 1),
	.mpllb_cp =
		REG_FIELD_PREP(SNPS_PHY_MPLLB_CP_INT, 5) |
		REG_FIELD_PREP(SNPS_PHY_MPLLB_CP_PROP, 25) |
		REG_FIELD_PREP(SNPS_PHY_MPLLB_CP_INT_GS, 65) |
		REG_FIELD_PREP(SNPS_PHY_MPLLB_CP_PROP_GS, 127),
	.mpllb_div =
		REG_FIELD_PREP(SNPS_PHY_MPLLB_DIV5_CLK_EN, 1) |
		REG_FIELD_PREP(SNPS_PHY_MPLLB_PMIX_EN, 1) |
		REG_FIELD_PREP(SNPS_PHY_MPLLB_V2I, 2) |
		REG_FIELD_PREP(SNPS_PHY_MPLLB_FREQ_VCO, 3),
	.mpllb_div2 =
		REG_FIELD_PREP(SNPS_PHY_MPLLB_REF_CLK_DIV, 1) |
		REG_FIELD_PREP(SNPS_PHY_MPLLB_MULTIPLIER, 248),
	.mpllb_fracn1 =
		REG_FIELD_PREP(SNPS_PHY_MPLLB_FRACN_CGG_UPDATE_EN, 1) |
		REG_FIELD_PREP(SNPS_PHY_MPLLB_FRACN_EN, 1) |
		REG_FIELD_PREP(SNPS_PHY_MPLLB_FRACN_DEN, 1),
	.mpllb_fracn2 =
		REG_FIELD_PREP(SNPS_PHY_MPLLB_FRACN_QUOT, 40960),
};

static const struct intel_mpllb_state dg2_dp_hbr3_38_4 = {
	.clock = 810000,
	.ref_control =
		REG_FIELD_PREP(SNPS_PHY_REF_CONTROL_REF_RANGE, 1),
	.mpllb_cp =
		REG_FIELD_PREP(SNPS_PHY_MPLLB_CP_INT, 6) |
		REG_FIELD_PREP(SNPS_PHY_MPLLB_CP_PROP, 26) |
		REG_FIELD_PREP(SNPS_PHY_MPLLB_CP_INT_GS, 65) |
		REG_FIELD_PREP(SNPS_PHY_MPLLB_CP_PROP_GS, 127),
	.mpllb_div =
		REG_FIELD_PREP(SNPS_PHY_MPLLB_DIV5_CLK_EN, 1) |
		REG_FIELD_PREP(SNPS_PHY_MPLLB_PMIX_EN, 1) |
		REG_FIELD_PREP(SNPS_PHY_MPLLB_V2I, 2),
	.mpllb_div2 =
		REG_FIELD_PREP(SNPS_PHY_MPLLB_REF_CLK_DIV, 1) |
		REG_FIELD_PREP(SNPS_PHY_MPLLB_MULTIPLIER, 388),
	.mpllb_fracn1 =
		REG_FIELD_PREP(SNPS_PHY_MPLLB_FRACN_CGG_UPDATE_EN, 1) |
		REG_FIELD_PREP(SNPS_PHY_MPLLB_FRACN_EN, 1) |
		REG_FIELD_PREP(SNPS_PHY_MPLLB_FRACN_DEN, 1),
	.mpllb_fracn2 =
		REG_FIELD_PREP(SNPS_PHY_MPLLB_FRACN_QUOT, 61440),
};

static const struct intel_mpllb_state dg2_dp_uhbr10_38_4 = {
	.clock = 1000000,
	.ref_control =
		REG_FIELD_PREP(SNPS_PHY_REF_CONTROL_REF_RANGE, 1),
	.mpllb_cp =
		REG_FIELD_PREP(SNPS_PHY_MPLLB_CP_INT, 5) |
		REG_FIELD_PREP(SNPS_PHY_MPLLB_CP_PROP, 26) |
		REG_FIELD_PREP(SNPS_PHY_MPLLB_CP_INT_GS, 65) |
		REG_FIELD_PREP(SNPS_PHY_MPLLB_CP_PROP_GS, 127),
	.mpllb_div =
		REG_FIELD_PREP(SNPS_PHY_MPLLB_DIV5_CLK_EN, 1) |
		REG_FIELD_PREP(SNPS_PHY_MPLLB_DIV_CLK_EN, 1) |
		REG_FIELD_PREP(SNPS_PHY_MPLLB_DIV_MULTIPLIER, 8) |
		REG_FIELD_PREP(SNPS_PHY_MPLLB_PMIX_EN, 1) |
		REG_FIELD_PREP(SNPS_PHY_MPLLB_WORD_DIV2_EN, 1) |
		REG_FIELD_PREP(SNPS_PHY_MPLLB_DP2_MODE, 1) |
<<<<<<< HEAD
=======
		REG_FIELD_PREP(SNPS_PHY_MPLLB_SHIM_DIV32_CLK_SEL, 1) |
>>>>>>> 754e0b0e
		REG_FIELD_PREP(SNPS_PHY_MPLLB_V2I, 2),
	.mpllb_div2 =
		REG_FIELD_PREP(SNPS_PHY_MPLLB_REF_CLK_DIV, 1) |
		REG_FIELD_PREP(SNPS_PHY_MPLLB_MULTIPLIER, 488),
	.mpllb_fracn1 =
		REG_FIELD_PREP(SNPS_PHY_MPLLB_FRACN_CGG_UPDATE_EN, 1) |
		REG_FIELD_PREP(SNPS_PHY_MPLLB_FRACN_EN, 1) |
		REG_FIELD_PREP(SNPS_PHY_MPLLB_FRACN_DEN, 3),
	.mpllb_fracn2 =
		REG_FIELD_PREP(SNPS_PHY_MPLLB_FRACN_REM, 2) |
		REG_FIELD_PREP(SNPS_PHY_MPLLB_FRACN_QUOT, 27306),

	/*
	 * SSC will be enabled, DP UHBR has a minimum SSC requirement.
	 */
	.mpllb_sscen =
		REG_FIELD_PREP(SNPS_PHY_MPLLB_SSC_EN, 1) |
		REG_FIELD_PREP(SNPS_PHY_MPLLB_SSC_PEAK, 76800),
	.mpllb_sscstep =
		REG_FIELD_PREP(SNPS_PHY_MPLLB_SSC_STEPSIZE, 129024),
};

static const struct intel_mpllb_state dg2_dp_uhbr13_38_4 = {
	.clock = 1350000,
	.ref_control =
		REG_FIELD_PREP(SNPS_PHY_REF_CONTROL_REF_RANGE, 1),
	.mpllb_cp =
		REG_FIELD_PREP(SNPS_PHY_MPLLB_CP_INT, 6) |
		REG_FIELD_PREP(SNPS_PHY_MPLLB_CP_PROP, 56) |
		REG_FIELD_PREP(SNPS_PHY_MPLLB_CP_INT_GS, 65) |
		REG_FIELD_PREP(SNPS_PHY_MPLLB_CP_PROP_GS, 127),
	.mpllb_div =
		REG_FIELD_PREP(SNPS_PHY_MPLLB_DIV5_CLK_EN, 1) |
		REG_FIELD_PREP(SNPS_PHY_MPLLB_DIV_CLK_EN, 1) |
		REG_FIELD_PREP(SNPS_PHY_MPLLB_DIV_MULTIPLIER, 8) |
		REG_FIELD_PREP(SNPS_PHY_MPLLB_PMIX_EN, 1) |
		REG_FIELD_PREP(SNPS_PHY_MPLLB_WORD_DIV2_EN, 1) |
		REG_FIELD_PREP(SNPS_PHY_MPLLB_DP2_MODE, 1) |
		REG_FIELD_PREP(SNPS_PHY_MPLLB_V2I, 3),
	.mpllb_div2 =
		REG_FIELD_PREP(SNPS_PHY_MPLLB_REF_CLK_DIV, 1) |
		REG_FIELD_PREP(SNPS_PHY_MPLLB_MULTIPLIER, 670),
	.mpllb_fracn1 =
		REG_FIELD_PREP(SNPS_PHY_MPLLB_FRACN_CGG_UPDATE_EN, 1) |
		REG_FIELD_PREP(SNPS_PHY_MPLLB_FRACN_EN, 1) |
		REG_FIELD_PREP(SNPS_PHY_MPLLB_FRACN_DEN, 1),
	.mpllb_fracn2 =
		REG_FIELD_PREP(SNPS_PHY_MPLLB_FRACN_QUOT, 36864),

	/*
	 * SSC will be enabled, DP UHBR has a minimum SSC requirement.
	 */
	.mpllb_sscen =
		REG_FIELD_PREP(SNPS_PHY_MPLLB_SSC_EN, 1) |
		REG_FIELD_PREP(SNPS_PHY_MPLLB_SSC_PEAK, 103680),
	.mpllb_sscstep =
		REG_FIELD_PREP(SNPS_PHY_MPLLB_SSC_STEPSIZE, 174182),
};

static const struct intel_mpllb_state * const dg2_dp_38_4_tables[] = {
	&dg2_dp_rbr_38_4,
	&dg2_dp_hbr1_38_4,
	&dg2_dp_hbr2_38_4,
	&dg2_dp_hbr3_38_4,
	&dg2_dp_uhbr10_38_4,
	&dg2_dp_uhbr13_38_4,
	NULL,
};

/*
 * eDP link rates with 100 MHz reference clock.
 */

static const struct intel_mpllb_state dg2_edp_r216 = {
	.clock = 216000,
	.ref_control =
		REG_FIELD_PREP(SNPS_PHY_REF_CONTROL_REF_RANGE, 3),
	.mpllb_cp =
		REG_FIELD_PREP(SNPS_PHY_MPLLB_CP_INT, 4) |
		REG_FIELD_PREP(SNPS_PHY_MPLLB_CP_PROP, 19) |
		REG_FIELD_PREP(SNPS_PHY_MPLLB_CP_INT_GS, 65) |
		REG_FIELD_PREP(SNPS_PHY_MPLLB_CP_PROP_GS, 127),
	.mpllb_div =
		REG_FIELD_PREP(SNPS_PHY_MPLLB_DIV5_CLK_EN, 1) |
		REG_FIELD_PREP(SNPS_PHY_MPLLB_TX_CLK_DIV, 2) |
		REG_FIELD_PREP(SNPS_PHY_MPLLB_PMIX_EN, 1) |
		REG_FIELD_PREP(SNPS_PHY_MPLLB_V2I, 2),
	.mpllb_div2 =
		REG_FIELD_PREP(SNPS_PHY_MPLLB_REF_CLK_DIV, 2) |
		REG_FIELD_PREP(SNPS_PHY_MPLLB_MULTIPLIER, 312),
	.mpllb_fracn1 =
		REG_FIELD_PREP(SNPS_PHY_MPLLB_FRACN_CGG_UPDATE_EN, 1) |
		REG_FIELD_PREP(SNPS_PHY_MPLLB_FRACN_EN, 1) |
		REG_FIELD_PREP(SNPS_PHY_MPLLB_FRACN_DEN, 5),
	.mpllb_fracn2 =
		REG_FIELD_PREP(SNPS_PHY_MPLLB_FRACN_QUOT, 52428) |
		REG_FIELD_PREP(SNPS_PHY_MPLLB_FRACN_REM, 4),
	.mpllb_sscen =
		REG_FIELD_PREP(SNPS_PHY_MPLLB_SSC_EN, 1) |
		REG_FIELD_PREP(SNPS_PHY_MPLLB_SSC_PEAK, 50961),
	.mpllb_sscstep =
		REG_FIELD_PREP(SNPS_PHY_MPLLB_SSC_STEPSIZE, 65752),
};

static const struct intel_mpllb_state dg2_edp_r243 = {
	.clock = 243000,
	.ref_control =
		REG_FIELD_PREP(SNPS_PHY_REF_CONTROL_REF_RANGE, 3),
	.mpllb_cp =
		REG_FIELD_PREP(SNPS_PHY_MPLLB_CP_INT, 4) |
		REG_FIELD_PREP(SNPS_PHY_MPLLB_CP_PROP, 20) |
		REG_FIELD_PREP(SNPS_PHY_MPLLB_CP_INT_GS, 65) |
		REG_FIELD_PREP(SNPS_PHY_MPLLB_CP_PROP_GS, 127),
	.mpllb_div =
		REG_FIELD_PREP(SNPS_PHY_MPLLB_DIV5_CLK_EN, 1) |
		REG_FIELD_PREP(SNPS_PHY_MPLLB_TX_CLK_DIV, 2) |
		REG_FIELD_PREP(SNPS_PHY_MPLLB_PMIX_EN, 1) |
		REG_FIELD_PREP(SNPS_PHY_MPLLB_V2I, 2),
	.mpllb_div2 =
		REG_FIELD_PREP(SNPS_PHY_MPLLB_REF_CLK_DIV, 2) |
		REG_FIELD_PREP(SNPS_PHY_MPLLB_MULTIPLIER, 356),
	.mpllb_fracn1 =
		REG_FIELD_PREP(SNPS_PHY_MPLLB_FRACN_CGG_UPDATE_EN, 1) |
		REG_FIELD_PREP(SNPS_PHY_MPLLB_FRACN_EN, 1) |
		REG_FIELD_PREP(SNPS_PHY_MPLLB_FRACN_DEN, 5),
	.mpllb_fracn2 =
		REG_FIELD_PREP(SNPS_PHY_MPLLB_FRACN_QUOT, 26214) |
		REG_FIELD_PREP(SNPS_PHY_MPLLB_FRACN_REM, 2),
	.mpllb_sscen =
		REG_FIELD_PREP(SNPS_PHY_MPLLB_SSC_EN, 1) |
		REG_FIELD_PREP(SNPS_PHY_MPLLB_SSC_PEAK, 57331),
	.mpllb_sscstep =
		REG_FIELD_PREP(SNPS_PHY_MPLLB_SSC_STEPSIZE, 73971),
};

static const struct intel_mpllb_state dg2_edp_r324 = {
	.clock = 324000,
	.ref_control =
		REG_FIELD_PREP(SNPS_PHY_REF_CONTROL_REF_RANGE, 3),
	.mpllb_cp =
		REG_FIELD_PREP(SNPS_PHY_MPLLB_CP_INT, 4) |
		REG_FIELD_PREP(SNPS_PHY_MPLLB_CP_PROP, 20) |
		REG_FIELD_PREP(SNPS_PHY_MPLLB_CP_INT_GS, 65) |
		REG_FIELD_PREP(SNPS_PHY_MPLLB_CP_PROP_GS, 127),
	.mpllb_div =
		REG_FIELD_PREP(SNPS_PHY_MPLLB_DIV5_CLK_EN, 1) |
		REG_FIELD_PREP(SNPS_PHY_MPLLB_TX_CLK_DIV, 1) |
		REG_FIELD_PREP(SNPS_PHY_MPLLB_PMIX_EN, 1) |
		REG_FIELD_PREP(SNPS_PHY_MPLLB_V2I, 2) |
		REG_FIELD_PREP(SNPS_PHY_MPLLB_FREQ_VCO, 2),
	.mpllb_div2 =
		REG_FIELD_PREP(SNPS_PHY_MPLLB_REF_CLK_DIV, 2) |
		REG_FIELD_PREP(SNPS_PHY_MPLLB_MULTIPLIER, 226),
	.mpllb_fracn1 =
		REG_FIELD_PREP(SNPS_PHY_MPLLB_FRACN_CGG_UPDATE_EN, 1) |
		REG_FIELD_PREP(SNPS_PHY_MPLLB_FRACN_EN, 1) |
		REG_FIELD_PREP(SNPS_PHY_MPLLB_FRACN_DEN, 5),
	.mpllb_fracn2 =
		REG_FIELD_PREP(SNPS_PHY_MPLLB_FRACN_QUOT, 39321) |
		REG_FIELD_PREP(SNPS_PHY_MPLLB_FRACN_REM, 3),
	.mpllb_sscen =
		REG_FIELD_PREP(SNPS_PHY_MPLLB_SSC_EN, 1) |
		REG_FIELD_PREP(SNPS_PHY_MPLLB_SSC_PEAK, 38221),
	.mpllb_sscstep =
		REG_FIELD_PREP(SNPS_PHY_MPLLB_SSC_STEPSIZE, 49314),
};

static const struct intel_mpllb_state dg2_edp_r432 = {
	.clock = 432000,
	.ref_control =
		REG_FIELD_PREP(SNPS_PHY_REF_CONTROL_REF_RANGE, 3),
	.mpllb_cp =
		REG_FIELD_PREP(SNPS_PHY_MPLLB_CP_INT, 4) |
		REG_FIELD_PREP(SNPS_PHY_MPLLB_CP_PROP, 19) |
		REG_FIELD_PREP(SNPS_PHY_MPLLB_CP_INT_GS, 65) |
		REG_FIELD_PREP(SNPS_PHY_MPLLB_CP_PROP_GS, 127),
	.mpllb_div =
		REG_FIELD_PREP(SNPS_PHY_MPLLB_DIV5_CLK_EN, 1) |
		REG_FIELD_PREP(SNPS_PHY_MPLLB_TX_CLK_DIV, 1) |
		REG_FIELD_PREP(SNPS_PHY_MPLLB_PMIX_EN, 1) |
		REG_FIELD_PREP(SNPS_PHY_MPLLB_V2I, 2),
	.mpllb_div2 =
		REG_FIELD_PREP(SNPS_PHY_MPLLB_REF_CLK_DIV, 2) |
		REG_FIELD_PREP(SNPS_PHY_MPLLB_MULTIPLIER, 312),
	.mpllb_fracn1 =
		REG_FIELD_PREP(SNPS_PHY_MPLLB_FRACN_CGG_UPDATE_EN, 1) |
		REG_FIELD_PREP(SNPS_PHY_MPLLB_FRACN_EN, 1) |
		REG_FIELD_PREP(SNPS_PHY_MPLLB_FRACN_DEN, 5),
	.mpllb_fracn2 =
		REG_FIELD_PREP(SNPS_PHY_MPLLB_FRACN_QUOT, 52428) |
		REG_FIELD_PREP(SNPS_PHY_MPLLB_FRACN_REM, 4),
	.mpllb_sscen =
		REG_FIELD_PREP(SNPS_PHY_MPLLB_SSC_EN, 1) |
		REG_FIELD_PREP(SNPS_PHY_MPLLB_SSC_PEAK, 50961),
	.mpllb_sscstep =
		REG_FIELD_PREP(SNPS_PHY_MPLLB_SSC_STEPSIZE, 65752),
};

static const struct intel_mpllb_state * const dg2_edp_tables[] = {
	&dg2_dp_rbr_100,
	&dg2_edp_r216,
	&dg2_edp_r243,
	&dg2_dp_hbr1_100,
	&dg2_edp_r324,
	&dg2_edp_r432,
	&dg2_dp_hbr2_100,
	&dg2_dp_hbr3_100,
	NULL,
};

/*
 * HDMI link rates with 100 MHz reference clock.
 */

static const struct intel_mpllb_state dg2_hdmi_25_175 = {
	.clock = 25175,
	.ref_control =
		REG_FIELD_PREP(SNPS_PHY_REF_CONTROL_REF_RANGE, 3),
	.mpllb_cp =
		REG_FIELD_PREP(SNPS_PHY_MPLLB_CP_INT, 5) |
		REG_FIELD_PREP(SNPS_PHY_MPLLB_CP_PROP, 15) |
		REG_FIELD_PREP(SNPS_PHY_MPLLB_CP_INT_GS, 64) |
		REG_FIELD_PREP(SNPS_PHY_MPLLB_CP_PROP_GS, 124),
	.mpllb_div =
		REG_FIELD_PREP(SNPS_PHY_MPLLB_DIV5_CLK_EN, 1) |
		REG_FIELD_PREP(SNPS_PHY_MPLLB_TX_CLK_DIV, 5) |
		REG_FIELD_PREP(SNPS_PHY_MPLLB_PMIX_EN, 1) |
		REG_FIELD_PREP(SNPS_PHY_MPLLB_V2I, 2),
	.mpllb_div2 =
		REG_FIELD_PREP(SNPS_PHY_MPLLB_REF_CLK_DIV, 1) |
		REG_FIELD_PREP(SNPS_PHY_MPLLB_MULTIPLIER, 128) |
		REG_FIELD_PREP(SNPS_PHY_MPLLB_HDMI_DIV, 1),
	.mpllb_fracn1 =
		REG_FIELD_PREP(SNPS_PHY_MPLLB_FRACN_CGG_UPDATE_EN, 1) |
		REG_FIELD_PREP(SNPS_PHY_MPLLB_FRACN_EN, 1) |
		REG_FIELD_PREP(SNPS_PHY_MPLLB_FRACN_DEN, 143),
	.mpllb_fracn2 =
		REG_FIELD_PREP(SNPS_PHY_MPLLB_FRACN_QUOT, 36663) |
		REG_FIELD_PREP(SNPS_PHY_MPLLB_FRACN_REM, 71),
	.mpllb_sscen =
		REG_FIELD_PREP(SNPS_PHY_MPLLB_SSC_UP_SPREAD, 1),
};

static const struct intel_mpllb_state dg2_hdmi_27_0 = {
	.clock = 27000,
	.ref_control =
		REG_FIELD_PREP(SNPS_PHY_REF_CONTROL_REF_RANGE, 3),
	.mpllb_cp =
		REG_FIELD_PREP(SNPS_PHY_MPLLB_CP_INT, 5) |
		REG_FIELD_PREP(SNPS_PHY_MPLLB_CP_PROP, 15) |
		REG_FIELD_PREP(SNPS_PHY_MPLLB_CP_INT_GS, 64) |
		REG_FIELD_PREP(SNPS_PHY_MPLLB_CP_PROP_GS, 124),
	.mpllb_div =
		REG_FIELD_PREP(SNPS_PHY_MPLLB_DIV5_CLK_EN, 1) |
		REG_FIELD_PREP(SNPS_PHY_MPLLB_TX_CLK_DIV, 5) |
		REG_FIELD_PREP(SNPS_PHY_MPLLB_PMIX_EN, 1) |
		REG_FIELD_PREP(SNPS_PHY_MPLLB_V2I, 2),
	.mpllb_div2 =
		REG_FIELD_PREP(SNPS_PHY_MPLLB_REF_CLK_DIV, 1) |
		REG_FIELD_PREP(SNPS_PHY_MPLLB_MULTIPLIER, 140) |
		REG_FIELD_PREP(SNPS_PHY_MPLLB_HDMI_DIV, 1),
	.mpllb_fracn1 =
		REG_FIELD_PREP(SNPS_PHY_MPLLB_FRACN_CGG_UPDATE_EN, 1) |
		REG_FIELD_PREP(SNPS_PHY_MPLLB_FRACN_EN, 1) |
		REG_FIELD_PREP(SNPS_PHY_MPLLB_FRACN_DEN, 5),
	.mpllb_fracn2 =
		REG_FIELD_PREP(SNPS_PHY_MPLLB_FRACN_QUOT, 26214) |
		REG_FIELD_PREP(SNPS_PHY_MPLLB_FRACN_REM, 2),
	.mpllb_sscen =
		REG_FIELD_PREP(SNPS_PHY_MPLLB_SSC_UP_SPREAD, 1),
};

static const struct intel_mpllb_state dg2_hdmi_74_25 = {
	.clock = 74250,
	.ref_control =
		REG_FIELD_PREP(SNPS_PHY_REF_CONTROL_REF_RANGE, 3),
	.mpllb_cp =
		REG_FIELD_PREP(SNPS_PHY_MPLLB_CP_INT, 4) |
		REG_FIELD_PREP(SNPS_PHY_MPLLB_CP_PROP, 15) |
		REG_FIELD_PREP(SNPS_PHY_MPLLB_CP_INT_GS, 64) |
		REG_FIELD_PREP(SNPS_PHY_MPLLB_CP_PROP_GS, 124),
	.mpllb_div =
		REG_FIELD_PREP(SNPS_PHY_MPLLB_DIV5_CLK_EN, 1) |
		REG_FIELD_PREP(SNPS_PHY_MPLLB_TX_CLK_DIV, 3) |
		REG_FIELD_PREP(SNPS_PHY_MPLLB_PMIX_EN, 1) |
		REG_FIELD_PREP(SNPS_PHY_MPLLB_V2I, 2) |
		REG_FIELD_PREP(SNPS_PHY_MPLLB_FREQ_VCO, 3),
	.mpllb_div2 =
		REG_FIELD_PREP(SNPS_PHY_MPLLB_REF_CLK_DIV, 1) |
		REG_FIELD_PREP(SNPS_PHY_MPLLB_MULTIPLIER, 86) |
		REG_FIELD_PREP(SNPS_PHY_MPLLB_HDMI_DIV, 1),
	.mpllb_fracn1 =
		REG_FIELD_PREP(SNPS_PHY_MPLLB_FRACN_CGG_UPDATE_EN, 1) |
		REG_FIELD_PREP(SNPS_PHY_MPLLB_FRACN_EN, 1) |
		REG_FIELD_PREP(SNPS_PHY_MPLLB_FRACN_DEN, 5),
	.mpllb_fracn2 =
		REG_FIELD_PREP(SNPS_PHY_MPLLB_FRACN_QUOT, 26214) |
		REG_FIELD_PREP(SNPS_PHY_MPLLB_FRACN_REM, 2),
	.mpllb_sscen =
		REG_FIELD_PREP(SNPS_PHY_MPLLB_SSC_UP_SPREAD, 1),
};

static const struct intel_mpllb_state dg2_hdmi_148_5 = {
	.clock = 148500,
	.ref_control =
		REG_FIELD_PREP(SNPS_PHY_REF_CONTROL_REF_RANGE, 3),
	.mpllb_cp =
		REG_FIELD_PREP(SNPS_PHY_MPLLB_CP_INT, 4) |
		REG_FIELD_PREP(SNPS_PHY_MPLLB_CP_PROP, 15) |
		REG_FIELD_PREP(SNPS_PHY_MPLLB_CP_INT_GS, 64) |
		REG_FIELD_PREP(SNPS_PHY_MPLLB_CP_PROP_GS, 124),
	.mpllb_div =
		REG_FIELD_PREP(SNPS_PHY_MPLLB_DIV5_CLK_EN, 1) |
		REG_FIELD_PREP(SNPS_PHY_MPLLB_TX_CLK_DIV, 2) |
		REG_FIELD_PREP(SNPS_PHY_MPLLB_PMIX_EN, 1) |
		REG_FIELD_PREP(SNPS_PHY_MPLLB_V2I, 2) |
		REG_FIELD_PREP(SNPS_PHY_MPLLB_FREQ_VCO, 3),
	.mpllb_div2 =
		REG_FIELD_PREP(SNPS_PHY_MPLLB_REF_CLK_DIV, 1) |
		REG_FIELD_PREP(SNPS_PHY_MPLLB_MULTIPLIER, 86) |
		REG_FIELD_PREP(SNPS_PHY_MPLLB_HDMI_DIV, 1),
	.mpllb_fracn1 =
		REG_FIELD_PREP(SNPS_PHY_MPLLB_FRACN_CGG_UPDATE_EN, 1) |
		REG_FIELD_PREP(SNPS_PHY_MPLLB_FRACN_EN, 1) |
		REG_FIELD_PREP(SNPS_PHY_MPLLB_FRACN_DEN, 5),
	.mpllb_fracn2 =
		REG_FIELD_PREP(SNPS_PHY_MPLLB_FRACN_QUOT, 26214) |
		REG_FIELD_PREP(SNPS_PHY_MPLLB_FRACN_REM, 2),
	.mpllb_sscen =
		REG_FIELD_PREP(SNPS_PHY_MPLLB_SSC_UP_SPREAD, 1),
};

static const struct intel_mpllb_state dg2_hdmi_594 = {
	.clock = 594000,
	.ref_control =
		REG_FIELD_PREP(SNPS_PHY_REF_CONTROL_REF_RANGE, 3),
	.mpllb_cp =
		REG_FIELD_PREP(SNPS_PHY_MPLLB_CP_INT, 4) |
		REG_FIELD_PREP(SNPS_PHY_MPLLB_CP_PROP, 15) |
		REG_FIELD_PREP(SNPS_PHY_MPLLB_CP_INT_GS, 64) |
		REG_FIELD_PREP(SNPS_PHY_MPLLB_CP_PROP_GS, 124),
	.mpllb_div =
		REG_FIELD_PREP(SNPS_PHY_MPLLB_DIV5_CLK_EN, 1) |
		REG_FIELD_PREP(SNPS_PHY_MPLLB_PMIX_EN, 1) |
		REG_FIELD_PREP(SNPS_PHY_MPLLB_V2I, 2) |
		REG_FIELD_PREP(SNPS_PHY_MPLLB_FREQ_VCO, 3),
	.mpllb_div2 =
		REG_FIELD_PREP(SNPS_PHY_MPLLB_REF_CLK_DIV, 1) |
		REG_FIELD_PREP(SNPS_PHY_MPLLB_MULTIPLIER, 86) |
		REG_FIELD_PREP(SNPS_PHY_MPLLB_HDMI_DIV, 1),
	.mpllb_fracn1 =
		REG_FIELD_PREP(SNPS_PHY_MPLLB_FRACN_CGG_UPDATE_EN, 1) |
		REG_FIELD_PREP(SNPS_PHY_MPLLB_FRACN_EN, 1) |
		REG_FIELD_PREP(SNPS_PHY_MPLLB_FRACN_DEN, 5),
	.mpllb_fracn2 =
		REG_FIELD_PREP(SNPS_PHY_MPLLB_FRACN_QUOT, 26214) |
		REG_FIELD_PREP(SNPS_PHY_MPLLB_FRACN_REM, 2),
	.mpllb_sscen =
		REG_FIELD_PREP(SNPS_PHY_MPLLB_SSC_UP_SPREAD, 1),
};

static const struct intel_mpllb_state * const dg2_hdmi_tables[] = {
	&dg2_hdmi_25_175,
	&dg2_hdmi_27_0,
	&dg2_hdmi_74_25,
	&dg2_hdmi_148_5,
	&dg2_hdmi_594,
	NULL,
};

static const struct intel_mpllb_state * const *
intel_mpllb_tables_get(struct intel_crtc_state *crtc_state,
		       struct intel_encoder *encoder)
{
	if (intel_crtc_has_type(crtc_state, INTEL_OUTPUT_EDP)) {
		return dg2_edp_tables;
	} else if (intel_crtc_has_dp_encoder(crtc_state)) {
		/*
		 * FIXME: Initially we're just enabling the "combo" outputs on
		 * port A-D.  The MPLLB for those ports takes an input from the
		 * "Display Filter PLL" which always has an output frequency
		 * of 100 MHz, hence the use of the _100 tables below.
		 *
		 * Once we enable port TC1 it will either use the same 100 MHz
		 * "Display Filter PLL" (when strapped to support a native
		 * display connection) or different 38.4 MHz "Filter PLL" when
		 * strapped to support a USB connection, so we'll need to check
		 * that to determine which table to use.
		 */
		if (0)
			return dg2_dp_38_4_tables;
		else
			return dg2_dp_100_tables;
	} else if (intel_crtc_has_type(crtc_state, INTEL_OUTPUT_HDMI)) {
		return dg2_hdmi_tables;
	}

	MISSING_CASE(encoder->type);
	return NULL;
}

int intel_mpllb_calc_state(struct intel_crtc_state *crtc_state,
			   struct intel_encoder *encoder)
{
	const struct intel_mpllb_state * const *tables;
	int i;

	if (intel_crtc_has_type(crtc_state, INTEL_OUTPUT_HDMI)) {
		if (intel_snps_phy_check_hdmi_link_rate(crtc_state->port_clock)
		    != MODE_OK) {
			/*
			 * FIXME: Can only support fixed HDMI frequencies
			 * until we have a proper algorithm under a valid
			 * license.
			 */
			DRM_DEBUG_KMS("Can't support HDMI link rate %d\n",
				      crtc_state->port_clock);
			return -EINVAL;
		}
	}

	tables = intel_mpllb_tables_get(crtc_state, encoder);
	if (!tables)
		return -EINVAL;

	for (i = 0; tables[i]; i++) {
		if (crtc_state->port_clock <= tables[i]->clock) {
			crtc_state->mpllb_state = *tables[i];
			return 0;
		}
	}

	return -EINVAL;
}

void intel_mpllb_enable(struct intel_encoder *encoder,
			const struct intel_crtc_state *crtc_state)
{
	struct drm_i915_private *dev_priv = to_i915(encoder->base.dev);
	const struct intel_mpllb_state *pll_state = &crtc_state->mpllb_state;
	enum phy phy = intel_port_to_phy(dev_priv, encoder->port);
	i915_reg_t enable_reg = (phy <= PHY_D ?
				 DG2_PLL_ENABLE(phy) : MG_PLL_ENABLE(0));

	/*
	 * 3. Software programs the following PLL registers for the desired
	 * frequency.
	 */
	intel_de_write(dev_priv, SNPS_PHY_MPLLB_CP(phy), pll_state->mpllb_cp);
	intel_de_write(dev_priv, SNPS_PHY_MPLLB_DIV(phy), pll_state->mpllb_div);
	intel_de_write(dev_priv, SNPS_PHY_MPLLB_DIV2(phy), pll_state->mpllb_div2);
	intel_de_write(dev_priv, SNPS_PHY_MPLLB_SSCEN(phy), pll_state->mpllb_sscen);
	intel_de_write(dev_priv, SNPS_PHY_MPLLB_SSCSTEP(phy), pll_state->mpllb_sscstep);
	intel_de_write(dev_priv, SNPS_PHY_MPLLB_FRACN1(phy), pll_state->mpllb_fracn1);
	intel_de_write(dev_priv, SNPS_PHY_MPLLB_FRACN2(phy), pll_state->mpllb_fracn2);

	/*
	 * 4. If the frequency will result in a change to the voltage
	 * requirement, follow the Display Voltage Frequency Switching -
	 * Sequence Before Frequency Change.
	 *
	 * We handle this step in bxt_set_cdclk().
	 */

	/* 5. Software sets DPLL_ENABLE [PLL Enable] to "1". */
	intel_uncore_rmw(&dev_priv->uncore, enable_reg, 0, PLL_ENABLE);

	/*
	 * 9. Software sets SNPS_PHY_MPLLB_DIV dp_mpllb_force_en to "1". This
	 * will keep the PLL running during the DDI lane programming and any
	 * typeC DP cable disconnect. Do not set the force before enabling the
	 * PLL because that will start the PLL before it has sampled the
	 * divider values.
	 */
	intel_de_write(dev_priv, SNPS_PHY_MPLLB_DIV(phy),
		       pll_state->mpllb_div | SNPS_PHY_MPLLB_FORCE_EN);

	/*
	 * 10. Software polls on register DPLL_ENABLE [PLL Lock] to confirm PLL
	 * is locked at new settings. This register bit is sampling PHY
	 * dp_mpllb_state interface signal.
	 */
	if (intel_de_wait_for_set(dev_priv, enable_reg, PLL_LOCK, 5))
		DRM_ERROR("Port %c PLL not locked\n", phy_name(phy));

	/*
	 * 11. If the frequency will result in a change to the voltage
	 * requirement, follow the Display Voltage Frequency Switching -
	 * Sequence After Frequency Change.
	 *
	 * We handle this step in bxt_set_cdclk().
	 */
}

void intel_mpllb_disable(struct intel_encoder *encoder)
{
	struct drm_i915_private *dev_priv = to_i915(encoder->base.dev);
	enum phy phy = intel_port_to_phy(dev_priv, encoder->port);
	i915_reg_t enable_reg = (phy <= PHY_D ?
				 DG2_PLL_ENABLE(phy) : MG_PLL_ENABLE(0));

	/*
	 * 1. If the frequency will result in a change to the voltage
	 * requirement, follow the Display Voltage Frequency Switching -
	 * Sequence Before Frequency Change.
	 *
	 * We handle this step in bxt_set_cdclk().
	 */

	/* 2. Software programs DPLL_ENABLE [PLL Enable] to "0" */
	intel_uncore_rmw(&dev_priv->uncore, enable_reg, PLL_ENABLE, 0);

	/*
	 * 4. Software programs SNPS_PHY_MPLLB_DIV dp_mpllb_force_en to "0".
	 * This will allow the PLL to stop running.
	 */
	intel_uncore_rmw(&dev_priv->uncore, SNPS_PHY_MPLLB_DIV(phy),
			 SNPS_PHY_MPLLB_FORCE_EN, 0);

	/*
	 * 5. Software polls DPLL_ENABLE [PLL Lock] for PHY acknowledgment
	 * (dp_txX_ack) that the new transmitter setting request is completed.
	 */
	if (intel_de_wait_for_clear(dev_priv, enable_reg, PLL_LOCK, 5))
		DRM_ERROR("Port %c PLL not locked\n", phy_name(phy));

	/*
	 * 6. If the frequency will result in a change to the voltage
	 * requirement, follow the Display Voltage Frequency Switching -
	 * Sequence After Frequency Change.
	 *
	 * We handle this step in bxt_set_cdclk().
	 */
}

int intel_mpllb_calc_port_clock(struct intel_encoder *encoder,
				const struct intel_mpllb_state *pll_state)
{
	unsigned int frac_quot = 0, frac_rem = 0, frac_den = 1;
	unsigned int multiplier, tx_clk_div, refclk;
	bool frac_en;

	if (0)
		refclk = 38400;
	else
		refclk = 100000;

	refclk >>= REG_FIELD_GET(SNPS_PHY_MPLLB_REF_CLK_DIV, pll_state->mpllb_div2) - 1;

	frac_en = REG_FIELD_GET(SNPS_PHY_MPLLB_FRACN_EN, pll_state->mpllb_fracn1);

	if (frac_en) {
		frac_quot = REG_FIELD_GET(SNPS_PHY_MPLLB_FRACN_QUOT, pll_state->mpllb_fracn2);
		frac_rem = REG_FIELD_GET(SNPS_PHY_MPLLB_FRACN_REM, pll_state->mpllb_fracn2);
		frac_den = REG_FIELD_GET(SNPS_PHY_MPLLB_FRACN_DEN, pll_state->mpllb_fracn1);
	}

	multiplier = REG_FIELD_GET(SNPS_PHY_MPLLB_MULTIPLIER, pll_state->mpllb_div2) / 2 + 16;

	tx_clk_div = REG_FIELD_GET(SNPS_PHY_MPLLB_TX_CLK_DIV, pll_state->mpllb_div);

	return DIV_ROUND_CLOSEST_ULL(mul_u32_u32(refclk, (multiplier << 16) + frac_quot) +
				     DIV_ROUND_CLOSEST(refclk * frac_rem, frac_den),
				     10 << (tx_clk_div + 16));
}

void intel_mpllb_readout_hw_state(struct intel_encoder *encoder,
				  struct intel_mpllb_state *pll_state)
{
	struct drm_i915_private *dev_priv = to_i915(encoder->base.dev);
	enum phy phy = intel_port_to_phy(dev_priv, encoder->port);

	pll_state->mpllb_cp = intel_de_read(dev_priv, SNPS_PHY_MPLLB_CP(phy));
	pll_state->mpllb_div = intel_de_read(dev_priv, SNPS_PHY_MPLLB_DIV(phy));
	pll_state->mpllb_div2 = intel_de_read(dev_priv, SNPS_PHY_MPLLB_DIV2(phy));
	pll_state->mpllb_sscen = intel_de_read(dev_priv, SNPS_PHY_MPLLB_SSCEN(phy));
	pll_state->mpllb_sscstep = intel_de_read(dev_priv, SNPS_PHY_MPLLB_SSCSTEP(phy));
	pll_state->mpllb_fracn1 = intel_de_read(dev_priv, SNPS_PHY_MPLLB_FRACN1(phy));
	pll_state->mpllb_fracn2 = intel_de_read(dev_priv, SNPS_PHY_MPLLB_FRACN2(phy));

	/*
	 * REF_CONTROL is under firmware control and never programmed by the
	 * driver; we read it only for sanity checking purposes.  The bspec
	 * only tells us the expected value for one field in this register,
	 * so we'll only read out those specific bits here.
	 */
	pll_state->ref_control = intel_de_read(dev_priv, SNPS_PHY_REF_CONTROL(phy)) &
		SNPS_PHY_REF_CONTROL_REF_RANGE;

	/*
	 * MPLLB_DIV is programmed twice, once with the software-computed
	 * state, then again with the MPLLB_FORCE_EN bit added.  Drop that
	 * extra bit during readout so that we return the actual expected
	 * software state.
	 */
	pll_state->mpllb_div &= ~SNPS_PHY_MPLLB_FORCE_EN;
}

int intel_snps_phy_check_hdmi_link_rate(int clock)
{
	const struct intel_mpllb_state * const *tables = dg2_hdmi_tables;
	int i;

	for (i = 0; tables[i]; i++) {
		if (clock == tables[i]->clock)
			return MODE_OK;
	}

	return MODE_CLOCK_RANGE;
}<|MERGE_RESOLUTION|>--- conflicted
+++ resolved
@@ -58,7 +58,6 @@
 	struct drm_i915_private *dev_priv = to_i915(encoder->base.dev);
 	const struct intel_ddi_buf_trans *trans;
 	enum phy phy = intel_port_to_phy(dev_priv, encoder->port);
-	int level = intel_ddi_level(encoder, crtc_state, 0);
 	int n_entries, ln;
 
 	trans = encoder->get_buf_trans(encoder, crtc_state, &n_entries);
@@ -66,10 +65,7 @@
 		return;
 
 	for (ln = 0; ln < 4; ln++) {
-<<<<<<< HEAD
-=======
 		int level = intel_ddi_level(encoder, crtc_state, ln);
->>>>>>> 754e0b0e
 		u32 val = 0;
 
 		val |= REG_FIELD_PREP(SNPS_PHY_TX_EQ_MAIN, trans->entries[level].snps.vswing);
@@ -190,10 +186,7 @@
 		REG_FIELD_PREP(SNPS_PHY_MPLLB_PMIX_EN, 1) |
 		REG_FIELD_PREP(SNPS_PHY_MPLLB_WORD_DIV2_EN, 1) |
 		REG_FIELD_PREP(SNPS_PHY_MPLLB_DP2_MODE, 1) |
-<<<<<<< HEAD
-=======
 		REG_FIELD_PREP(SNPS_PHY_MPLLB_SHIM_DIV32_CLK_SEL, 1) |
->>>>>>> 754e0b0e
 		REG_FIELD_PREP(SNPS_PHY_MPLLB_V2I, 2),
 	.mpllb_div2 =
 		REG_FIELD_PREP(SNPS_PHY_MPLLB_REF_CLK_DIV, 2) |
@@ -377,10 +370,7 @@
 		REG_FIELD_PREP(SNPS_PHY_MPLLB_PMIX_EN, 1) |
 		REG_FIELD_PREP(SNPS_PHY_MPLLB_WORD_DIV2_EN, 1) |
 		REG_FIELD_PREP(SNPS_PHY_MPLLB_DP2_MODE, 1) |
-<<<<<<< HEAD
-=======
 		REG_FIELD_PREP(SNPS_PHY_MPLLB_SHIM_DIV32_CLK_SEL, 1) |
->>>>>>> 754e0b0e
 		REG_FIELD_PREP(SNPS_PHY_MPLLB_V2I, 2),
 	.mpllb_div2 =
 		REG_FIELD_PREP(SNPS_PHY_MPLLB_REF_CLK_DIV, 1) |
