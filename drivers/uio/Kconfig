menuconfig UIO
	tristate "Userspace I/O drivers"
	depends on MMU
	help
	  Enable this to allow the userspace driver core code to be
	  built.  This code allows userspace programs easy access to
	  kernel interrupts and memory locations, allowing some drivers
	  to be written in userspace.  Note that a small kernel driver
	  is also required for interrupt handling to work properly.

	  If you don't know what to do here, say N.

if UIO

config UIO_CIF
	tristate "generic Hilscher CIF Card driver"
	depends on PCI
	help
	  Driver for Hilscher CIF DeviceNet and Profibus cards.  This
  	  driver requires a userspace component called cif that handles
	  all of the heavy lifting and can be found at:
	        <http://www.osadl.org/projects/downloads/UIO/user/>

	  To compile this driver as a module, choose M here: the module
	  will be called uio_cif.

config UIO_PDRV_GENIRQ
	tristate "Userspace I/O platform driver with generic IRQ handling"
	help
	  Platform driver for Userspace I/O devices, including generic
	  interrupt handling code. Shared interrupts are not supported.

	  This kernel driver requires that the matching userspace driver
	  handles interrupts in a special way. Userspace is responsible
	  for acknowledging the hardware device if needed, and re-enabling
	  interrupts in the interrupt controller using the write() syscall.

	  If you don't know what to do here, say N.

config UIO_DMEM_GENIRQ
	tristate "Userspace platform driver with generic irq and dynamic memory"
	depends on HAS_DMA
	help
	  Platform driver for Userspace I/O devices, including generic
	  interrupt handling code. Shared interrupts are not supported.

	  Memory regions can be specified with the same platform device
	  resources as the UIO_PDRV drivers, but dynamic regions can also
	  be specified.
	  The number and size of these regions is static,
	  but the memory allocation is not performed until
	  the associated device file is opened. The
	  memory is freed once the uio device is closed.

	  If you don't know what to do here, say N.

config UIO_AEC
	tristate "AEC video timestamp device"
	depends on PCI
	help

	  UIO driver for the Adrienne Electronics Corporation PCI time
	  code device.

	  This device differs from other UIO devices since it uses I/O
	  ports instead of memory mapped I/O. In order to make it
	  possible for UIO to work with this device a utility, uioport,
	  can be used to read and write the ports:

	    git clone git://ifup.org/philips/uioport.git

	  If you compile this as a module, it will be called uio_aec.

config UIO_SERCOS3
	tristate "Automata Sercos III PCI card driver"
	depends on PCI
	help
	  Userspace I/O interface for the Sercos III PCI card from
	  Automata GmbH. The userspace part of this driver will be
	  available for download from the Automata GmbH web site.

	  Automata GmbH:        http://www.automataweb.com
	  Sercos III interface: http://www.sercos.com

	  If you compile this as a module, it will be called uio_sercos3.

config UIO_PCI_GENERIC
	tristate "Generic driver for PCI 2.3 and PCI Express cards"
	depends on PCI
	help
	  Generic driver that you can bind, dynamically, to any
	  PCI 2.3 compliant and PCI Express card. It is useful,
	  primarily, for virtualization scenarios.
	  If you compile this as a module, it will be called uio_pci_generic.

config UIO_NETX
	tristate "Hilscher NetX Card driver"
	depends on PCI
	help
	  Driver for Hilscher NetX based fieldbus cards (cifX, comX).
	  This driver requires a userspace component that comes with the card
	  or is available from Hilscher (http://www.hilscher.com).

	  To compile this driver as a module, choose M here; the module
	  will be called uio_netx.

config UIO_FSL_ELBC_GPCM
	tristate "eLBC/GPCM driver"
	depends on FSL_LBC
	help
	  Generic driver for accessing a peripheral connected to an eLBC port
	  that is running in GPCM mode. GPCM is an interface for simple lower
	  performance memories and memory-mapped devices. For devices using
	  FCM or UPM eLBC modes, other device-specific drivers are available.

config UIO_FSL_ELBC_GPCM_NETX5152
	bool "eLBC/GPCM netX 51/52 support"
	depends on UIO_FSL_ELBC_GPCM
	help
	  This will add support for netX 51/52 devices connected via eLBC/GPCM.
	  In particular, it implements interrupt handling. This can be used
	  together with the userspace netX stack from Hilscher.

	  Information about this hardware can be found at:
	  http://www.hilscher.com/netx

config UIO_PRUSS
	tristate "Texas Instruments PRUSS driver"
	select GENERIC_ALLOCATOR
	depends on HAS_IOMEM && HAS_DMA
	help
	  PRUSS driver for OMAPL138/DA850/AM18XX devices
	  PRUSS driver requires user space components, examples and user space
	  driver is available from below SVN repo - you may use anonymous login

	  https://gforge.ti.com/gf/project/pru_sw/

	  More info on API is available at below wiki

	  http://processors.wiki.ti.com/index.php/PRU_Linux_Application_Loader

	  To compile this driver as a module, choose M here: the module
	  will be called uio_pruss.

config UIO_MF624
	tristate "Humusoft MF624 DAQ PCI card driver"
	depends on PCI
	help
	  Userspace I/O interface for the Humusoft MF624 PCI card.
	  A sample userspace application using this driver is available
	  (among other MF624 related information and software components)
	  for download in a git repository:

	    git clone git://rtime.felk.cvut.cz/mf6xx.git

	  If you compile this as a module, it will be called uio_mf624.

<<<<<<< HEAD
config UIO_XILINX_APM
	tristate "Xilinx AXI Performance Monitor driver"
	depends on MICROBLAZE || ARCH_ZYNQ || ARCH_ZYNQMP
	help
	  This driver is developed for AXI Performance Monitor IP, designed to
	  monitor AXI4 traffic for performance analysis of AXI bus in the
	  system. Driver maps HW registers and parameters to userspace.

	  To compile this driver as a module, choose M here; the module
	  will be called uio_xilinx_apm.

=======
config UIO_HV_GENERIC
	tristate "Generic driver for Hyper-V VMBus"
	depends on HYPERV
	help
	  Generic driver that you can bind, dynamically, to any
	  Hyper-V VMBus device. It is useful to provide direct access
	  to network and storage devices from userspace.

	  If you compile this as a module, it will be called uio_hv_generic.
>>>>>>> bebc6082
endif<|MERGE_RESOLUTION|>--- conflicted
+++ resolved
@@ -155,7 +155,16 @@
 
 	  If you compile this as a module, it will be called uio_mf624.
 
-<<<<<<< HEAD
+config UIO_HV_GENERIC
+	tristate "Generic driver for Hyper-V VMBus"
+	depends on HYPERV
+	help
+	  Generic driver that you can bind, dynamically, to any
+	  Hyper-V VMBus device. It is useful to provide direct access
+	  to network and storage devices from userspace.
+
+	  If you compile this as a module, it will be called uio_hv_generic.
+
 config UIO_XILINX_APM
 	tristate "Xilinx AXI Performance Monitor driver"
 	depends on MICROBLAZE || ARCH_ZYNQ || ARCH_ZYNQMP
@@ -167,15 +176,4 @@
 	  To compile this driver as a module, choose M here; the module
 	  will be called uio_xilinx_apm.
 
-=======
-config UIO_HV_GENERIC
-	tristate "Generic driver for Hyper-V VMBus"
-	depends on HYPERV
-	help
-	  Generic driver that you can bind, dynamically, to any
-	  Hyper-V VMBus device. It is useful to provide direct access
-	  to network and storage devices from userspace.
-
-	  If you compile this as a module, it will be called uio_hv_generic.
->>>>>>> bebc6082
 endif