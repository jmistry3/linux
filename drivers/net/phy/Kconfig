# SPDX-License-Identifier: GPL-2.0-only
#
# PHY Layer Configuration
#

config PHYLINK
	tristate
	depends on NETDEVICES
	select PHYLIB
	select SWPHY
	help
	  PHYlink models the link between the PHY and MAC, allowing fixed
	  configuration links, PHYs, and Serdes links with MAC level
	  autonegotiation modes.

menuconfig PHYLIB
	tristate "PHY Device support and infrastructure"
	depends on NETDEVICES
	select MDIO_DEVICE
	select MDIO_DEVRES
	help
	  Ethernet controllers are usually attached to PHY
	  devices.  This option provides infrastructure for
	  managing PHY devices.

if PHYLIB

config SWPHY
	bool

config LED_TRIGGER_PHY
	bool "Support LED triggers for tracking link state"
	depends on LEDS_TRIGGERS
	help
	  Adds support for a set of LED trigger events per-PHY.  Link
	  state change will trigger the events, for consumption by an
	  LED class driver.  There are triggers for each link speed currently
	  supported by the PHY and also a one common "link" trigger as a
	  logical-or of all the link speed ones.
	  All these triggers are named according to the following pattern:
	      <mii bus id>:<phy>:<speed>

	  Where speed is in the form:
		<Speed in megabits>Mbps OR <Speed in gigabits>Gbps OR link
		for any speed known to the PHY.


config FIXED_PHY
	tristate "MDIO Bus/PHY emulation with fixed speed/link PHYs"
	depends on PHYLIB
	select SWPHY
	help
	  Adds the platform "fixed" MDIO Bus to cover the boards that use
	  PHYs that are not connected to the real MDIO bus.

	  Currently tested with mpc866ads and mpc8349e-mitx.

config SFP
	tristate "SFP cage support"
	depends on I2C && PHYLINK
	depends on HWMON || HWMON=n
	select MDIO_I2C

comment "MII PHY device drivers"

config AMD_PHY
	tristate "AMD PHYs"
	help
	  Currently supports the am79c874

config MESON_GXL_PHY
	tristate "Amlogic Meson GXL Internal PHY"
	depends on ARCH_MESON || COMPILE_TEST
	help
	  Currently has a driver for the Amlogic Meson GXL Internal PHY

config ADIN_PHY
	tristate "Analog Devices Industrial Ethernet PHYs"
	help
	  Adds support for the Analog Devices Industrial Ethernet PHYs.
	  Currently supports the:
	  - ADIN1200 - Robust,Industrial, Low Power 10/100 Ethernet PHY
	  - ADIN1300 - Robust,Industrial, Low Latency 10/100/1000 Gigabit
	    Ethernet PHY

<<<<<<< HEAD
config ADIN1100_PHY
	tristate "Analog Devices Industrial Ethernet T1L PHYs"
	help
	  Adds support for the Analog Devices Industrial T1L Ethernet PHYs.
	  Currently supports the:
	  - ADIN1100 - Robust,Industrial, Low Power 10BASE-T1L Ethernet PHY

config AMD_PHY
	tristate "AMD PHYs"
	---help---
	  Currently supports the am79c874

=======
>>>>>>> 256af411
config AQUANTIA_PHY
	tristate "Aquantia PHYs"
	help
	  Currently supports the Aquantia AQ1202, AQ2104, AQR105, AQR405

config AX88796B_PHY
	tristate "Asix PHYs"
	help
	  Currently supports the Asix Electronics PHY found in the X-Surf 100
	  AX88796B package.

config BROADCOM_PHY
	tristate "Broadcom 54XX PHYs"
	select BCM_NET_PHYLIB
	help
	  Currently supports the BCM5411, BCM5421, BCM5461, BCM54616S, BCM5464,
	  BCM5481, BCM54810 and BCM5482 PHYs.

config BCM54140_PHY
	tristate "Broadcom BCM54140 PHY"
	depends on PHYLIB
	depends on HWMON || HWMON=n
	select BCM_NET_PHYLIB
	help
	  Support the Broadcom BCM54140 Quad SGMII/QSGMII PHY.

	  This driver also supports the hardware monitoring of this PHY and
	  exposes voltage and temperature sensors.

config BCM63XX_PHY
	tristate "Broadcom 63xx SOCs internal PHY"
	depends on BCM63XX || COMPILE_TEST
	select BCM_NET_PHYLIB
	help
	  Currently supports the 6348 and 6358 PHYs.

config BCM7XXX_PHY
	tristate "Broadcom 7xxx SOCs internal PHYs"
	select BCM_NET_PHYLIB
	help
	  Currently supports the BCM7366, BCM7439, BCM7445, and
	  40nm and 65nm generation of BCM7xxx Set Top Box SoCs.

config BCM84881_PHY
	tristate "Broadcom BCM84881 PHY"
	depends on PHYLIB
	help
	  Support the Broadcom BCM84881 PHY.

config BCM87XX_PHY
	tristate "Broadcom BCM8706 and BCM8727 PHYs"
	help
	  Currently supports the BCM8706 and BCM8727 10G Ethernet PHYs.

config BCM_CYGNUS_PHY
	tristate "Broadcom Cygnus/Omega SoC internal PHY"
	depends on ARCH_BCM_IPROC || COMPILE_TEST
	depends on MDIO_BCM_IPROC
	select BCM_NET_PHYLIB
	help
	  This PHY driver is for the 1G internal PHYs of the Broadcom
	  Cygnus and Omega Family SoC.

	  Currently supports internal PHY's used in the BCM11300,
	  BCM11320, BCM11350, BCM11360, BCM58300, BCM58302,
	  BCM58303 & BCM58305 Broadcom Cygnus SoCs.

config BCM_NET_PHYLIB
	tristate

config CICADA_PHY
	tristate "Cicada PHYs"
	help
	  Currently supports the cis8204

config CORTINA_PHY
	tristate "Cortina EDC CDR 10G Ethernet PHY"
	help
	  Currently supports the CS4340 phy.

config DAVICOM_PHY
	tristate "Davicom PHYs"
	help
	  Currently supports dm9161e and dm9131

config ICPLUS_PHY
	tristate "ICPlus PHYs"
	help
	  Currently supports the IP175C and IP1001 PHYs.

config LXT_PHY
	tristate "Intel LXT PHYs"
	help
	  Currently supports the lxt970, lxt971

config INTEL_XWAY_PHY
	tristate "Intel XWAY PHYs"
	help
	  Supports the Intel XWAY (former Lantiq) 11G and 22E PHYs.
	  These PHYs are marked as standalone chips under the names
	  PEF 7061, PEF 7071 and PEF 7072 or integrated into the Intel
	  SoCs xRX200, xRX300, xRX330, xRX350 and xRX550.

config LSI_ET1011C_PHY
	tristate "LSI ET1011C PHY"
	help
	  Supports the LSI ET1011C PHY.

config MARVELL_PHY
	tristate "Marvell Alaska PHYs"
	help
	  Currently has a driver for the 88E1XXX

config MARVELL_10G_PHY
	tristate "Marvell Alaska 10Gbit PHYs"
	help
	  Support for the Marvell Alaska MV88X3310 and compatible PHYs.

config MICREL_PHY
	tristate "Micrel PHYs"
	help
	  Supports the KSZ9021, VSC8201, KS8001 PHYs.

config MICROCHIP_PHY
	tristate "Microchip PHYs"
	help
	  Supports the LAN88XX PHYs.

config MICROCHIP_T1_PHY
	tristate "Microchip T1 PHYs"
	help
	  Supports the LAN87XX PHYs.

config MICROSEMI_PHY
	tristate "Microsemi PHYs"
	depends on MACSEC || MACSEC=n
	select CRYPTO_LIB_AES if MACSEC
	help
	  Currently supports VSC8514, VSC8530, VSC8531, VSC8531_02, VSC8540 and
	  VSC8541 PHYs

config NATIONAL_PHY
	tristate "National Semiconductor PHYs"
	help
	  Currently supports the DP83865 PHY.

config NXP_TJA11XX_PHY
	tristate "NXP TJA11xx PHYs support"
	depends on HWMON
	help
	  Currently supports the NXP TJA1100 and TJA1101 PHY.

config AT803X_PHY
	tristate "Qualcomm Atheros AR803X PHYs"
	depends on REGULATOR
	help
	  Currently supports the AR8030, AR8031, AR8033 and AR8035 model

config QSEMI_PHY
	tristate "Quality Semiconductor PHYs"
	help
	  Currently supports the qs6612

config REALTEK_PHY
	tristate "Realtek PHYs"
	help
	  Supports the Realtek 821x PHY.

config RENESAS_PHY
	tristate "Renesas PHYs"
	help
	  Supports the Renesas PHYs uPD60620 and uPD60620A.

config ROCKCHIP_PHY
	tristate "Rockchip Ethernet PHYs"
	help
	  Currently supports the integrated Ethernet PHY.

config SMSC_PHY
	tristate "SMSC PHYs"
	help
	  Currently supports the LAN83C185, LAN8187 and LAN8700 PHYs

config STE10XP
	tristate "STMicroelectronics STe10Xp PHYs"
	help
	  This is the driver for the STe100p and STe101p PHYs.

config TERANETICS_PHY
	tristate "Teranetics PHYs"
	help
	  Currently supports the Teranetics TN2020

config DP83822_PHY
	tristate "Texas Instruments DP83822/825/826 PHYs"
	help
	  Supports the DP83822, DP83825I, DP83825CM, DP83825CS, DP83825S,
	  DP83826C and DP83826NC PHYs.

config DP83TC811_PHY
	tristate "Texas Instruments DP83TC811 PHY"
	help
	  Supports the DP83TC811 PHY.

config DP83848_PHY
	tristate "Texas Instruments DP83848 PHY"
	help
	  Supports the DP83848 PHY.

config DP83867_PHY
	tristate "Texas Instruments DP83867 Gigabit PHY"
	help
	  Currently supports the DP83867 PHY.

config DP83869_PHY
	tristate "Texas Instruments DP83869 Gigabit PHY"
	help
	  Currently supports the DP83869 PHY.  This PHY supports copper and
	  fiber connections.

config VITESSE_PHY
	tristate "Vitesse PHYs"
	help
	  Currently supports the vsc8244

config XILINX_PHY
	tristate "Drivers for xilinx PHYs"
	help
	  This module provides a driver for the Xilinx PCS/PMA Core.

config XILINX_GMII2RGMII
	tristate "Xilinx GMII2RGMII converter driver"
	help
	  This driver support xilinx GMII to RGMII IP core it provides
	  the Reduced Gigabit Media Independent Interface(RGMII) between
	  Ethernet physical media devices and the Gigabit Ethernet controller.

endif # PHYLIB

config MICREL_KS8995MA
	tristate "Micrel KS8995MA 5-ports 10/100 managed Ethernet switch"
	depends on SPI<|MERGE_RESOLUTION|>--- conflicted
+++ resolved
@@ -83,7 +83,6 @@
 	  - ADIN1300 - Robust,Industrial, Low Latency 10/100/1000 Gigabit
 	    Ethernet PHY
 
-<<<<<<< HEAD
 config ADIN1100_PHY
 	tristate "Analog Devices Industrial Ethernet T1L PHYs"
 	help
@@ -91,13 +90,6 @@
 	  Currently supports the:
 	  - ADIN1100 - Robust,Industrial, Low Power 10BASE-T1L Ethernet PHY
 
-config AMD_PHY
-	tristate "AMD PHYs"
-	---help---
-	  Currently supports the am79c874
-
-=======
->>>>>>> 256af411
 config AQUANTIA_PHY
 	tristate "Aquantia PHYs"
 	help
