// SPDX-License-Identifier: GPL-2.0-only
/*
 * Cadence MACB/GEM Ethernet Controller driver
 *
 * Copyright (C) 2004-2006 Atmel Corporation
 */

#define pr_fmt(fmt) KBUILD_MODNAME ": " fmt
#include <linux/clk.h>
#include <linux/clk-provider.h>
#include <linux/crc32.h>
#include <linux/module.h>
#include <linux/moduleparam.h>
#include <linux/kernel.h>
#include <linux/types.h>
#include <linux/circ_buf.h>
#include <linux/slab.h>
#include <linux/init.h>
#include <linux/io.h>
#include <linux/gpio.h>
#include <linux/gpio/consumer.h>
#include <linux/interrupt.h>
#include <linux/netdevice.h>
#include <linux/etherdevice.h>
#include <linux/dma-mapping.h>
#include <linux/platform_data/macb.h>
#include <linux/platform_device.h>
#include <linux/phy.h>
#include <linux/of.h>
#include <linux/of_device.h>
#include <linux/of_gpio.h>
#include <linux/of_mdio.h>
#include <linux/of_net.h>
#include <linux/ip.h>
#include <linux/udp.h>
#include <linux/tcp.h>
<<<<<<< HEAD
=======
#include <linux/iopoll.h>
>>>>>>> e0d688d4
#include <linux/pm_runtime.h>
#include <linux/crc32.h>
#include <linux/inetdevice.h>
#include "macb.h"

/* This structure is only used for MACB on SiFive FU540 devices */
struct sifive_fu540_macb_mgmt {
	void __iomem *reg;
	unsigned long rate;
	struct clk_hw hw;
};

#define MACB_RX_BUFFER_SIZE	128
#define RX_BUFFER_MULTIPLE	64  /* bytes */

#define DEFAULT_RX_RING_SIZE	512 /* must be power of 2 */
#define MIN_RX_RING_SIZE	64
#define MAX_RX_RING_SIZE	8192
#define RX_RING_BYTES(bp)	(macb_dma_desc_get_size(bp)	\
				 * (bp)->rx_ring_size)

#define DEFAULT_TX_RING_SIZE	512 /* must be power of 2 */
#define MIN_TX_RING_SIZE	64
#define MAX_TX_RING_SIZE	4096
#define TX_RING_BYTES(bp)	(macb_dma_desc_get_size(bp)	\
				 * (bp)->tx_ring_size)

/* level of occupied TX descriptors under which we wake up TX process */
#define MACB_TX_WAKEUP_THRESH(bp)	(3 * (bp)->tx_ring_size / 4)

#define MACB_RX_INT_FLAGS	(MACB_BIT(RCOMP) | MACB_BIT(ISR_ROVR))
#define MACB_TX_ERR_FLAGS	(MACB_BIT(ISR_TUND)			\
					| MACB_BIT(ISR_RLE)		\
					| MACB_BIT(TXERR))
#define MACB_TX_INT_FLAGS	(MACB_TX_ERR_FLAGS | MACB_BIT(TCOMP)	\
					| MACB_BIT(TXUBR))

/* Max length of transmit frame must be a multiple of 8 bytes */
#define MACB_TX_LEN_ALIGN	8
#define MACB_MAX_TX_LEN		((unsigned int)((1 << MACB_TX_FRMLEN_SIZE) - 1) & ~((unsigned int)(MACB_TX_LEN_ALIGN - 1)))
#define GEM_MAX_TX_LEN		(unsigned int)(0x3FC0)

#define GEM_MTU_MIN_SIZE	ETH_MIN_MTU
#define MACB_NETIF_LSO		NETIF_F_TSO

/* Graceful stop timeouts in us. We should allow up to
 * 1 frame time (10 Mbits/s, full-duplex, ignoring collisions)
 */
#define MACB_HALT_TIMEOUT	14000
#define MACB_PM_TIMEOUT  100 /* ms */
<<<<<<< HEAD
=======

#define MACB_MDIO_TIMEOUT	1000000 /* in usecs */
>>>>>>> e0d688d4

/* DMA buffer descriptor might be different size
 * depends on hardware configuration:
 *
 * 1. dma address width 32 bits:
 *    word 1: 32 bit address of Data Buffer
 *    word 2: control
 *
 * 2. dma address width 64 bits:
 *    word 1: 32 bit address of Data Buffer
 *    word 2: control
 *    word 3: upper 32 bit address of Data Buffer
 *    word 4: unused
 *
 * 3. dma address width 32 bits with hardware timestamping:
 *    word 1: 32 bit address of Data Buffer
 *    word 2: control
 *    word 3: timestamp word 1
 *    word 4: timestamp word 2
 *
 * 4. dma address width 64 bits with hardware timestamping:
 *    word 1: 32 bit address of Data Buffer
 *    word 2: control
 *    word 3: upper 32 bit address of Data Buffer
 *    word 4: unused
 *    word 5: timestamp word 1
 *    word 6: timestamp word 2
 */
static unsigned int macb_dma_desc_get_size(struct macb *bp)
{
#ifdef MACB_EXT_DESC
	unsigned int desc_size;

	switch (bp->hw_dma_cap) {
	case HW_DMA_CAP_64B:
		desc_size = sizeof(struct macb_dma_desc)
			+ sizeof(struct macb_dma_desc_64);
		break;
	case HW_DMA_CAP_PTP:
		desc_size = sizeof(struct macb_dma_desc)
			+ sizeof(struct macb_dma_desc_ptp);
		break;
	case HW_DMA_CAP_64B_PTP:
		desc_size = sizeof(struct macb_dma_desc)
			+ sizeof(struct macb_dma_desc_64)
			+ sizeof(struct macb_dma_desc_ptp);
		break;
	default:
		desc_size = sizeof(struct macb_dma_desc);
	}
	return desc_size;
#endif
	return sizeof(struct macb_dma_desc);
}

static unsigned int macb_adj_dma_desc_idx(struct macb *bp, unsigned int desc_idx)
{
#ifdef MACB_EXT_DESC
	switch (bp->hw_dma_cap) {
	case HW_DMA_CAP_64B:
	case HW_DMA_CAP_PTP:
		desc_idx <<= 1;
		break;
	case HW_DMA_CAP_64B_PTP:
		desc_idx *= 3;
		break;
	default:
		break;
	}
#endif
	return desc_idx;
}

#ifdef CONFIG_ARCH_DMA_ADDR_T_64BIT
static struct macb_dma_desc_64 *macb_64b_desc(struct macb *bp, struct macb_dma_desc *desc)
{
	return (struct macb_dma_desc_64 *)((void *)desc
		+ sizeof(struct macb_dma_desc));
}
#endif

/* Ring buffer accessors */
static unsigned int macb_tx_ring_wrap(struct macb *bp, unsigned int index)
{
	return index & (bp->tx_ring_size - 1);
}

static struct macb_dma_desc *macb_tx_desc(struct macb_queue *queue,
					  unsigned int index)
{
	index = macb_tx_ring_wrap(queue->bp, index);
	index = macb_adj_dma_desc_idx(queue->bp, index);
	return &queue->tx_ring[index];
}

static struct macb_tx_skb *macb_tx_skb(struct macb_queue *queue,
				       unsigned int index)
{
	return &queue->tx_skb[macb_tx_ring_wrap(queue->bp, index)];
}

static dma_addr_t macb_tx_dma(struct macb_queue *queue, unsigned int index)
{
	dma_addr_t offset;

	offset = macb_tx_ring_wrap(queue->bp, index) *
			macb_dma_desc_get_size(queue->bp);

	return queue->tx_ring_dma + offset;
}

static unsigned int macb_rx_ring_wrap(struct macb *bp, unsigned int index)
{
	return index & (bp->rx_ring_size - 1);
}

static struct macb_dma_desc *macb_rx_desc(struct macb_queue *queue, unsigned int index)
{
	index = macb_rx_ring_wrap(queue->bp, index);
	index = macb_adj_dma_desc_idx(queue->bp, index);
	return &queue->rx_ring[index];
}

static void *macb_rx_buffer(struct macb_queue *queue, unsigned int index)
{
	return queue->rx_buffers + queue->bp->rx_buffer_size *
	       macb_rx_ring_wrap(queue->bp, index);
}

/* I/O accessors */
static u32 hw_readl_native(struct macb *bp, int offset)
{
	return __raw_readl(bp->regs + offset);
}

static void hw_writel_native(struct macb *bp, int offset, u32 value)
{
	__raw_writel(value, bp->regs + offset);
}

static u32 hw_readl(struct macb *bp, int offset)
{
	return readl_relaxed(bp->regs + offset);
}

static void hw_writel(struct macb *bp, int offset, u32 value)
{
	writel_relaxed(value, bp->regs + offset);
}

/* Find the CPU endianness by using the loopback bit of NCR register. When the
 * CPU is in big endian we need to program swapped mode for management
 * descriptor access.
 */
static bool hw_is_native_io(void __iomem *addr)
{
	u32 value = MACB_BIT(LLB);

	__raw_writel(value, addr + MACB_NCR);
	value = __raw_readl(addr + MACB_NCR);

	/* Write 0 back to disable everything */
	__raw_writel(0, addr + MACB_NCR);

	return value == MACB_BIT(LLB);
}

static bool hw_is_gem(void __iomem *addr, bool native_io)
{
	u32 id;

	if (native_io)
		id = __raw_readl(addr + MACB_MID);
	else
		id = readl_relaxed(addr + MACB_MID);

	return MACB_BFEXT(IDNUM, id) >= 0x2;
}

static void macb_set_hwaddr(struct macb *bp)
{
	u32 bottom;
	u16 top;

	bottom = cpu_to_le32(*((u32 *)bp->dev->dev_addr));
	macb_or_gem_writel(bp, SA1B, bottom);
	top = cpu_to_le16(*((u16 *)(bp->dev->dev_addr + 4)));
	macb_or_gem_writel(bp, SA1T, top);

	gem_writel(bp, RXPTPUNI, bottom);
	gem_writel(bp, TXPTPUNI, bottom);

	/* Clear unused address register sets */
	macb_or_gem_writel(bp, SA2B, 0);
	macb_or_gem_writel(bp, SA2T, 0);
	macb_or_gem_writel(bp, SA3B, 0);
	macb_or_gem_writel(bp, SA3T, 0);
	macb_or_gem_writel(bp, SA4B, 0);
	macb_or_gem_writel(bp, SA4T, 0);
}

static void macb_get_hwaddr(struct macb *bp)
{
	u32 bottom;
	u16 top;
	u8 addr[6];
	int i;

	/* Check all 4 address register for valid address */
	for (i = 0; i < 4; i++) {
		bottom = macb_or_gem_readl(bp, SA1B + i * 8);
		top = macb_or_gem_readl(bp, SA1T + i * 8);

		addr[0] = bottom & 0xff;
		addr[1] = (bottom >> 8) & 0xff;
		addr[2] = (bottom >> 16) & 0xff;
		addr[3] = (bottom >> 24) & 0xff;
		addr[4] = top & 0xff;
		addr[5] = (top >> 8) & 0xff;

		if (is_valid_ether_addr(addr)) {
			memcpy(bp->dev->dev_addr, addr, sizeof(addr));
			return;
		}
	}

	dev_info(&bp->pdev->dev, "invalid hw address, using random\n");
	eth_hw_addr_random(bp->dev);
}

static int macb_mdio_wait_for_idle(struct macb *bp)
{
<<<<<<< HEAD
	ulong timeout;

	timeout = jiffies + msecs_to_jiffies(1000);
	/* wait for end of transfer */
	while (1) {
		if (MACB_BFEXT(IDLE, macb_readl(bp, NSR)))
			break;

		if (time_after_eq(jiffies, timeout)) {
			netdev_err(bp->dev, "wait for end of transfer timed out\n");
			pm_runtime_mark_last_busy(&bp->pdev->dev);
			pm_runtime_put_autosuspend(&bp->pdev->dev);
			return -ETIMEDOUT;
		}

		cpu_relax();
	}

	return 0;
=======
	u32 val;

	return readx_poll_timeout(MACB_READ_NSR, bp, val, val & MACB_BIT(IDLE),
				  1, MACB_MDIO_TIMEOUT);
>>>>>>> e0d688d4
}

static int macb_mdio_read(struct mii_bus *bus, int mii_id, int regnum)
{
	struct macb *bp = bus->priv;
<<<<<<< HEAD
	int value;
	int err;

	err = pm_runtime_get_sync(&bp->pdev->dev);
	if (err < 0)
		return err;

	err = macb_mdio_wait_for_idle(bp);
	if (err < 0)
		return err;
=======
	int status;

	status = pm_runtime_get_sync(&bp->pdev->dev);
	if (status < 0)
		goto mdio_pm_exit;

	status = macb_mdio_wait_for_idle(bp);
	if (status < 0)
		goto mdio_read_exit;
>>>>>>> e0d688d4

	macb_writel(bp, MAN, (MACB_BF(SOF, MACB_MAN_SOF)
			      | MACB_BF(RW, MACB_MAN_READ)
			      | MACB_BF(PHYA, mii_id)
			      | MACB_BF(REGA, regnum)
			      | MACB_BF(CODE, MACB_MAN_CODE)));

<<<<<<< HEAD
	err = macb_mdio_wait_for_idle(bp);
	if (err < 0)
		return err;
=======
	status = macb_mdio_wait_for_idle(bp);
	if (status < 0)
		goto mdio_read_exit;
>>>>>>> e0d688d4

	status = MACB_BFEXT(DATA, macb_readl(bp, MAN));

<<<<<<< HEAD
	pm_runtime_mark_last_busy(&bp->pdev->dev);
	pm_runtime_put_autosuspend(&bp->pdev->dev);
	return value;
=======
mdio_read_exit:
	pm_runtime_mark_last_busy(&bp->pdev->dev);
	pm_runtime_put_autosuspend(&bp->pdev->dev);
mdio_pm_exit:
	return status;
>>>>>>> e0d688d4
}

static int macb_mdio_write(struct mii_bus *bus, int mii_id, int regnum,
			   u16 value)
{
	struct macb *bp = bus->priv;
<<<<<<< HEAD
	int err;

	err = pm_runtime_get_sync(&bp->pdev->dev);
	if (err < 0)
		return err;

	err = macb_mdio_wait_for_idle(bp);
	if (err < 0)
		return err;
=======
	int status;

	status = pm_runtime_get_sync(&bp->pdev->dev);
	if (status < 0)
		goto mdio_pm_exit;

	status = macb_mdio_wait_for_idle(bp);
	if (status < 0)
		goto mdio_write_exit;
>>>>>>> e0d688d4

	macb_writel(bp, MAN, (MACB_BF(SOF, MACB_MAN_SOF)
			      | MACB_BF(RW, MACB_MAN_WRITE)
			      | MACB_BF(PHYA, mii_id)
			      | MACB_BF(REGA, regnum)
			      | MACB_BF(CODE, MACB_MAN_CODE)
			      | MACB_BF(DATA, value)));

<<<<<<< HEAD
	err = macb_mdio_wait_for_idle(bp);
	if (err < 0)
		return err;

	pm_runtime_mark_last_busy(&bp->pdev->dev);
	pm_runtime_put_autosuspend(&bp->pdev->dev);
	return 0;
=======
	status = macb_mdio_wait_for_idle(bp);
	if (status < 0)
		goto mdio_write_exit;

mdio_write_exit:
	pm_runtime_mark_last_busy(&bp->pdev->dev);
	pm_runtime_put_autosuspend(&bp->pdev->dev);
mdio_pm_exit:
	return status;
>>>>>>> e0d688d4
}

/**
 * macb_set_tx_clk - Set a clock to a new frequency
 * @clk:	Pointer to the clock to change
 * @speed:	New frequency in Hz
 * @dev:	Pointer to the struct net_device
 */
static void macb_set_tx_clk(struct clk *clk, int speed, struct net_device *dev)
{
	long ferr, rate, rate_rounded;

	if (!clk)
		return;

	switch (speed) {
	case SPEED_10:
		rate = 2500000;
		break;
	case SPEED_100:
		rate = 25000000;
		break;
	case SPEED_1000:
		rate = 125000000;
		break;
	default:
		return;
	}

	rate_rounded = clk_round_rate(clk, rate);
	if (rate_rounded < 0)
		return;

	/* RGMII allows 50 ppm frequency error. Test and warn if this limit
	 * is not satisfied.
	 */
	ferr = abs(rate_rounded - rate);
	ferr = DIV_ROUND_UP(ferr, rate / 100000);
	if (ferr > 5)
		netdev_warn(dev, "unable to generate target frequency: %ld Hz\n",
			    rate);

	if (clk_set_rate(clk, rate_rounded))
		netdev_err(dev, "adjusting tx_clk failed.\n");
}

static void macb_handle_link_change(struct net_device *dev)
{
	struct macb *bp = netdev_priv(dev);
	struct phy_device *phydev = dev->phydev;
	unsigned long flags;
	int status_change = 0;

	spin_lock_irqsave(&bp->lock, flags);

	if (phydev->link) {
		if ((bp->speed != phydev->speed) ||
		    (bp->duplex != phydev->duplex)) {
			u32 reg;

			reg = macb_readl(bp, NCFGR);
			reg &= ~(MACB_BIT(SPD) | MACB_BIT(FD));
			if (macb_is_gem(bp))
				reg &= ~GEM_BIT(GBE);

			if (phydev->duplex)
				reg |= MACB_BIT(FD);
			if (phydev->speed == SPEED_100)
				reg |= MACB_BIT(SPD);
			if (phydev->speed == SPEED_1000 &&
			    bp->caps & MACB_CAPS_GIGABIT_MODE_AVAILABLE)
				reg |= GEM_BIT(GBE);

			macb_or_gem_writel(bp, NCFGR, reg);

			bp->speed = phydev->speed;
			bp->duplex = phydev->duplex;
			status_change = 1;
		}
	}

	if (phydev->link != bp->link) {
		if (!phydev->link) {
			bp->speed = 0;
			bp->duplex = -1;
		}
		bp->link = phydev->link;

		status_change = 1;
	}

	spin_unlock_irqrestore(&bp->lock, flags);

	if (status_change) {
		if (phydev->link) {
			/* Update the TX clock rate if and only if the link is
			 * up and there has been a link change.
			 */
			macb_set_tx_clk(bp->tx_clk, phydev->speed, dev);

			netif_carrier_on(dev);
			netdev_info(dev, "link up (%d/%s)\n",
				    phydev->speed,
				    phydev->duplex == DUPLEX_FULL ?
				    "Full" : "Half");
		} else {
			netif_carrier_off(dev);
			netdev_info(dev, "link down\n");
		}
	}
}

/* based on au1000_eth. c*/
static int macb_mii_probe(struct net_device *dev)
{
	struct macb *bp = netdev_priv(dev);
	struct phy_device *phydev;
	struct device_node *np;
	int ret, i;

	np = bp->pdev->dev.of_node;
	ret = 0;

	if (np) {
		if (of_phy_is_fixed_link(np)) {
			bp->phy_node = of_node_get(np);
		} else {
			bp->phy_node = of_parse_phandle(np, "phy-handle", 0);
			/* fallback to standard phy registration if no
			 * phy-handle was found nor any phy found during
			 * dt phy registration
			 */
			if (!bp->phy_node && !phy_find_first(bp->mii_bus)) {
				for (i = 0; i < PHY_MAX_ADDR; i++) {
					phydev = mdiobus_scan(bp->mii_bus, i);
					if (IS_ERR(phydev) &&
					    PTR_ERR(phydev) != -ENODEV) {
						ret = PTR_ERR(phydev);
						break;
					}
				}

				if (ret)
					return -ENODEV;
			}
		}
	}

	if (bp->phy_node) {
		phydev = of_phy_connect(dev, bp->phy_node,
					&macb_handle_link_change, 0,
					bp->phy_interface);
		if (!phydev)
			return -ENODEV;
	} else {
		phydev = phy_find_first(bp->mii_bus);
		if (!phydev) {
			netdev_err(dev, "no PHY found\n");
			return -ENXIO;
		}

		/* attach the mac to the phy */
		ret = phy_connect_direct(dev, phydev, &macb_handle_link_change,
					 bp->phy_interface);
		if (ret) {
			netdev_err(dev, "Could not attach to PHY\n");
			return ret;
		}
	}

	/* mask with MAC supported features */
	if (macb_is_gem(bp) && bp->caps & MACB_CAPS_GIGABIT_MODE_AVAILABLE)
		phy_set_max_speed(phydev, SPEED_1000);
	else
		phy_set_max_speed(phydev, SPEED_100);

	if (bp->caps & MACB_CAPS_NO_GIGABIT_HALF)
		phy_remove_link_mode(phydev,
				     ETHTOOL_LINK_MODE_1000baseT_Half_BIT);

	bp->link = 0;
	bp->speed = 0;
	bp->duplex = -1;

	return 0;
}

static int macb_mii_init(struct macb *bp)
{
<<<<<<< HEAD
	struct macb_platform_data *pdata;
	struct device_node *np, *mdio_np;
	int err = -ENXIO, i;
=======
	struct device_node *np, *mdio_np;
	int err = -ENXIO;
>>>>>>> e0d688d4

	/* Enable management port */
	macb_writel(bp, NCR, MACB_BIT(MPE));

	bp->mii_bus = mdiobus_alloc();
	if (!bp->mii_bus) {
		err = -ENOMEM;
		goto err_out;
	}

	bp->mii_bus->name = "MACB_mii_bus";
	bp->mii_bus->read = &macb_mdio_read;
	bp->mii_bus->write = &macb_mdio_write;
	snprintf(bp->mii_bus->id, MII_BUS_ID_SIZE, "%s-%x",
		 bp->pdev->name, bp->pdev->id);
	bp->mii_bus->priv = bp;
	bp->mii_bus->parent = &bp->dev->dev;
<<<<<<< HEAD
	pdata = dev_get_platdata(&bp->pdev->dev);
=======
>>>>>>> e0d688d4

	dev_set_drvdata(&bp->dev->dev, bp->mii_bus);

	np = bp->pdev->dev.of_node;
	mdio_np = of_get_child_by_name(np, "mdio");
	if (mdio_np) {
		of_node_put(mdio_np);
		err = of_mdiobus_register(bp->mii_bus, mdio_np);
		if (err)
<<<<<<< HEAD
=======
			goto err_out_free_mdiobus;
	} else if (np && of_phy_is_fixed_link(np)) {
		if (of_phy_register_fixed_link(np) < 0) {
			dev_err(&bp->pdev->dev,
				"broken fixed-link specification %pOF\n", np);
>>>>>>> e0d688d4
			goto err_out_free_mdiobus;
	} else if (np && of_phy_is_fixed_link(np)) {
		err = mdiobus_register(bp->mii_bus);
	} else if (np) {
		/* try dt phy registration */
		err = of_mdiobus_register(bp->mii_bus, np);

		/* fallback to standard phy registration if no phy were
		 * found during dt phy registration
		 */
		if (!err && !phy_find_first(bp->mii_bus)) {
			for (i = 0; i < PHY_MAX_ADDR; i++) {
				struct phy_device *phydev;

				phydev = mdiobus_scan(bp->mii_bus, i);
				if (IS_ERR(phydev) &&
				    PTR_ERR(phydev) != -ENODEV) {
					err = PTR_ERR(phydev);
					break;
				}
			}

			if (err)
				goto err_out_unregister_bus;
		}
	} else {
		err = of_mdiobus_register(bp->mii_bus, np);
	}

	if (err)
		goto err_out_free_fixed_link;

	err = macb_mii_probe(bp->dev);
	if (err)
		goto err_out_unregister_bus;

	return 0;

err_out_unregister_bus:
	mdiobus_unregister(bp->mii_bus);
err_out_free_fixed_link:
	if (np && of_phy_is_fixed_link(np))
		of_phy_deregister_fixed_link(np);
err_out_free_mdiobus:
	of_node_put(bp->phy_node);
	mdiobus_free(bp->mii_bus);
err_out:
	return err;
}

static void macb_update_stats(struct macb *bp)
{
	u32 *p = &bp->hw_stats.macb.rx_pause_frames;
	u32 *end = &bp->hw_stats.macb.tx_pause_frames + 1;
	int offset = MACB_PFR;

	WARN_ON((unsigned long)(end - p - 1) != (MACB_TPF - MACB_PFR) / 4);

	for (; p < end; p++, offset += 4)
		*p += bp->macb_reg_readl(bp, offset);
}

static int macb_halt_tx(struct macb *bp)
{
	unsigned long	halt_time, timeout;
	u32		status;

	macb_writel(bp, NCR, macb_readl(bp, NCR) | MACB_BIT(THALT));

	timeout = jiffies + usecs_to_jiffies(MACB_HALT_TIMEOUT);
	do {
		halt_time = jiffies;
		status = macb_readl(bp, TSR);
		if (!(status & MACB_BIT(TGO)))
			return 0;

		udelay(250);
	} while (time_before(halt_time, timeout));

	return -ETIMEDOUT;
}

static void macb_tx_unmap(struct macb *bp, struct macb_tx_skb *tx_skb)
{
	if (tx_skb->mapping) {
		if (tx_skb->mapped_as_page)
			dma_unmap_page(&bp->pdev->dev, tx_skb->mapping,
				       tx_skb->size, DMA_TO_DEVICE);
		else
			dma_unmap_single(&bp->pdev->dev, tx_skb->mapping,
					 tx_skb->size, DMA_TO_DEVICE);
		tx_skb->mapping = 0;
	}

	if (tx_skb->skb) {
		dev_kfree_skb_any(tx_skb->skb);
		tx_skb->skb = NULL;
	}
}

static void macb_set_addr(struct macb *bp, struct macb_dma_desc *desc, dma_addr_t addr)
{
#ifdef CONFIG_ARCH_DMA_ADDR_T_64BIT
	struct macb_dma_desc_64 *desc_64;

	if (bp->hw_dma_cap & HW_DMA_CAP_64B) {
		desc_64 = macb_64b_desc(bp, desc);
		desc_64->addrh = upper_32_bits(addr);
		/* The low bits of RX address contain the RX_USED bit, clearing
		 * of which allows packet RX. Make sure the high bits are also
		 * visible to HW at that point.
		 */
		dma_wmb();
	}
#endif
	desc->addr = lower_32_bits(addr);
}

static dma_addr_t macb_get_addr(struct macb *bp, struct macb_dma_desc *desc)
{
	dma_addr_t addr = 0;
#ifdef CONFIG_ARCH_DMA_ADDR_T_64BIT
	struct macb_dma_desc_64 *desc_64;

	if (bp->hw_dma_cap & HW_DMA_CAP_64B) {
		desc_64 = macb_64b_desc(bp, desc);
		addr = ((u64)(desc_64->addrh) << 32);
	}
#endif
	addr |= MACB_BF(RX_WADDR, MACB_BFEXT(RX_WADDR, desc->addr));
	return addr;
}

static void macb_tx_error_task(struct work_struct *work)
{
	struct macb_queue	*queue = container_of(work, struct macb_queue,
						      tx_error_task);
	struct macb		*bp = queue->bp;
	struct macb_tx_skb	*tx_skb;
	struct macb_dma_desc	*desc;
	struct sk_buff		*skb;
	unsigned int		tail;
	unsigned long		flags;
	bool			halt_timeout = false;

	netdev_vdbg(bp->dev, "macb_tx_error_task: q = %u, t = %u, h = %u\n",
		    (unsigned int)(queue - bp->queues),
		    queue->tx_tail, queue->tx_head);

	/* Prevent the queue IRQ handlers from running: each of them may call
	 * macb_tx_interrupt(), which in turn may call netif_wake_subqueue().
	 * As explained below, we have to halt the transmission before updating
	 * TBQP registers so we call netif_tx_stop_all_queues() to notify the
	 * network engine about the macb/gem being halted.
	 */
	spin_lock_irqsave(&bp->lock, flags);

	/* Make sure nobody is trying to queue up new packets */
	netif_tx_stop_all_queues(bp->dev);

	/* Stop transmission now
	 * (in case we have just queued new packets)
	 * macb/gem must be halted to write TBQP register
	 */
	if (macb_halt_tx(bp)) {
		netdev_err(bp->dev, "BUG: halt tx timed out\n");
		macb_writel(bp, NCR, macb_readl(bp, NCR) & (~MACB_BIT(TE)));
		halt_timeout = true;
	}

	/* Treat frames in TX queue including the ones that caused the error.
	 * Free transmit buffers in upper layer.
	 */
	for (tail = queue->tx_tail; tail != queue->tx_head; tail++) {
		u32	ctrl;

		desc = macb_tx_desc(queue, tail);
		ctrl = desc->ctrl;
		tx_skb = macb_tx_skb(queue, tail);
		skb = tx_skb->skb;

		if (ctrl & MACB_BIT(TX_USED)) {
			/* skb is set for the last buffer of the frame */
			while (!skb) {
				macb_tx_unmap(bp, tx_skb);
				tail++;
				tx_skb = macb_tx_skb(queue, tail);
				skb = tx_skb->skb;
			}

			/* ctrl still refers to the first buffer descriptor
			 * since it's the only one written back by the hardware
			 */
			if (!(ctrl & MACB_BIT(TX_BUF_EXHAUSTED))) {
				netdev_vdbg(bp->dev, "txerr skb %u (data %p) TX complete\n",
					    macb_tx_ring_wrap(bp, tail),
					    skb->data);
				bp->dev->stats.tx_packets++;
				queue->stats.tx_packets++;
				bp->dev->stats.tx_bytes += skb->len;
				queue->stats.tx_bytes += skb->len;
			}
		} else {
			/* "Buffers exhausted mid-frame" errors may only happen
			 * if the driver is buggy, so complain loudly about
			 * those. Statistics are updated by hardware.
			 */
			if (ctrl & MACB_BIT(TX_BUF_EXHAUSTED))
				netdev_err(bp->dev,
					   "BUG: TX buffers exhausted mid-frame\n");

			desc->ctrl = ctrl | MACB_BIT(TX_USED);
		}

		macb_tx_unmap(bp, tx_skb);
	}

	/* Set end of TX queue */
	desc = macb_tx_desc(queue, 0);
	macb_set_addr(bp, desc, 0);
	desc->ctrl = MACB_BIT(TX_USED);

	/* Make descriptor updates visible to hardware */
	wmb();

	/* Reinitialize the TX desc queue */
	queue_writel(queue, TBQP, lower_32_bits(queue->tx_ring_dma));
#ifdef CONFIG_ARCH_DMA_ADDR_T_64BIT
	if (bp->hw_dma_cap & HW_DMA_CAP_64B)
		queue_writel(queue, TBQPH, upper_32_bits(queue->tx_ring_dma));
#endif
	/* Make TX ring reflect state of hardware */
	queue->tx_head = 0;
	queue->tx_tail = 0;

	/* Housework before enabling TX IRQ */
	macb_writel(bp, TSR, macb_readl(bp, TSR));
	queue_writel(queue, IER, MACB_TX_INT_FLAGS);

	if (halt_timeout)
		macb_writel(bp, NCR, macb_readl(bp, NCR) | MACB_BIT(TE));

	/* Now we are ready to start transmission again */
	netif_tx_start_all_queues(bp->dev);
	macb_writel(bp, NCR, macb_readl(bp, NCR) | MACB_BIT(TSTART));

	spin_unlock_irqrestore(&bp->lock, flags);
}

static void macb_tx_interrupt(struct macb_queue *queue)
{
	unsigned int tail;
	unsigned int head;
	u32 status;
	struct macb *bp = queue->bp;
	u16 queue_index = queue - bp->queues;

	status = macb_readl(bp, TSR);
	macb_writel(bp, TSR, status);

	if (bp->caps & MACB_CAPS_ISR_CLEAR_ON_WRITE)
		queue_writel(queue, ISR, MACB_BIT(TCOMP));

	netdev_vdbg(bp->dev, "macb_tx_interrupt status = 0x%03lx\n",
		    (unsigned long)status);

	head = queue->tx_head;
	for (tail = queue->tx_tail; tail != head; tail++) {
		struct macb_tx_skb	*tx_skb;
		struct sk_buff		*skb;
		struct macb_dma_desc	*desc;
		u32			ctrl;

		desc = macb_tx_desc(queue, tail);

		/* Make hw descriptor updates visible to CPU */
		rmb();

		ctrl = desc->ctrl;

		/* TX_USED bit is only set by hardware on the very first buffer
		 * descriptor of the transmitted frame.
		 */
		if (!(ctrl & MACB_BIT(TX_USED)))
			break;

		/* Process all buffers of the current transmitted frame */
		for (;; tail++) {
			tx_skb = macb_tx_skb(queue, tail);
			skb = tx_skb->skb;

			/* First, update TX stats if needed */
			if (skb) {
				if (unlikely(skb_shinfo(skb)->tx_flags &
					     SKBTX_HW_TSTAMP) &&
<<<<<<< HEAD
				  (gem_ptp_do_txstamp(queue, skb, desc) == 0)) {
=======
				    gem_ptp_do_txstamp(queue, skb, desc) == 0) {
>>>>>>> e0d688d4
					/* skb now belongs to timestamp buffer
					 * and will be removed later
					 */
					tx_skb->skb = NULL;
				}
				netdev_vdbg(bp->dev, "skb %u (data %p) TX complete\n",
					    macb_tx_ring_wrap(bp, tail),
					    skb->data);
				bp->dev->stats.tx_packets++;
				queue->stats.tx_packets++;
				bp->dev->stats.tx_bytes += skb->len;
				queue->stats.tx_bytes += skb->len;
			}

			/* Now we can safely release resources */
			macb_tx_unmap(bp, tx_skb);

			/* skb is set only for the last buffer of the frame.
			 * WARNING: at this point skb has been freed by
			 * macb_tx_unmap().
			 */
			if (skb)
				break;
		}
	}

	queue->tx_tail = tail;
	if (__netif_subqueue_stopped(bp->dev, queue_index) &&
	    CIRC_CNT(queue->tx_head, queue->tx_tail,
		     bp->tx_ring_size) <= MACB_TX_WAKEUP_THRESH(bp))
		netif_wake_subqueue(bp->dev, queue_index);
}

static void gem_rx_refill(struct macb_queue *queue)
{
	unsigned int		entry;
	struct sk_buff		*skb;
	dma_addr_t		paddr;
	struct macb *bp = queue->bp;
	struct macb_dma_desc *desc;

	while (CIRC_SPACE(queue->rx_prepared_head, queue->rx_tail,
			bp->rx_ring_size) > 0) {
		entry = macb_rx_ring_wrap(bp, queue->rx_prepared_head);

		/* Make hw descriptor updates visible to CPU */
		rmb();

		desc = macb_rx_desc(queue, entry);

		if (!queue->rx_skbuff[entry]) {
			/* allocate sk_buff for this free entry in ring */
			skb = netdev_alloc_skb(bp->dev, bp->rx_buffer_size);
			if (unlikely(!skb)) {
				netdev_err(bp->dev,
					   "Unable to allocate sk_buff\n");
				break;
			}

			/* now fill corresponding descriptor entry */
			paddr = dma_map_single(&bp->pdev->dev, skb->data,
					       bp->rx_buffer_size,
					       DMA_FROM_DEVICE);
			if (dma_mapping_error(&bp->pdev->dev, paddr)) {
				dev_kfree_skb(skb);
				break;
			}

			queue->rx_skbuff[entry] = skb;

			if (entry == bp->rx_ring_size - 1)
				paddr |= MACB_BIT(RX_WRAP);
			desc->ctrl = 0;
			/* Setting addr clears RX_USED and allows reception,
			 * make sure ctrl is cleared first to avoid a race.
			 */
			dma_wmb();
			macb_set_addr(bp, desc, paddr);

			/* properly align Ethernet header */
			skb_reserve(skb, NET_IP_ALIGN);
		} else {
			desc->ctrl = 0;
			dma_wmb();
			desc->addr &= ~MACB_BIT(RX_USED);
		}
		queue->rx_prepared_head++;
	}

	/* Make descriptor updates visible to hardware */
	wmb();

	netdev_vdbg(bp->dev, "rx ring: queue: %p, prepared head %d, tail %d\n",
			queue, queue->rx_prepared_head, queue->rx_tail);
}

/* Mark DMA descriptors from begin up to and not including end as unused */
static void discard_partial_frame(struct macb_queue *queue, unsigned int begin,
				  unsigned int end)
{
	unsigned int frag;

	for (frag = begin; frag != end; frag++) {
		struct macb_dma_desc *desc = macb_rx_desc(queue, frag);

		desc->addr &= ~MACB_BIT(RX_USED);
	}

	/* Make descriptor updates visible to hardware */
	wmb();

	/* When this happens, the hardware stats registers for
	 * whatever caused this is updated, so we don't have to record
	 * anything.
	 */
}

static int macb_validate_hw_csum(struct sk_buff *skb)
{
	u32 pkt_csum = *((u32 *)&skb->data[skb->len - ETH_FCS_LEN]);
	u32 csum  = ~crc32_le(~0, skb_mac_header(skb),
			skb->len + ETH_HLEN - ETH_FCS_LEN);

	return (pkt_csum != csum);
}

<<<<<<< HEAD
static int gem_rx(struct macb_queue *queue, int budget)
=======
static int gem_rx(struct macb_queue *queue, struct napi_struct *napi,
		  int budget)
>>>>>>> e0d688d4
{
	struct macb *bp = queue->bp;
	unsigned int		len;
	unsigned int		entry;
	struct sk_buff		*skb;
	struct macb_dma_desc	*desc;
	int			count = 0;

	while (count < budget) {
		u32 ctrl;
		dma_addr_t addr;
		bool rxused;

		entry = macb_rx_ring_wrap(bp, queue->rx_tail);
		desc = macb_rx_desc(queue, entry);

		/* Make hw descriptor updates visible to CPU */
		rmb();

		rxused = (desc->addr & MACB_BIT(RX_USED)) ? true : false;
		addr = macb_get_addr(bp, desc);

		if (!rxused)
			break;

		/* Ensure ctrl is at least as up-to-date as rxused */
		dma_rmb();

		ctrl = desc->ctrl;

		queue->rx_tail++;
		count++;

		if (!(ctrl & MACB_BIT(RX_SOF) && ctrl & MACB_BIT(RX_EOF))) {
			netdev_err(bp->dev,
				   "not whole frame pointed by descriptor\n");
			bp->dev->stats.rx_dropped++;
			queue->stats.rx_dropped++;
			break;
		}
		skb = queue->rx_skbuff[entry];
		if (unlikely(!skb)) {
			netdev_err(bp->dev,
				   "inconsistent Rx descriptor chain\n");
			bp->dev->stats.rx_dropped++;
			queue->stats.rx_dropped++;
			break;
		}
		/* now everything is ready for receiving packet */
		queue->rx_skbuff[entry] = NULL;
		len = ctrl & bp->rx_frm_len_mask;

		netdev_vdbg(bp->dev, "gem_rx %u (len %u)\n", entry, len);

		skb_put(skb, len);
		dma_unmap_single(&bp->pdev->dev, addr,
				 bp->rx_buffer_size, DMA_FROM_DEVICE);

		skb->protocol = eth_type_trans(skb, bp->dev);

		/* Validate MAC fcs if RX checsum offload disabled */
		if (!(bp->dev->features & NETIF_F_RXCSUM)) {
			if (macb_validate_hw_csum(skb)) {
				netdev_err(bp->dev, "incorrect FCS\n");
				bp->dev->stats.rx_dropped++;
				break;
			}
		}

		skb_checksum_none_assert(skb);
		if (bp->dev->features & NETIF_F_RXCSUM &&
		    !(bp->dev->flags & IFF_PROMISC) &&
		    GEM_BFEXT(RX_CSUM, ctrl) & GEM_RX_CSUM_CHECKED_MASK)
			skb->ip_summed = CHECKSUM_UNNECESSARY;

		bp->dev->stats.rx_packets++;
		queue->stats.rx_packets++;
		bp->dev->stats.rx_bytes += skb->len;
		queue->stats.rx_bytes += skb->len;

		gem_ptp_do_rxstamp(bp, skb, desc);

#if defined(DEBUG) && defined(VERBOSE_DEBUG)
		netdev_vdbg(bp->dev, "received skb of length %u, csum: %08x\n",
			    skb->len, skb->csum);
		print_hex_dump(KERN_DEBUG, " mac: ", DUMP_PREFIX_ADDRESS, 16, 1,
			       skb_mac_header(skb), 16, true);
		print_hex_dump(KERN_DEBUG, "data: ", DUMP_PREFIX_ADDRESS, 16, 1,
			       skb->data, 32, true);
#endif

		napi_gro_receive(napi, skb);
	}

	gem_rx_refill(queue);

	return count;
}

static int macb_rx_frame(struct macb_queue *queue, struct napi_struct *napi,
			 unsigned int first_frag, unsigned int last_frag)
{
	unsigned int len;
	unsigned int frag;
	unsigned int offset;
	struct sk_buff *skb;
	struct macb_dma_desc *desc;
	struct macb *bp = queue->bp;

	desc = macb_rx_desc(queue, last_frag);
	len = desc->ctrl & bp->rx_frm_len_mask;

	netdev_vdbg(bp->dev, "macb_rx_frame frags %u - %u (len %u)\n",
		macb_rx_ring_wrap(bp, first_frag),
		macb_rx_ring_wrap(bp, last_frag), len);

	/* The ethernet header starts NET_IP_ALIGN bytes into the
	 * first buffer. Since the header is 14 bytes, this makes the
	 * payload word-aligned.
	 *
	 * Instead of calling skb_reserve(NET_IP_ALIGN), we just copy
	 * the two padding bytes into the skb so that we avoid hitting
	 * the slowpath in memcpy(), and pull them off afterwards.
	 */
	skb = netdev_alloc_skb(bp->dev, len + NET_IP_ALIGN);
	if (!skb) {
		bp->dev->stats.rx_dropped++;
		for (frag = first_frag; ; frag++) {
			desc = macb_rx_desc(queue, frag);
			desc->addr &= ~MACB_BIT(RX_USED);
			if (frag == last_frag)
				break;
		}

		/* Make descriptor updates visible to hardware */
		wmb();

		return 1;
	}

	offset = 0;
	len += NET_IP_ALIGN;
	skb_checksum_none_assert(skb);
	skb_put(skb, len);

	for (frag = first_frag; ; frag++) {
		unsigned int frag_len = bp->rx_buffer_size;

		if (offset + frag_len > len) {
			if (unlikely(frag != last_frag)) {
				dev_kfree_skb_any(skb);
				return -1;
			}
			frag_len = len - offset;
		}
		skb_copy_to_linear_data_offset(skb, offset,
					       macb_rx_buffer(queue, frag),
					       frag_len);
		offset += bp->rx_buffer_size;
		desc = macb_rx_desc(queue, frag);
		desc->addr &= ~MACB_BIT(RX_USED);

		if (frag == last_frag)
			break;
	}

	/* Validate MAC fcs if RX checsum offload disabled */
	if (!(bp->dev->features & NETIF_F_RXCSUM)) {
		if (macb_validate_hw_csum(skb)) {
			netdev_err(bp->dev, "incorrect FCS\n");
			bp->dev->stats.rx_dropped++;

			/* Make descriptor updates visible to hardware */
			wmb();

			return 1;
		}
	}

	/* Make descriptor updates visible to hardware */
	wmb();

	__skb_pull(skb, NET_IP_ALIGN);
	skb->protocol = eth_type_trans(skb, bp->dev);

	bp->dev->stats.rx_packets++;
	bp->dev->stats.rx_bytes += skb->len;
	netdev_vdbg(bp->dev, "received skb of length %u, csum: %08x\n",
		    skb->len, skb->csum);
	napi_gro_receive(napi, skb);

	return 0;
}

static inline void macb_init_rx_ring(struct macb_queue *queue)
{
	struct macb *bp = queue->bp;
	dma_addr_t addr;
	struct macb_dma_desc *desc = NULL;
	int i;

	addr = queue->rx_buffers_dma;
	for (i = 0; i < bp->rx_ring_size; i++) {
		desc = macb_rx_desc(queue, i);
		macb_set_addr(bp, desc, addr);
		desc->ctrl = 0;
		addr += bp->rx_buffer_size;
	}
	desc->addr |= MACB_BIT(RX_WRAP);
	queue->rx_tail = 0;
}

static int macb_rx(struct macb_queue *queue, struct napi_struct *napi,
		   int budget)
{
	struct macb *bp = queue->bp;
	bool reset_rx_queue = false;
	int received = 0;
	unsigned int tail;
	int first_frag = -1;

	for (tail = queue->rx_tail; budget > 0; tail++) {
		struct macb_dma_desc *desc = macb_rx_desc(queue, tail);
		u32 ctrl;

		/* Make hw descriptor updates visible to CPU */
		rmb();

		if (!(desc->addr & MACB_BIT(RX_USED)))
			break;

		/* Ensure ctrl is at least as up-to-date as addr */
		dma_rmb();

		ctrl = desc->ctrl;

		if (ctrl & MACB_BIT(RX_SOF)) {
			if (first_frag != -1)
				discard_partial_frame(queue, first_frag, tail);
			first_frag = tail;
		}

		if (ctrl & MACB_BIT(RX_EOF)) {
			int dropped;

			if (unlikely(first_frag == -1)) {
				reset_rx_queue = true;
				continue;
			}

			dropped = macb_rx_frame(queue, napi, first_frag, tail);
			first_frag = -1;
			if (unlikely(dropped < 0)) {
				reset_rx_queue = true;
				continue;
			}
			if (!dropped) {
				received++;
				budget--;
			}
		}
	}

	if (unlikely(reset_rx_queue)) {
		unsigned long flags;
		u32 ctrl;

		netdev_err(bp->dev, "RX queue corruption: reset it\n");

		spin_lock_irqsave(&bp->lock, flags);

		ctrl = macb_readl(bp, NCR);
		macb_writel(bp, NCR, ctrl & ~MACB_BIT(RE));

		macb_init_rx_ring(queue);
		queue_writel(queue, RBQP, queue->rx_ring_dma);

		macb_writel(bp, NCR, ctrl | MACB_BIT(RE));

		spin_unlock_irqrestore(&bp->lock, flags);
		return received;
	}

	if (first_frag != -1)
		queue->rx_tail = first_frag;
	else
		queue->rx_tail = tail;

	return received;
}

static int macb_poll(struct napi_struct *napi, int budget)
{
	struct macb_queue *queue = container_of(napi, struct macb_queue, napi);
	struct macb *bp = queue->bp;
	int work_done;
	u32 status;

	status = macb_readl(bp, RSR);
	macb_writel(bp, RSR, status);

	netdev_vdbg(bp->dev, "poll: status = %08lx, budget = %d\n",
		    (unsigned long)status, budget);

	work_done = bp->macbgem_ops.mog_rx(queue, napi, budget);
	if (work_done < budget) {
		napi_complete_done(napi, work_done);

		/* Packets received while interrupts were disabled */
		status = macb_readl(bp, RSR);
		if (status) {
			if (bp->caps & MACB_CAPS_ISR_CLEAR_ON_WRITE)
				queue_writel(queue, ISR, MACB_BIT(RCOMP));
			napi_reschedule(napi);
		} else {
			queue_writel(queue, IER, bp->rx_intr_mask);
		}
	}

	/* TODO: Handle errors */

	return work_done;
}

static void macb_hresp_error_task(unsigned long data)
{
	struct macb *bp = (struct macb *)data;
	struct net_device *dev = bp->dev;
	struct macb_queue *queue = bp->queues;
	unsigned int q;
	u32 ctrl;

	for (q = 0, queue = bp->queues; q < bp->num_queues; ++q, ++queue) {
		queue_writel(queue, IDR, bp->rx_intr_mask |
					 MACB_TX_INT_FLAGS |
					 MACB_BIT(HRESP));
	}
	ctrl = macb_readl(bp, NCR);
	ctrl &= ~(MACB_BIT(RE) | MACB_BIT(TE));
	macb_writel(bp, NCR, ctrl);

	netif_tx_stop_all_queues(dev);
	netif_carrier_off(dev);

	bp->macbgem_ops.mog_init_rings(bp);

	/* Initialize TX and RX buffers */
	for (q = 0, queue = bp->queues; q < bp->num_queues; ++q, ++queue) {
		queue_writel(queue, RBQP, lower_32_bits(queue->rx_ring_dma));
#ifdef CONFIG_ARCH_DMA_ADDR_T_64BIT
		if (bp->hw_dma_cap & HW_DMA_CAP_64B)
			queue_writel(queue, RBQPH,
				     upper_32_bits(queue->rx_ring_dma));
#endif
		queue_writel(queue, TBQP, lower_32_bits(queue->tx_ring_dma));
#ifdef CONFIG_ARCH_DMA_ADDR_T_64BIT
		if (bp->hw_dma_cap & HW_DMA_CAP_64B)
			queue_writel(queue, TBQPH,
				     upper_32_bits(queue->tx_ring_dma));
#endif

		/* Enable interrupts */
		queue_writel(queue, IER,
			     bp->rx_intr_mask |
			     MACB_TX_INT_FLAGS |
			     MACB_BIT(HRESP));
	}

	ctrl |= MACB_BIT(RE) | MACB_BIT(TE);
	macb_writel(bp, NCR, ctrl);

	netif_carrier_on(dev);
	netif_tx_start_all_queues(dev);
}

static void macb_tx_restart(struct macb_queue *queue)
{
	unsigned int head = queue->tx_head;
	unsigned int tail = queue->tx_tail;
	struct macb *bp = queue->bp;

	if (bp->caps & MACB_CAPS_ISR_CLEAR_ON_WRITE)
		queue_writel(queue, ISR, MACB_BIT(TXUBR));

	if (head == tail)
		return;

	macb_writel(bp, NCR, macb_readl(bp, NCR) | MACB_BIT(TSTART));
}

static irqreturn_t macb_interrupt(int irq, void *dev_id)
{
	struct macb_queue *queue = dev_id;
	struct macb *bp = queue->bp;
	struct net_device *dev = bp->dev;
	u32 status, ctrl;

	status = queue_readl(queue, ISR);

	if (unlikely(!status))
		return IRQ_NONE;

	spin_lock(&bp->lock);

	while (status) {
		if (status & MACB_BIT(WOL)) {
			if (bp->caps & MACB_CAPS_ISR_CLEAR_ON_WRITE)
				queue_writel(queue, ISR, MACB_BIT(WOL));
			break;
		}

		/* close possible race with dev_close */
		if (unlikely(!netif_running(dev))) {
			queue_writel(queue, IDR, -1);
			if (bp->caps & MACB_CAPS_ISR_CLEAR_ON_WRITE)
				queue_writel(queue, ISR, -1);
			break;
		}

		netdev_vdbg(bp->dev, "queue = %u, isr = 0x%08lx\n",
			    (unsigned int)(queue - bp->queues),
			    (unsigned long)status);

		if (status & bp->rx_intr_mask) {
			/* There's no point taking any more interrupts
			 * until we have processed the buffers. The
			 * scheduling call may fail if the poll routine
			 * is already scheduled, so disable interrupts
			 * now.
			 */
			queue_writel(queue, IDR, bp->rx_intr_mask);
			if (bp->caps & MACB_CAPS_ISR_CLEAR_ON_WRITE)
				queue_writel(queue, ISR, MACB_BIT(RCOMP));

			if (napi_schedule_prep(&queue->napi)) {
				netdev_vdbg(bp->dev, "scheduling RX softirq\n");
				__napi_schedule(&queue->napi);
			}
		}

		if (unlikely(status & (MACB_TX_ERR_FLAGS))) {
			queue_writel(queue, IDR, MACB_TX_INT_FLAGS);
			schedule_work(&queue->tx_error_task);

			if (bp->caps & MACB_CAPS_ISR_CLEAR_ON_WRITE)
				queue_writel(queue, ISR, MACB_TX_ERR_FLAGS);

			break;
		}

		if (status & MACB_BIT(TCOMP))
			macb_tx_interrupt(queue);

		if (status & MACB_BIT(TXUBR))
			macb_tx_restart(queue);

		/* Link change detection isn't possible with RMII, so we'll
		 * add that if/when we get our hands on a full-blown MII PHY.
		 */

		/* There is a hardware issue under heavy load where DMA can
		 * stop, this causes endless "used buffer descriptor read"
		 * interrupts but it can be cleared by re-enabling RX. See
		 * the at91rm9200 manual, section 41.3.1 or the Zynq manual
		 * section 16.7.4 for details. RXUBR is only enabled for
		 * these two versions.
		 */
		if (status & MACB_BIT(RXUBR)) {
			ctrl = macb_readl(bp, NCR);
			macb_writel(bp, NCR, ctrl & ~MACB_BIT(RE));
			wmb();
			macb_writel(bp, NCR, ctrl | MACB_BIT(RE));

			if (bp->caps & MACB_CAPS_ISR_CLEAR_ON_WRITE)
				queue_writel(queue, ISR, MACB_BIT(RXUBR));
		}

		if (status & MACB_BIT(ISR_ROVR)) {
			/* We missed at least one packet */
			if (macb_is_gem(bp))
				bp->hw_stats.gem.rx_overruns++;
			else
				bp->hw_stats.macb.rx_overruns++;

			if (bp->caps & MACB_CAPS_ISR_CLEAR_ON_WRITE)
				queue_writel(queue, ISR, MACB_BIT(ISR_ROVR));
		}

		if (status & MACB_BIT(HRESP)) {
			tasklet_schedule(&bp->hresp_err_tasklet);
			netdev_err(dev, "DMA bus error: HRESP not OK\n");

			if (bp->caps & MACB_CAPS_ISR_CLEAR_ON_WRITE)
				queue_writel(queue, ISR, MACB_BIT(HRESP));
		}
		status = queue_readl(queue, ISR);
	}

	spin_unlock(&bp->lock);

	return IRQ_HANDLED;
}

#ifdef CONFIG_NET_POLL_CONTROLLER
/* Polling receive - used by netconsole and other diagnostic tools
 * to allow network i/o with interrupts disabled.
 */
static void macb_poll_controller(struct net_device *dev)
{
	struct macb *bp = netdev_priv(dev);
	struct macb_queue *queue;
	unsigned long flags;
	unsigned int q;

	local_irq_save(flags);
	for (q = 0, queue = bp->queues; q < bp->num_queues; ++q, ++queue)
		macb_interrupt(dev->irq, queue);
	local_irq_restore(flags);
}
#endif

static unsigned int macb_tx_map(struct macb *bp,
				struct macb_queue *queue,
				struct sk_buff *skb,
				unsigned int hdrlen)
{
	dma_addr_t mapping;
	unsigned int len, entry, i, tx_head = queue->tx_head;
	struct macb_tx_skb *tx_skb = NULL;
	struct macb_dma_desc *desc;
	unsigned int offset, size, count = 0;
	unsigned int f, nr_frags = skb_shinfo(skb)->nr_frags;
	unsigned int eof = 1, mss_mfs = 0;
	u32 ctrl, lso_ctrl = 0, seq_ctrl = 0;

	/* LSO */
	if (skb_shinfo(skb)->gso_size != 0) {
		if (ip_hdr(skb)->protocol == IPPROTO_UDP)
			/* UDP - UFO */
			lso_ctrl = MACB_LSO_UFO_ENABLE;
		else
			/* TCP - TSO */
			lso_ctrl = MACB_LSO_TSO_ENABLE;
	}

	/* First, map non-paged data */
	len = skb_headlen(skb);

	/* first buffer length */
	size = hdrlen;

	offset = 0;
	while (len) {
		entry = macb_tx_ring_wrap(bp, tx_head);
		tx_skb = &queue->tx_skb[entry];

		mapping = dma_map_single(&bp->pdev->dev,
					 skb->data + offset,
					 size, DMA_TO_DEVICE);
		if (dma_mapping_error(&bp->pdev->dev, mapping))
			goto dma_error;

		/* Save info to properly release resources */
		tx_skb->skb = NULL;
		tx_skb->mapping = mapping;
		tx_skb->size = size;
		tx_skb->mapped_as_page = false;

		len -= size;
		offset += size;
		count++;
		tx_head++;

		size = min(len, bp->max_tx_length);
	}

	/* Then, map paged data from fragments */
	for (f = 0; f < nr_frags; f++) {
		const skb_frag_t *frag = &skb_shinfo(skb)->frags[f];

		len = skb_frag_size(frag);
		offset = 0;
		while (len) {
			size = min(len, bp->max_tx_length);
			entry = macb_tx_ring_wrap(bp, tx_head);
			tx_skb = &queue->tx_skb[entry];

			mapping = skb_frag_dma_map(&bp->pdev->dev, frag,
						   offset, size, DMA_TO_DEVICE);
			if (dma_mapping_error(&bp->pdev->dev, mapping))
				goto dma_error;

			/* Save info to properly release resources */
			tx_skb->skb = NULL;
			tx_skb->mapping = mapping;
			tx_skb->size = size;
			tx_skb->mapped_as_page = true;

			len -= size;
			offset += size;
			count++;
			tx_head++;
		}
	}

	/* Should never happen */
	if (unlikely(!tx_skb)) {
		netdev_err(bp->dev, "BUG! empty skb!\n");
		return 0;
	}

	/* This is the last buffer of the frame: save socket buffer */
	tx_skb->skb = skb;

	/* Update TX ring: update buffer descriptors in reverse order
	 * to avoid race condition
	 */

	/* Set 'TX_USED' bit in buffer descriptor at tx_head position
	 * to set the end of TX queue
	 */
	i = tx_head;
	entry = macb_tx_ring_wrap(bp, i);
	ctrl = MACB_BIT(TX_USED);
	desc = macb_tx_desc(queue, entry);
	desc->ctrl = ctrl;

	if (lso_ctrl) {
		if (lso_ctrl == MACB_LSO_UFO_ENABLE)
			/* include header and FCS in value given to h/w */
			mss_mfs = skb_shinfo(skb)->gso_size +
					skb_transport_offset(skb) +
					ETH_FCS_LEN;
		else /* TSO */ {
			mss_mfs = skb_shinfo(skb)->gso_size;
			/* TCP Sequence Number Source Select
			 * can be set only for TSO
			 */
			seq_ctrl = 0;
		}
	}

	do {
		i--;
		entry = macb_tx_ring_wrap(bp, i);
		tx_skb = &queue->tx_skb[entry];
		desc = macb_tx_desc(queue, entry);

		ctrl = (u32)tx_skb->size;
		if (eof) {
			ctrl |= MACB_BIT(TX_LAST);
			eof = 0;
		}
		if (unlikely(entry == (bp->tx_ring_size - 1)))
			ctrl |= MACB_BIT(TX_WRAP);

		/* First descriptor is header descriptor */
		if (i == queue->tx_head) {
			ctrl |= MACB_BF(TX_LSO, lso_ctrl);
			ctrl |= MACB_BF(TX_TCP_SEQ_SRC, seq_ctrl);
			if ((bp->dev->features & NETIF_F_HW_CSUM) &&
			    skb->ip_summed != CHECKSUM_PARTIAL && !lso_ctrl &&
			    (skb->data_len == 0))
				ctrl |= MACB_BIT(TX_NOCRC);
		} else
			/* Only set MSS/MFS on payload descriptors
			 * (second or later descriptor)
			 */
			ctrl |= MACB_BF(MSS_MFS, mss_mfs);

		/* Set TX buffer descriptor */
		macb_set_addr(bp, desc, tx_skb->mapping);
		/* desc->addr must be visible to hardware before clearing
		 * 'TX_USED' bit in desc->ctrl.
		 */
		wmb();
		desc->ctrl = ctrl;
	} while (i != queue->tx_head);

	queue->tx_head = tx_head;

	return count;

dma_error:
	netdev_err(bp->dev, "TX DMA map failed\n");

	for (i = queue->tx_head; i != tx_head; i++) {
		tx_skb = macb_tx_skb(queue, i);

		macb_tx_unmap(bp, tx_skb);
	}

	return 0;
}

static netdev_features_t macb_features_check(struct sk_buff *skb,
					     struct net_device *dev,
					     netdev_features_t features)
{
	unsigned int nr_frags, f;
	unsigned int hdrlen;

	/* Validate LSO compatibility */

	/* there is only one buffer */
	if (!skb_is_nonlinear(skb) || (ip_hdr(skb)->protocol != IPPROTO_UDP))
		return features;

	/* length of header */
	hdrlen = skb_transport_offset(skb);
	if (ip_hdr(skb)->protocol == IPPROTO_TCP)
		hdrlen += tcp_hdrlen(skb);

	/* For LSO:
	 * When software supplies two or more payload buffers all payload buffers
	 * apart from the last must be a multiple of 8 bytes in size.
	 */
	if (!IS_ALIGNED(skb_headlen(skb) - hdrlen, MACB_TX_LEN_ALIGN))
		return features & ~MACB_NETIF_LSO;

	nr_frags = skb_shinfo(skb)->nr_frags;
	/* No need to check last fragment */
	nr_frags--;
	for (f = 0; f < nr_frags; f++) {
		const skb_frag_t *frag = &skb_shinfo(skb)->frags[f];

		if (!IS_ALIGNED(skb_frag_size(frag), MACB_TX_LEN_ALIGN))
			return features & ~MACB_NETIF_LSO;
	}
	return features;
}

static inline int macb_clear_csum(struct sk_buff *skb)
{
	/* no change for packets without checksum offloading */
	if (skb->ip_summed != CHECKSUM_PARTIAL)
		return 0;

	/* make sure we can modify the header */
	if (unlikely(skb_cow_head(skb, 0)))
		return -1;

	/* initialize checksum field
	 * This is required - at least for Zynq, which otherwise calculates
	 * wrong UDP header checksums for UDP packets with UDP data len <=2
	 */
	*(__sum16 *)(skb_checksum_start(skb) + skb->csum_offset) = 0;
	return 0;
}

static int macb_pad_and_fcs(struct sk_buff **skb, struct net_device *ndev)
{
	bool cloned = skb_cloned(*skb) || skb_header_cloned(*skb);
	int padlen = ETH_ZLEN - (*skb)->len;
	int headroom = skb_headroom(*skb);
	int tailroom = skb_tailroom(*skb);
	struct sk_buff *nskb;
	u32 fcs;

	/* Not available for GSO and fragments */
	if (!(ndev->features & NETIF_F_HW_CSUM) ||
	    !((*skb)->ip_summed != CHECKSUM_PARTIAL) ||
	    skb_shinfo(*skb)->gso_size ||
	    ((*skb)->data_len > 0))
		return 0;

	if (padlen <= 0) {
		/* FCS could be appeded to tailroom. */
		if (tailroom >= ETH_FCS_LEN)
			goto add_fcs;
		/* FCS could be appeded by moving data to headroom. */
		else if (!cloned && headroom + tailroom >= ETH_FCS_LEN)
			padlen = 0;
		/* No room for FCS, need to reallocate skb. */
		else
			padlen = ETH_FCS_LEN;
	} else {
		/* Add room for FCS. */
		padlen += ETH_FCS_LEN;
	}

	if (!cloned && headroom + tailroom >= padlen) {
		(*skb)->data = memmove((*skb)->head, (*skb)->data, (*skb)->len);
		skb_set_tail_pointer(*skb, (*skb)->len);
	} else {
		nskb = skb_copy_expand(*skb, 0, padlen, GFP_ATOMIC);
		if (!nskb)
			return -ENOMEM;

		dev_consume_skb_any(*skb);
		*skb = nskb;
	}

	if (padlen > ETH_FCS_LEN)
		skb_put_zero(*skb, padlen - ETH_FCS_LEN);

add_fcs:
	/* set FCS to packet */
	fcs = crc32_le(~0, (*skb)->data, (*skb)->len);
	fcs = ~fcs;

	skb_put_u8(*skb, fcs		& 0xff);
	skb_put_u8(*skb, (fcs >> 8)	& 0xff);
	skb_put_u8(*skb, (fcs >> 16)	& 0xff);
	skb_put_u8(*skb, (fcs >> 24)	& 0xff);

	return 0;
}

static netdev_tx_t macb_start_xmit(struct sk_buff *skb, struct net_device *dev)
{
	u16 queue_index = skb_get_queue_mapping(skb);
	struct macb *bp = netdev_priv(dev);
	struct macb_queue *queue = &bp->queues[queue_index];
	unsigned long flags;
	unsigned int desc_cnt, nr_frags, frag_size, f;
	unsigned int hdrlen;
	bool is_lso, is_udp = false;
	netdev_tx_t ret = NETDEV_TX_OK;

	if (macb_clear_csum(skb)) {
		dev_kfree_skb_any(skb);
		return ret;
	}

	if (macb_pad_and_fcs(&skb, dev)) {
		dev_kfree_skb_any(skb);
		return ret;
	}

	is_lso = (skb_shinfo(skb)->gso_size != 0);

	if (is_lso) {
		is_udp = !!(ip_hdr(skb)->protocol == IPPROTO_UDP);

		/* length of headers */
		if (is_udp)
			/* only queue eth + ip headers separately for UDP */
			hdrlen = skb_transport_offset(skb);
		else
			hdrlen = skb_transport_offset(skb) + tcp_hdrlen(skb);
		if (skb_headlen(skb) < hdrlen) {
			netdev_err(bp->dev, "Error - LSO headers fragmented!!!\n");
			/* if this is required, would need to copy to single buffer */
			return NETDEV_TX_BUSY;
		}
	} else
		hdrlen = min(skb_headlen(skb), bp->max_tx_length);

#if defined(DEBUG) && defined(VERBOSE_DEBUG)
	netdev_vdbg(bp->dev,
		    "start_xmit: queue %hu len %u head %p data %p tail %p end %p\n",
		    queue_index, skb->len, skb->head, skb->data,
		    skb_tail_pointer(skb), skb_end_pointer(skb));
	print_hex_dump(KERN_DEBUG, "data: ", DUMP_PREFIX_OFFSET, 16, 1,
		       skb->data, 16, true);
#endif

	/* Count how many TX buffer descriptors are needed to send this
	 * socket buffer: skb fragments of jumbo frames may need to be
	 * split into many buffer descriptors.
	 */
	if (is_lso && (skb_headlen(skb) > hdrlen))
		/* extra header descriptor if also payload in first buffer */
		desc_cnt = DIV_ROUND_UP((skb_headlen(skb) - hdrlen), bp->max_tx_length) + 1;
	else
		desc_cnt = DIV_ROUND_UP(skb_headlen(skb), bp->max_tx_length);
	nr_frags = skb_shinfo(skb)->nr_frags;
	for (f = 0; f < nr_frags; f++) {
		frag_size = skb_frag_size(&skb_shinfo(skb)->frags[f]);
		desc_cnt += DIV_ROUND_UP(frag_size, bp->max_tx_length);
	}

	spin_lock_irqsave(&bp->lock, flags);

	/* This is a hard error, log it. */
	if (CIRC_SPACE(queue->tx_head, queue->tx_tail,
		       bp->tx_ring_size) < desc_cnt) {
		netif_stop_subqueue(dev, queue_index);
		spin_unlock_irqrestore(&bp->lock, flags);
		netdev_dbg(bp->dev, "tx_head = %u, tx_tail = %u\n",
			   queue->tx_head, queue->tx_tail);
		return NETDEV_TX_BUSY;
	}

	/* Map socket buffer for DMA transfer */
	if (!macb_tx_map(bp, queue, skb, hdrlen)) {
		dev_kfree_skb_any(skb);
		goto unlock;
	}

	/* Make newly initialized descriptor visible to hardware */
	wmb();
	skb_tx_timestamp(skb);

	macb_writel(bp, NCR, macb_readl(bp, NCR) | MACB_BIT(TSTART));

	if (CIRC_SPACE(queue->tx_head, queue->tx_tail, bp->tx_ring_size) < 1)
		netif_stop_subqueue(dev, queue_index);

unlock:
	spin_unlock_irqrestore(&bp->lock, flags);

	return ret;
}

static void macb_init_rx_buffer_size(struct macb *bp, size_t size)
{
	if (!macb_is_gem(bp)) {
		bp->rx_buffer_size = MACB_RX_BUFFER_SIZE;
	} else {
		bp->rx_buffer_size = size;

		if (bp->rx_buffer_size % RX_BUFFER_MULTIPLE) {
			netdev_dbg(bp->dev,
				   "RX buffer must be multiple of %d bytes, expanding\n",
				   RX_BUFFER_MULTIPLE);
			bp->rx_buffer_size =
				roundup(bp->rx_buffer_size, RX_BUFFER_MULTIPLE);
		}
	}

	netdev_dbg(bp->dev, "mtu [%u] rx_buffer_size [%zu]\n",
		   bp->dev->mtu, bp->rx_buffer_size);
}

static void gem_free_rx_buffers(struct macb *bp)
{
	struct sk_buff		*skb;
	struct macb_dma_desc	*desc;
	struct macb_queue *queue;
	dma_addr_t		addr;
	unsigned int q;
	int i;

	for (q = 0, queue = bp->queues; q < bp->num_queues; ++q, ++queue) {
		if (!queue->rx_skbuff)
			continue;

		for (i = 0; i < bp->rx_ring_size; i++) {
			skb = queue->rx_skbuff[i];

			if (!skb)
				continue;

			desc = macb_rx_desc(queue, i);
			addr = macb_get_addr(bp, desc);

			dma_unmap_single(&bp->pdev->dev, addr, bp->rx_buffer_size,
					DMA_FROM_DEVICE);
			dev_kfree_skb_any(skb);
			skb = NULL;
		}

		kfree(queue->rx_skbuff);
		queue->rx_skbuff = NULL;
	}
}

static void macb_free_rx_buffers(struct macb *bp)
{
	struct macb_queue *queue = &bp->queues[0];

	if (queue->rx_buffers) {
		dma_free_coherent(&bp->pdev->dev,
				  bp->rx_ring_size * bp->rx_buffer_size,
				  queue->rx_buffers, queue->rx_buffers_dma);
		queue->rx_buffers = NULL;
	}
}

static void macb_free_consistent(struct macb *bp)
{
	struct macb_queue *queue;
	unsigned int q;
	int size;

	bp->macbgem_ops.mog_free_rx_buffers(bp);

	if (bp->rx_ring_tieoff) {
		dma_free_coherent(&bp->pdev->dev, macb_dma_desc_get_size(bp),
				  bp->rx_ring_tieoff, bp->rx_ring_tieoff_dma);
		bp->rx_ring_tieoff = NULL;
	}

	for (q = 0, queue = bp->queues; q < bp->num_queues; ++q, ++queue) {
		kfree(queue->tx_skb);
		queue->tx_skb = NULL;
		if (queue->tx_ring) {
			size = TX_RING_BYTES(bp) + bp->tx_bd_rd_prefetch;
			dma_free_coherent(&bp->pdev->dev, size,
					  queue->tx_ring, queue->tx_ring_dma);
			queue->tx_ring = NULL;
		}
		if (queue->rx_ring) {
			size = RX_RING_BYTES(bp) + bp->rx_bd_rd_prefetch;
			dma_free_coherent(&bp->pdev->dev, size,
					  queue->rx_ring, queue->rx_ring_dma);
			queue->rx_ring = NULL;
		}
	}
}

static int gem_alloc_rx_buffers(struct macb *bp)
{
	struct macb_queue *queue;
	unsigned int q;
	int size;

	for (q = 0, queue = bp->queues; q < bp->num_queues; ++q, ++queue) {
		size = bp->rx_ring_size * sizeof(struct sk_buff *);
		queue->rx_skbuff = kzalloc(size, GFP_KERNEL);
		if (!queue->rx_skbuff)
			return -ENOMEM;
		else
			netdev_dbg(bp->dev,
				   "Allocated %d RX struct sk_buff entries at %p\n",
				   bp->rx_ring_size, queue->rx_skbuff);
	}
	return 0;
}

static int macb_alloc_rx_buffers(struct macb *bp)
{
	struct macb_queue *queue = &bp->queues[0];
	int size;

	size = bp->rx_ring_size * bp->rx_buffer_size;
	queue->rx_buffers = dma_alloc_coherent(&bp->pdev->dev, size,
					    &queue->rx_buffers_dma, GFP_KERNEL);
	if (!queue->rx_buffers)
		return -ENOMEM;

	netdev_dbg(bp->dev,
		   "Allocated RX buffers of %d bytes at %08lx (mapped %p)\n",
		   size, (unsigned long)queue->rx_buffers_dma, queue->rx_buffers);
	return 0;
}

static int macb_alloc_consistent(struct macb *bp)
{
	struct macb_queue *queue;
	unsigned int q;
	int size;

	for (q = 0, queue = bp->queues; q < bp->num_queues; ++q, ++queue) {
		size = TX_RING_BYTES(bp) + bp->tx_bd_rd_prefetch;
		queue->tx_ring = dma_alloc_coherent(&bp->pdev->dev, size,
						    &queue->tx_ring_dma,
						    GFP_KERNEL);
		if (!queue->tx_ring)
			goto out_err;
		netdev_dbg(bp->dev,
			   "Allocated TX ring for queue %u of %d bytes at %08lx (mapped %p)\n",
			   q, size, (unsigned long)queue->tx_ring_dma,
			   queue->tx_ring);

		size = bp->tx_ring_size * sizeof(struct macb_tx_skb);
		queue->tx_skb = kmalloc(size, GFP_KERNEL);
		if (!queue->tx_skb)
			goto out_err;

		size = RX_RING_BYTES(bp) + bp->rx_bd_rd_prefetch;
		queue->rx_ring = dma_alloc_coherent(&bp->pdev->dev, size,
						 &queue->rx_ring_dma, GFP_KERNEL);
		if (!queue->rx_ring)
			goto out_err;
		netdev_dbg(bp->dev,
			   "Allocated RX ring of %d bytes at %08lx (mapped %p)\n",
			   size, (unsigned long)queue->rx_ring_dma, queue->rx_ring);
	}
	if (bp->macbgem_ops.mog_alloc_rx_buffers(bp))
		goto out_err;

	/* Required for tie off descriptor for PM cases */
	if (!(bp->caps & MACB_CAPS_QUEUE_DISABLE)) {
		bp->rx_ring_tieoff = dma_alloc_coherent(&bp->pdev->dev,
							macb_dma_desc_get_size(bp),
							&bp->rx_ring_tieoff_dma,
							GFP_KERNEL);
		if (!bp->rx_ring_tieoff)
			goto out_err;
	}

	return 0;

out_err:
	macb_free_consistent(bp);
	return -ENOMEM;
}

static void macb_init_tieoff(struct macb *bp)
{
	struct macb_dma_desc *d = bp->rx_ring_tieoff;

	if (bp->num_queues > 1) {
		/* Setup a wrapping descriptor with no free slots
		 * (WRAP and USED) to tie off/disable unused RX queues.
		 */
		macb_set_addr(bp, d, MACB_BIT(RX_WRAP) | MACB_BIT(RX_USED));
		d->ctrl = 0;
	}
}

static void gem_init_rings(struct macb *bp)
{
	struct macb_queue *queue;
	struct macb_dma_desc *desc = NULL;
	unsigned int q;
	int i;

	for (q = 0, queue = bp->queues; q < bp->num_queues; ++q, ++queue) {
		for (i = 0; i < bp->tx_ring_size; i++) {
			desc = macb_tx_desc(queue, i);
			macb_set_addr(bp, desc, 0);
			desc->ctrl = MACB_BIT(TX_USED);
		}
		desc->ctrl |= MACB_BIT(TX_WRAP);
		queue->tx_head = 0;
		queue->tx_tail = 0;

		queue->rx_tail = 0;
		queue->rx_prepared_head = 0;

		gem_rx_refill(queue);
	}

	if (!(bp->caps & MACB_CAPS_QUEUE_DISABLE))
		macb_init_tieoff(bp);

}

static void macb_init_rings(struct macb *bp)
{
	int i;
	struct macb_dma_desc *desc = NULL;

	macb_init_rx_ring(&bp->queues[0]);

	for (i = 0; i < bp->tx_ring_size; i++) {
		desc = macb_tx_desc(&bp->queues[0], i);
		macb_set_addr(bp, desc, 0);
		desc->ctrl = MACB_BIT(TX_USED);
	}
	bp->queues[0].tx_head = 0;
	bp->queues[0].tx_tail = 0;
	desc->ctrl |= MACB_BIT(TX_WRAP);

	macb_init_tieoff(bp);
}

static void macb_reset_hw(struct macb *bp)
{
	struct macb_queue *queue;
	unsigned int q;
	u32 ctrl = macb_readl(bp, NCR);

	/* Disable RX and TX (XXX: Should we halt the transmission
	 * more gracefully?)
	 */
	ctrl &= ~(MACB_BIT(RE) | MACB_BIT(TE));

	/* Clear the stats registers (XXX: Update stats first?) */
	ctrl |= MACB_BIT(CLRSTAT);

	macb_writel(bp, NCR, ctrl);

	/* Clear all status flags */
	macb_writel(bp, TSR, -1);
	macb_writel(bp, RSR, -1);

	/* Disable RX partial store and forward and reset watermark value */
	if (bp->caps & MACB_CAPS_PARTIAL_STORE_FORWARD)
		gem_writel(bp, PBUFRXCUT, 0xFFF);

	/* Disable all interrupts */
	for (q = 0, queue = bp->queues; q < bp->num_queues; ++q, ++queue) {
		queue_writel(queue, IDR, -1);
		queue_readl(queue, ISR);
		if (bp->caps & MACB_CAPS_ISR_CLEAR_ON_WRITE)
			queue_writel(queue, ISR, -1);
	}
}

static u32 gem_mdc_clk_div(struct macb *bp)
{
	u32 config;
	unsigned long pclk_hz = clk_get_rate(bp->pclk);

	if (pclk_hz <= 20000000)
		config = GEM_BF(CLK, GEM_CLK_DIV8);
	else if (pclk_hz <= 40000000)
		config = GEM_BF(CLK, GEM_CLK_DIV16);
	else if (pclk_hz <= 80000000)
		config = GEM_BF(CLK, GEM_CLK_DIV32);
	else if (pclk_hz <= 120000000)
		config = GEM_BF(CLK, GEM_CLK_DIV48);
	else if (pclk_hz <= 160000000)
		config = GEM_BF(CLK, GEM_CLK_DIV64);
	else
		config = GEM_BF(CLK, GEM_CLK_DIV96);

	return config;
}

static u32 macb_mdc_clk_div(struct macb *bp)
{
	u32 config;
	unsigned long pclk_hz;

	if (macb_is_gem(bp))
		return gem_mdc_clk_div(bp);

	pclk_hz = clk_get_rate(bp->pclk);
	if (pclk_hz <= 20000000)
		config = MACB_BF(CLK, MACB_CLK_DIV8);
	else if (pclk_hz <= 40000000)
		config = MACB_BF(CLK, MACB_CLK_DIV16);
	else if (pclk_hz <= 80000000)
		config = MACB_BF(CLK, MACB_CLK_DIV32);
	else
		config = MACB_BF(CLK, MACB_CLK_DIV64);

	return config;
}

/* Get the DMA bus width field of the network configuration register that we
 * should program.  We find the width from decoding the design configuration
 * register to find the maximum supported data bus width.
 */
static u32 macb_dbw(struct macb *bp)
{
	if (!macb_is_gem(bp))
		return 0;

	switch (GEM_BFEXT(DBWDEF, gem_readl(bp, DCFG1))) {
	case 4:
		return GEM_BF(DBW, GEM_DBW128);
	case 2:
		return GEM_BF(DBW, GEM_DBW64);
	case 1:
	default:
		return GEM_BF(DBW, GEM_DBW32);
	}
}

/* Configure the receive DMA engine
 * - use the correct receive buffer size
 * - set best burst length for DMA operations
 *   (if not supported by FIFO, it will fallback to default)
 * - set both rx/tx packet buffers to full memory size
 * These are configurable parameters for GEM.
 */
static void macb_configure_dma(struct macb *bp)
{
	struct macb_queue *queue;
	u32 buffer_size;
	unsigned int q;
	u32 dmacfg;

	buffer_size = bp->rx_buffer_size / RX_BUFFER_MULTIPLE;
	if (macb_is_gem(bp)) {
		dmacfg = gem_readl(bp, DMACFG) & ~GEM_BF(RXBS, -1L);
		for (q = 0, queue = bp->queues; q < bp->num_queues; ++q, ++queue) {
			if (q)
				queue_writel(queue, RBQS, buffer_size);
			else
				dmacfg |= GEM_BF(RXBS, buffer_size);
		}
		if (bp->dma_burst_length)
			dmacfg = GEM_BFINS(FBLDO, bp->dma_burst_length, dmacfg);
		dmacfg |= GEM_BIT(TXPBMS) | GEM_BF(RXBMS, -1L);
		dmacfg &= ~GEM_BIT(ENDIA_PKT);

		if (bp->native_io)
			dmacfg &= ~GEM_BIT(ENDIA_DESC);
		else
			dmacfg |= GEM_BIT(ENDIA_DESC); /* CPU in big endian */

		if (bp->dev->features & NETIF_F_HW_CSUM)
			dmacfg |= GEM_BIT(TXCOEN);
		else
			dmacfg &= ~GEM_BIT(TXCOEN);

		dmacfg &= ~GEM_BIT(ADDR64);
#ifdef CONFIG_ARCH_DMA_ADDR_T_64BIT
		if (bp->hw_dma_cap & HW_DMA_CAP_64B)
			dmacfg |= GEM_BIT(ADDR64);
#endif
#ifdef CONFIG_MACB_USE_HWSTAMP
		if (bp->hw_dma_cap & HW_DMA_CAP_PTP)
			dmacfg |= GEM_BIT(RXEXT) | GEM_BIT(TXEXT);
#endif
		netdev_dbg(bp->dev, "Cadence configure DMA with 0x%08x\n",
			   dmacfg);
		gem_writel(bp, DMACFG, dmacfg);
	}
}

static void macb_init_hw(struct macb *bp)
{
	struct macb_queue *queue;
	unsigned int q;

	u32 config;

	macb_reset_hw(bp);
	macb_set_hwaddr(bp);

	config = macb_mdc_clk_div(bp);
	if (bp->phy_interface == PHY_INTERFACE_MODE_SGMII)
		config |= GEM_BIT(SGMIIEN) | GEM_BIT(PCSSEL);
	config |= MACB_BF(RBOF, NET_IP_ALIGN);	/* Make eth data aligned */
	config |= MACB_BIT(PAE);		/* PAuse Enable */

	/* Do not discard Rx FCS if RX checsum offload disabled */
	if (bp->dev->features & NETIF_F_RXCSUM)
		config |= MACB_BIT(DRFCS);		/* Discard Rx FCS */

	if (bp->caps & MACB_CAPS_JUMBO)
		config |= MACB_BIT(JFRAME);	/* Enable jumbo frames */
	else
		config |= MACB_BIT(BIG);	/* Receive oversized frames */
	if (bp->dev->flags & IFF_PROMISC)
		config |= MACB_BIT(CAF);	/* Copy All Frames */
	else if (macb_is_gem(bp) && bp->dev->features & NETIF_F_RXCSUM)
		config |= GEM_BIT(RXCOEN);
	if (!(bp->dev->flags & IFF_BROADCAST))
		config |= MACB_BIT(NBC);	/* No BroadCast */
	config |= macb_dbw(bp);
	macb_writel(bp, NCFGR, config);
	if ((bp->caps & MACB_CAPS_JUMBO) && bp->jumbo_max_len)
		gem_writel(bp, JML, bp->jumbo_max_len);
	bp->speed = SPEED_10;
	if (bp->caps & MACB_CAPS_PARTIAL_STORE_FORWARD)
		bp->duplex = DUPLEX_FULL;
	else
		bp->duplex = DUPLEX_HALF;
	bp->rx_frm_len_mask = MACB_RX_FRMLEN_MASK;
	if (bp->caps & MACB_CAPS_JUMBO)
		bp->rx_frm_len_mask = MACB_RX_JFRMLEN_MASK;

	macb_configure_dma(bp);

	/* Enable RX partial store and forward and set watermark */
	if (bp->caps & MACB_CAPS_PARTIAL_STORE_FORWARD) {
		gem_writel(bp, PBUFRXCUT,
			   (gem_readl(bp, PBUFRXCUT) &
			   GEM_BF(WTRMRK, bp->rx_watermark)) |
			   GEM_BIT(ENCUTTHRU));
	}

	/* Initialize TX and RX buffers */
	for (q = 0, queue = bp->queues; q < bp->num_queues; ++q, ++queue) {
		queue_writel(queue, RBQP, lower_32_bits(queue->rx_ring_dma));
#ifdef CONFIG_ARCH_DMA_ADDR_T_64BIT
		if (bp->hw_dma_cap & HW_DMA_CAP_64B)
			queue_writel(queue, RBQPH, upper_32_bits(queue->rx_ring_dma));
#endif
		queue_writel(queue, TBQP, lower_32_bits(queue->tx_ring_dma));
#ifdef CONFIG_ARCH_DMA_ADDR_T_64BIT
		if (bp->hw_dma_cap & HW_DMA_CAP_64B)
			queue_writel(queue, TBQPH, upper_32_bits(queue->tx_ring_dma));
#endif

		/* Enable interrupts */
		queue_writel(queue, IER,
			     bp->rx_intr_mask |
			     MACB_TX_INT_FLAGS |
			     MACB_BIT(HRESP));
	}

	if ((bp->phy_interface == PHY_INTERFACE_MODE_SGMII) &&
	    (bp->caps & MACB_CAPS_PCS))
		gem_writel(bp, PCSCNTRL,
			   gem_readl(bp, PCSCNTRL) | GEM_BIT(PCSAUTONEG));

	/* Enable TX and RX */
	macb_writel(bp, NCR, macb_readl(bp, NCR) | MACB_BIT(RE) | MACB_BIT(TE) |
		    MACB_BIT(PTPUNI));
}

/* The hash address register is 64 bits long and takes up two
 * locations in the memory map.  The least significant bits are stored
 * in EMAC_HSL and the most significant bits in EMAC_HSH.
 *
 * The unicast hash enable and the multicast hash enable bits in the
 * network configuration register enable the reception of hash matched
 * frames. The destination address is reduced to a 6 bit index into
 * the 64 bit hash register using the following hash function.  The
 * hash function is an exclusive or of every sixth bit of the
 * destination address.
 *
 * hi[5] = da[5] ^ da[11] ^ da[17] ^ da[23] ^ da[29] ^ da[35] ^ da[41] ^ da[47]
 * hi[4] = da[4] ^ da[10] ^ da[16] ^ da[22] ^ da[28] ^ da[34] ^ da[40] ^ da[46]
 * hi[3] = da[3] ^ da[09] ^ da[15] ^ da[21] ^ da[27] ^ da[33] ^ da[39] ^ da[45]
 * hi[2] = da[2] ^ da[08] ^ da[14] ^ da[20] ^ da[26] ^ da[32] ^ da[38] ^ da[44]
 * hi[1] = da[1] ^ da[07] ^ da[13] ^ da[19] ^ da[25] ^ da[31] ^ da[37] ^ da[43]
 * hi[0] = da[0] ^ da[06] ^ da[12] ^ da[18] ^ da[24] ^ da[30] ^ da[36] ^ da[42]
 *
 * da[0] represents the least significant bit of the first byte
 * received, that is, the multicast/unicast indicator, and da[47]
 * represents the most significant bit of the last byte received.  If
 * the hash index, hi[n], points to a bit that is set in the hash
 * register then the frame will be matched according to whether the
 * frame is multicast or unicast.  A multicast match will be signalled
 * if the multicast hash enable bit is set, da[0] is 1 and the hash
 * index points to a bit set in the hash register.  A unicast match
 * will be signalled if the unicast hash enable bit is set, da[0] is 0
 * and the hash index points to a bit set in the hash register.  To
 * receive all multicast frames, the hash register should be set with
 * all ones and the multicast hash enable bit should be set in the
 * network configuration register.
 */

static inline int hash_bit_value(int bitnr, __u8 *addr)
{
	if (addr[bitnr / 8] & (1 << (bitnr % 8)))
		return 1;
	return 0;
}

/* Return the hash index value for the specified address. */
static int hash_get_index(__u8 *addr)
{
	int i, j, bitval;
	int hash_index = 0;

	for (j = 0; j < 6; j++) {
		for (i = 0, bitval = 0; i < 8; i++)
			bitval ^= hash_bit_value(i * 6 + j, addr);

		hash_index |= (bitval << j);
	}

	return hash_index;
}

/* Add multicast addresses to the internal multicast-hash table. */
static void macb_sethashtable(struct net_device *dev)
{
	struct netdev_hw_addr *ha;
	unsigned long mc_filter[2];
	unsigned int bitnr;
	struct macb *bp = netdev_priv(dev);

	mc_filter[0] = 0;
	mc_filter[1] = 0;

	netdev_for_each_mc_addr(ha, dev) {
		bitnr = hash_get_index(ha->addr);
		mc_filter[bitnr >> 5] |= 1 << (bitnr & 31);
	}

	macb_or_gem_writel(bp, HRB, mc_filter[0]);
	macb_or_gem_writel(bp, HRT, mc_filter[1]);
}

/* Enable/Disable promiscuous and multicast modes. */
static void macb_set_rx_mode(struct net_device *dev)
{
	unsigned long cfg;
	struct macb *bp = netdev_priv(dev);

	cfg = macb_readl(bp, NCFGR);

	if (dev->flags & IFF_PROMISC) {
		/* Enable promiscuous mode */
		cfg |= MACB_BIT(CAF);

		/* Disable RX checksum offload */
		if (macb_is_gem(bp))
			cfg &= ~GEM_BIT(RXCOEN);
	} else {
		/* Disable promiscuous mode */
		cfg &= ~MACB_BIT(CAF);

		/* Enable RX checksum offload only if requested */
		if (macb_is_gem(bp) && dev->features & NETIF_F_RXCSUM)
			cfg |= GEM_BIT(RXCOEN);
	}

	if (dev->flags & IFF_ALLMULTI) {
		/* Enable all multicast mode */
		macb_or_gem_writel(bp, HRB, -1);
		macb_or_gem_writel(bp, HRT, -1);
		cfg |= MACB_BIT(NCFGR_MTI);
	} else if (!netdev_mc_empty(dev)) {
		/* Enable specific multicasts */
		macb_sethashtable(dev);
		cfg |= MACB_BIT(NCFGR_MTI);
	} else if (dev->flags & (~IFF_ALLMULTI)) {
		/* Disable all multicast mode */
		macb_or_gem_writel(bp, HRB, 0);
		macb_or_gem_writel(bp, HRT, 0);
		cfg &= ~MACB_BIT(NCFGR_MTI);
	}

	macb_writel(bp, NCFGR, cfg);
}

static int macb_open(struct net_device *dev)
{
	struct macb *bp = netdev_priv(dev);
	size_t bufsz = dev->mtu + ETH_HLEN + ETH_FCS_LEN + NET_IP_ALIGN;
	struct macb_queue *queue;
	unsigned int q;
	int err;

	netdev_dbg(bp->dev, "open\n");

	err = pm_runtime_get_sync(&bp->pdev->dev);
	if (err < 0)
<<<<<<< HEAD
		return err;
=======
		goto pm_exit;
>>>>>>> e0d688d4

	/* carrier starts down */
	netif_carrier_off(dev);

	/* if the phy is not yet register, retry later*/
	if (!dev->phydev) {
		err = -EAGAIN;
		goto pm_exit;
	}

	/* RX buffers initialization */
	macb_init_rx_buffer_size(bp, bufsz);

	err = macb_alloc_consistent(bp);
	if (err) {
		netdev_err(dev, "Unable to allocate DMA memory (error %d)\n",
			   err);
		goto pm_exit;
	}

	for (q = 0, queue = bp->queues; q < bp->num_queues; ++q, ++queue)
		napi_enable(&queue->napi);

	bp->macbgem_ops.mog_init_rings(bp);
	macb_init_hw(bp);

	/* Since this driver uses runtime handling of clocks, initiate a phy
	 * reset if the attached phy requires it. Check return to see if phy
	 * was reset and then do a phy initialization.
	 */
	if (phy_reset_after_clk_enable(dev->phydev) == 1)
		phy_init_hw(dev->phydev);
	/* schedule a link state check */
	phy_start(dev->phydev);

	netif_tx_start_all_queues(dev);

	if (bp->ptp_info)
		bp->ptp_info->ptp_init(dev);

pm_exit:
	if (err) {
		pm_runtime_put_sync(&bp->pdev->dev);
		return err;
	}
	return 0;
}

static int macb_close(struct net_device *dev)
{
	struct macb *bp = netdev_priv(dev);
	struct macb_queue *queue;
	unsigned long flags;
	unsigned int q;

	netif_tx_stop_all_queues(dev);

	for (q = 0, queue = bp->queues; q < bp->num_queues; ++q, ++queue)
		napi_disable(&queue->napi);

	if (dev->phydev)
		phy_stop(dev->phydev);

	spin_lock_irqsave(&bp->lock, flags);
	macb_reset_hw(bp);
	netif_carrier_off(dev);
	spin_unlock_irqrestore(&bp->lock, flags);

	macb_free_consistent(bp);

	if (bp->ptp_info)
		bp->ptp_info->ptp_remove(dev);

	pm_runtime_put(&bp->pdev->dev);

	return 0;
}

static int macb_change_mtu(struct net_device *dev, int new_mtu)
{
	if (netif_running(dev))
		return -EBUSY;

	dev->mtu = new_mtu;

	return 0;
}

static void gem_update_stats(struct macb *bp)
{
	struct macb_queue *queue;
	unsigned int i, q, idx;
	unsigned long *stat;

	u32 *p = &bp->hw_stats.gem.tx_octets_31_0;

	for (i = 0; i < GEM_STATS_LEN; ++i, ++p) {
		u32 offset = gem_statistics[i].offset;
		u64 val = bp->macb_reg_readl(bp, offset);

		bp->ethtool_stats[i] += val;
		*p += val;

		if (offset == GEM_OCTTXL || offset == GEM_OCTRXL) {
			/* Add GEM_OCTTXH, GEM_OCTRXH */
			val = bp->macb_reg_readl(bp, offset + 4);
			bp->ethtool_stats[i] += ((u64)val) << 32;
			*(++p) += val;
		}
	}

	idx = GEM_STATS_LEN;
	for (q = 0, queue = bp->queues; q < bp->num_queues; ++q, ++queue)
		for (i = 0, stat = &queue->stats.first; i < QUEUE_STATS_LEN; ++i, ++stat)
			bp->ethtool_stats[idx++] = *stat;
}

static struct net_device_stats *gem_get_stats(struct macb *bp)
{
	struct gem_stats *hwstat = &bp->hw_stats.gem;
	struct net_device_stats *nstat = &bp->dev->stats;

	gem_update_stats(bp);

	nstat->rx_errors = (hwstat->rx_frame_check_sequence_errors +
			    hwstat->rx_alignment_errors +
			    hwstat->rx_resource_errors +
			    hwstat->rx_overruns +
			    hwstat->rx_oversize_frames +
			    hwstat->rx_jabbers +
			    hwstat->rx_undersized_frames +
			    hwstat->rx_length_field_frame_errors);
	nstat->tx_errors = (hwstat->tx_late_collisions +
			    hwstat->tx_excessive_collisions +
			    hwstat->tx_underrun +
			    hwstat->tx_carrier_sense_errors);
	nstat->multicast = hwstat->rx_multicast_frames;
	nstat->collisions = (hwstat->tx_single_collision_frames +
			     hwstat->tx_multiple_collision_frames +
			     hwstat->tx_excessive_collisions);
	nstat->rx_length_errors = (hwstat->rx_oversize_frames +
				   hwstat->rx_jabbers +
				   hwstat->rx_undersized_frames +
				   hwstat->rx_length_field_frame_errors);
	nstat->rx_over_errors = hwstat->rx_resource_errors;
	nstat->rx_crc_errors = hwstat->rx_frame_check_sequence_errors;
	nstat->rx_frame_errors = hwstat->rx_alignment_errors;
	nstat->rx_fifo_errors = hwstat->rx_overruns;
	nstat->tx_aborted_errors = hwstat->tx_excessive_collisions;
	nstat->tx_carrier_errors = hwstat->tx_carrier_sense_errors;
	nstat->tx_fifo_errors = hwstat->tx_underrun;

	return nstat;
}

static void gem_get_ethtool_stats(struct net_device *dev,
				  struct ethtool_stats *stats, u64 *data)
{
	struct macb *bp;

	bp = netdev_priv(dev);
	gem_update_stats(bp);
	memcpy(data, &bp->ethtool_stats, sizeof(u64)
			* (GEM_STATS_LEN + QUEUE_STATS_LEN * MACB_MAX_QUEUES));
}

static int gem_get_sset_count(struct net_device *dev, int sset)
{
	struct macb *bp = netdev_priv(dev);

	switch (sset) {
	case ETH_SS_STATS:
		return GEM_STATS_LEN + bp->num_queues * QUEUE_STATS_LEN;
	default:
		return -EOPNOTSUPP;
	}
}

static void gem_get_ethtool_strings(struct net_device *dev, u32 sset, u8 *p)
{
	char stat_string[ETH_GSTRING_LEN];
	struct macb *bp = netdev_priv(dev);
	struct macb_queue *queue;
	unsigned int i;
	unsigned int q;

	switch (sset) {
	case ETH_SS_STATS:
		for (i = 0; i < GEM_STATS_LEN; i++, p += ETH_GSTRING_LEN)
			memcpy(p, gem_statistics[i].stat_string,
			       ETH_GSTRING_LEN);

		for (q = 0, queue = bp->queues; q < bp->num_queues; ++q, ++queue) {
			for (i = 0; i < QUEUE_STATS_LEN; i++, p += ETH_GSTRING_LEN) {
				snprintf(stat_string, ETH_GSTRING_LEN, "q%d_%s",
						q, queue_statistics[i].stat_string);
				memcpy(p, stat_string, ETH_GSTRING_LEN);
			}
		}
		break;
	}
}

static struct net_device_stats *macb_get_stats(struct net_device *dev)
{
	struct macb *bp = netdev_priv(dev);
	struct net_device_stats *nstat = &bp->dev->stats;
	struct macb_stats *hwstat = &bp->hw_stats.macb;

	if (macb_is_gem(bp))
		return gem_get_stats(bp);

	/* read stats from hardware */
	macb_update_stats(bp);

	/* Convert HW stats into netdevice stats */
	nstat->rx_errors = (hwstat->rx_fcs_errors +
			    hwstat->rx_align_errors +
			    hwstat->rx_resource_errors +
			    hwstat->rx_overruns +
			    hwstat->rx_oversize_pkts +
			    hwstat->rx_jabbers +
			    hwstat->rx_undersize_pkts +
			    hwstat->rx_length_mismatch);
	nstat->tx_errors = (hwstat->tx_late_cols +
			    hwstat->tx_excessive_cols +
			    hwstat->tx_underruns +
			    hwstat->tx_carrier_errors +
			    hwstat->sqe_test_errors);
	nstat->collisions = (hwstat->tx_single_cols +
			     hwstat->tx_multiple_cols +
			     hwstat->tx_excessive_cols);
	nstat->rx_length_errors = (hwstat->rx_oversize_pkts +
				   hwstat->rx_jabbers +
				   hwstat->rx_undersize_pkts +
				   hwstat->rx_length_mismatch);
	nstat->rx_over_errors = hwstat->rx_resource_errors +
				   hwstat->rx_overruns;
	nstat->rx_crc_errors = hwstat->rx_fcs_errors;
	nstat->rx_frame_errors = hwstat->rx_align_errors;
	nstat->rx_fifo_errors = hwstat->rx_overruns;
	/* XXX: What does "missed" mean? */
	nstat->tx_aborted_errors = hwstat->tx_excessive_cols;
	nstat->tx_carrier_errors = hwstat->tx_carrier_errors;
	nstat->tx_fifo_errors = hwstat->tx_underruns;
	/* Don't know about heartbeat or window errors... */

	return nstat;
}

static int macb_get_regs_len(struct net_device *netdev)
{
	return MACB_GREGS_NBR * sizeof(u32);
}

static void macb_get_regs(struct net_device *dev, struct ethtool_regs *regs,
			  void *p)
{
	struct macb *bp = netdev_priv(dev);
	unsigned int tail, head;
	u32 *regs_buff = p;

	regs->version = (macb_readl(bp, MID) & ((1 << MACB_REV_SIZE) - 1))
			| MACB_GREGS_VERSION;

	tail = macb_tx_ring_wrap(bp, bp->queues[0].tx_tail);
	head = macb_tx_ring_wrap(bp, bp->queues[0].tx_head);

	regs_buff[0]  = macb_readl(bp, NCR);
	regs_buff[1]  = macb_or_gem_readl(bp, NCFGR);
	regs_buff[2]  = macb_readl(bp, NSR);
	regs_buff[3]  = macb_readl(bp, TSR);
	regs_buff[4]  = macb_readl(bp, RBQP);
	regs_buff[5]  = macb_readl(bp, TBQP);
	regs_buff[6]  = macb_readl(bp, RSR);
	regs_buff[7]  = macb_readl(bp, IMR);

	regs_buff[8]  = tail;
	regs_buff[9]  = head;
	regs_buff[10] = macb_tx_dma(&bp->queues[0], tail);
	regs_buff[11] = macb_tx_dma(&bp->queues[0], head);

	if (!(bp->caps & MACB_CAPS_USRIO_DISABLED))
		regs_buff[12] = macb_or_gem_readl(bp, USRIO);
	if (macb_is_gem(bp))
		regs_buff[13] = gem_readl(bp, DMACFG);
}


static void macb_get_ringparam(struct net_device *netdev,
			       struct ethtool_ringparam *ring)
{
	struct macb *bp = netdev_priv(netdev);

	ring->rx_max_pending = MAX_RX_RING_SIZE;
	ring->tx_max_pending = MAX_TX_RING_SIZE;

	ring->rx_pending = bp->rx_ring_size;
	ring->tx_pending = bp->tx_ring_size;
}

static int macb_set_ringparam(struct net_device *netdev,
			      struct ethtool_ringparam *ring)
{
	struct macb *bp = netdev_priv(netdev);
	u32 new_rx_size, new_tx_size;
	unsigned int reset = 0;

	if ((ring->rx_mini_pending) || (ring->rx_jumbo_pending))
		return -EINVAL;

	new_rx_size = clamp_t(u32, ring->rx_pending,
			      MIN_RX_RING_SIZE, MAX_RX_RING_SIZE);
	new_rx_size = roundup_pow_of_two(new_rx_size);

	new_tx_size = clamp_t(u32, ring->tx_pending,
			      MIN_TX_RING_SIZE, MAX_TX_RING_SIZE);
	new_tx_size = roundup_pow_of_two(new_tx_size);

	if ((new_tx_size == bp->tx_ring_size) &&
	    (new_rx_size == bp->rx_ring_size)) {
		/* nothing to do */
		return 0;
	}

	if (netif_running(bp->dev)) {
		reset = 1;
		macb_close(bp->dev);
	}

	bp->rx_ring_size = new_rx_size;
	bp->tx_ring_size = new_tx_size;

	if (reset)
		macb_open(bp->dev);

	return 0;
}

#ifdef CONFIG_MACB_USE_HWSTAMP
static unsigned int gem_get_tsu_rate(struct macb *bp)
{
	struct clk *tsu_clk;
	unsigned int tsu_rate;

	tsu_clk = devm_clk_get(&bp->pdev->dev, "tsu_clk");
	if (!IS_ERR(tsu_clk))
		tsu_rate = clk_get_rate(tsu_clk);
	/* try pclk instead */
	else if (!IS_ERR(bp->pclk)) {
		tsu_clk = bp->pclk;
		tsu_rate = clk_get_rate(tsu_clk);
	} else
		return -ENOTSUPP;
	return tsu_rate;
}

static s32 gem_get_ptp_max_adj(void)
{
	return 64000000;
}

static int gem_get_ts_info(struct net_device *dev,
			   struct ethtool_ts_info *info)
{
	struct macb *bp = netdev_priv(dev);

	if ((bp->hw_dma_cap & HW_DMA_CAP_PTP) == 0) {
		ethtool_op_get_ts_info(dev, info);
		return 0;
	}

	info->so_timestamping =
		SOF_TIMESTAMPING_TX_SOFTWARE |
		SOF_TIMESTAMPING_RX_SOFTWARE |
		SOF_TIMESTAMPING_SOFTWARE |
		SOF_TIMESTAMPING_TX_HARDWARE |
		SOF_TIMESTAMPING_RX_HARDWARE |
		SOF_TIMESTAMPING_RAW_HARDWARE;
	info->tx_types =
		(1 << HWTSTAMP_TX_ONESTEP_SYNC) |
		(1 << HWTSTAMP_TX_OFF) |
		(1 << HWTSTAMP_TX_ON);
	info->rx_filters =
		(1 << HWTSTAMP_FILTER_NONE) |
		(1 << HWTSTAMP_FILTER_ALL);

	info->phc_index = bp->ptp_clock ? ptp_clock_index(bp->ptp_clock) : -1;

	return 0;
}

static struct macb_ptp_info gem_ptp_info = {
	.ptp_init	 = gem_ptp_init,
	.ptp_remove	 = gem_ptp_remove,
	.get_ptp_max_adj = gem_get_ptp_max_adj,
	.get_tsu_rate	 = gem_get_tsu_rate,
	.get_ts_info	 = gem_get_ts_info,
	.get_hwtst	 = gem_get_hwtst,
	.set_hwtst	 = gem_set_hwtst,
};
#endif

static int macb_get_ts_info(struct net_device *netdev,
			    struct ethtool_ts_info *info)
{
	struct macb *bp = netdev_priv(netdev);

	if (bp->ptp_info)
		return bp->ptp_info->get_ts_info(netdev, info);

	return ethtool_op_get_ts_info(netdev, info);
}

static void gem_enable_flow_filters(struct macb *bp, bool enable)
{
	struct net_device *netdev = bp->dev;
	struct ethtool_rx_fs_item *item;
	u32 t2_scr;
	int num_t2_scr;

	if (!(netdev->features & NETIF_F_NTUPLE))
		return;

	num_t2_scr = GEM_BFEXT(T2SCR, gem_readl(bp, DCFG8));

	list_for_each_entry(item, &bp->rx_fs_list.list, list) {
		struct ethtool_rx_flow_spec *fs = &item->fs;
		struct ethtool_tcpip4_spec *tp4sp_m;

		if (fs->location >= num_t2_scr)
			continue;

		t2_scr = gem_readl_n(bp, SCRT2, fs->location);

		/* enable/disable screener regs for the flow entry */
		t2_scr = GEM_BFINS(ETHTEN, enable, t2_scr);

		/* only enable fields with no masking */
		tp4sp_m = &(fs->m_u.tcp_ip4_spec);

		if (enable && (tp4sp_m->ip4src == 0xFFFFFFFF))
			t2_scr = GEM_BFINS(CMPAEN, 1, t2_scr);
		else
			t2_scr = GEM_BFINS(CMPAEN, 0, t2_scr);

		if (enable && (tp4sp_m->ip4dst == 0xFFFFFFFF))
			t2_scr = GEM_BFINS(CMPBEN, 1, t2_scr);
		else
			t2_scr = GEM_BFINS(CMPBEN, 0, t2_scr);

		if (enable && ((tp4sp_m->psrc == 0xFFFF) || (tp4sp_m->pdst == 0xFFFF)))
			t2_scr = GEM_BFINS(CMPCEN, 1, t2_scr);
		else
			t2_scr = GEM_BFINS(CMPCEN, 0, t2_scr);

		gem_writel_n(bp, SCRT2, fs->location, t2_scr);
	}
}

static void gem_prog_cmp_regs(struct macb *bp, struct ethtool_rx_flow_spec *fs)
{
	struct ethtool_tcpip4_spec *tp4sp_v, *tp4sp_m;
	uint16_t index = fs->location;
	u32 w0, w1, t2_scr;
	bool cmp_a = false;
	bool cmp_b = false;
	bool cmp_c = false;

	tp4sp_v = &(fs->h_u.tcp_ip4_spec);
	tp4sp_m = &(fs->m_u.tcp_ip4_spec);

	/* ignore field if any masking set */
	if (tp4sp_m->ip4src == 0xFFFFFFFF) {
		/* 1st compare reg - IP source address */
		w0 = 0;
		w1 = 0;
		w0 = tp4sp_v->ip4src;
		w1 = GEM_BFINS(T2DISMSK, 1, w1); /* 32-bit compare */
		w1 = GEM_BFINS(T2CMPOFST, GEM_T2COMPOFST_ETYPE, w1);
		w1 = GEM_BFINS(T2OFST, ETYPE_SRCIP_OFFSET, w1);
		gem_writel_n(bp, T2CMPW0, T2CMP_OFST(GEM_IP4SRC_CMP(index)), w0);
		gem_writel_n(bp, T2CMPW1, T2CMP_OFST(GEM_IP4SRC_CMP(index)), w1);
		cmp_a = true;
	}

	/* ignore field if any masking set */
	if (tp4sp_m->ip4dst == 0xFFFFFFFF) {
		/* 2nd compare reg - IP destination address */
		w0 = 0;
		w1 = 0;
		w0 = tp4sp_v->ip4dst;
		w1 = GEM_BFINS(T2DISMSK, 1, w1); /* 32-bit compare */
		w1 = GEM_BFINS(T2CMPOFST, GEM_T2COMPOFST_ETYPE, w1);
		w1 = GEM_BFINS(T2OFST, ETYPE_DSTIP_OFFSET, w1);
		gem_writel_n(bp, T2CMPW0, T2CMP_OFST(GEM_IP4DST_CMP(index)), w0);
		gem_writel_n(bp, T2CMPW1, T2CMP_OFST(GEM_IP4DST_CMP(index)), w1);
		cmp_b = true;
	}

	/* ignore both port fields if masking set in both */
	if ((tp4sp_m->psrc == 0xFFFF) || (tp4sp_m->pdst == 0xFFFF)) {
		/* 3rd compare reg - source port, destination port */
		w0 = 0;
		w1 = 0;
		w1 = GEM_BFINS(T2CMPOFST, GEM_T2COMPOFST_IPHDR, w1);
		if (tp4sp_m->psrc == tp4sp_m->pdst) {
			w0 = GEM_BFINS(T2MASK, tp4sp_v->psrc, w0);
			w0 = GEM_BFINS(T2CMP, tp4sp_v->pdst, w0);
			w1 = GEM_BFINS(T2DISMSK, 1, w1); /* 32-bit compare */
			w1 = GEM_BFINS(T2OFST, IPHDR_SRCPORT_OFFSET, w1);
		} else {
			/* only one port definition */
			w1 = GEM_BFINS(T2DISMSK, 0, w1); /* 16-bit compare */
			w0 = GEM_BFINS(T2MASK, 0xFFFF, w0);
			if (tp4sp_m->psrc == 0xFFFF) { /* src port */
				w0 = GEM_BFINS(T2CMP, tp4sp_v->psrc, w0);
				w1 = GEM_BFINS(T2OFST, IPHDR_SRCPORT_OFFSET, w1);
			} else { /* dst port */
				w0 = GEM_BFINS(T2CMP, tp4sp_v->pdst, w0);
				w1 = GEM_BFINS(T2OFST, IPHDR_DSTPORT_OFFSET, w1);
			}
		}
		gem_writel_n(bp, T2CMPW0, T2CMP_OFST(GEM_PORT_CMP(index)), w0);
		gem_writel_n(bp, T2CMPW1, T2CMP_OFST(GEM_PORT_CMP(index)), w1);
		cmp_c = true;
	}

	t2_scr = 0;
	t2_scr = GEM_BFINS(QUEUE, (fs->ring_cookie) & 0xFF, t2_scr);
	t2_scr = GEM_BFINS(ETHT2IDX, SCRT2_ETHT, t2_scr);
	if (cmp_a)
		t2_scr = GEM_BFINS(CMPA, GEM_IP4SRC_CMP(index), t2_scr);
	if (cmp_b)
		t2_scr = GEM_BFINS(CMPB, GEM_IP4DST_CMP(index), t2_scr);
	if (cmp_c)
		t2_scr = GEM_BFINS(CMPC, GEM_PORT_CMP(index), t2_scr);
	gem_writel_n(bp, SCRT2, index, t2_scr);
}

static int gem_add_flow_filter(struct net_device *netdev,
		struct ethtool_rxnfc *cmd)
{
	struct macb *bp = netdev_priv(netdev);
	struct ethtool_rx_flow_spec *fs = &cmd->fs;
	struct ethtool_rx_fs_item *item, *newfs;
	unsigned long flags;
	int ret = -EINVAL;
	bool added = false;

	newfs = kmalloc(sizeof(*newfs), GFP_KERNEL);
	if (newfs == NULL)
		return -ENOMEM;
	memcpy(&newfs->fs, fs, sizeof(newfs->fs));

	netdev_dbg(netdev,
			"Adding flow filter entry,type=%u,queue=%u,loc=%u,src=%08X,dst=%08X,ps=%u,pd=%u\n",
			fs->flow_type, (int)fs->ring_cookie, fs->location,
			htonl(fs->h_u.tcp_ip4_spec.ip4src),
			htonl(fs->h_u.tcp_ip4_spec.ip4dst),
			htons(fs->h_u.tcp_ip4_spec.psrc), htons(fs->h_u.tcp_ip4_spec.pdst));

	spin_lock_irqsave(&bp->rx_fs_lock, flags);

	/* find correct place to add in list */
	list_for_each_entry(item, &bp->rx_fs_list.list, list) {
		if (item->fs.location > newfs->fs.location) {
			list_add_tail(&newfs->list, &item->list);
			added = true;
			break;
		} else if (item->fs.location == fs->location) {
			netdev_err(netdev, "Rule not added: location %d not free!\n",
					fs->location);
			ret = -EBUSY;
			goto err;
		}
	}
	if (!added)
		list_add_tail(&newfs->list, &bp->rx_fs_list.list);

	gem_prog_cmp_regs(bp, fs);
	bp->rx_fs_list.count++;
	/* enable filtering if NTUPLE on */
	gem_enable_flow_filters(bp, 1);

	spin_unlock_irqrestore(&bp->rx_fs_lock, flags);
	return 0;

err:
	spin_unlock_irqrestore(&bp->rx_fs_lock, flags);
	kfree(newfs);
	return ret;
}

static int gem_del_flow_filter(struct net_device *netdev,
		struct ethtool_rxnfc *cmd)
{
	struct macb *bp = netdev_priv(netdev);
	struct ethtool_rx_fs_item *item;
	struct ethtool_rx_flow_spec *fs;
	unsigned long flags;

	spin_lock_irqsave(&bp->rx_fs_lock, flags);

	list_for_each_entry(item, &bp->rx_fs_list.list, list) {
		if (item->fs.location == cmd->fs.location) {
			/* disable screener regs for the flow entry */
			fs = &(item->fs);
			netdev_dbg(netdev,
					"Deleting flow filter entry,type=%u,queue=%u,loc=%u,src=%08X,dst=%08X,ps=%u,pd=%u\n",
					fs->flow_type, (int)fs->ring_cookie, fs->location,
					htonl(fs->h_u.tcp_ip4_spec.ip4src),
					htonl(fs->h_u.tcp_ip4_spec.ip4dst),
					htons(fs->h_u.tcp_ip4_spec.psrc),
					htons(fs->h_u.tcp_ip4_spec.pdst));

			gem_writel_n(bp, SCRT2, fs->location, 0);

			list_del(&item->list);
			bp->rx_fs_list.count--;
			spin_unlock_irqrestore(&bp->rx_fs_lock, flags);
			kfree(item);
			return 0;
		}
	}

	spin_unlock_irqrestore(&bp->rx_fs_lock, flags);
	return -EINVAL;
}

static int gem_get_flow_entry(struct net_device *netdev,
		struct ethtool_rxnfc *cmd)
{
	struct macb *bp = netdev_priv(netdev);
	struct ethtool_rx_fs_item *item;

	list_for_each_entry(item, &bp->rx_fs_list.list, list) {
		if (item->fs.location == cmd->fs.location) {
			memcpy(&cmd->fs, &item->fs, sizeof(cmd->fs));
			return 0;
		}
	}
	return -EINVAL;
}

static int gem_get_all_flow_entries(struct net_device *netdev,
		struct ethtool_rxnfc *cmd, u32 *rule_locs)
{
	struct macb *bp = netdev_priv(netdev);
	struct ethtool_rx_fs_item *item;
	uint32_t cnt = 0;

	list_for_each_entry(item, &bp->rx_fs_list.list, list) {
		if (cnt == cmd->rule_cnt)
			return -EMSGSIZE;
		rule_locs[cnt] = item->fs.location;
		cnt++;
	}
	cmd->data = bp->max_tuples;
	cmd->rule_cnt = cnt;

	return 0;
}

static int gem_get_rxnfc(struct net_device *netdev, struct ethtool_rxnfc *cmd,
		u32 *rule_locs)
{
	struct macb *bp = netdev_priv(netdev);
	int ret = 0;

	switch (cmd->cmd) {
	case ETHTOOL_GRXRINGS:
		cmd->data = bp->num_queues;
		break;
	case ETHTOOL_GRXCLSRLCNT:
		cmd->rule_cnt = bp->rx_fs_list.count;
		break;
	case ETHTOOL_GRXCLSRULE:
		ret = gem_get_flow_entry(netdev, cmd);
		break;
	case ETHTOOL_GRXCLSRLALL:
		ret = gem_get_all_flow_entries(netdev, cmd, rule_locs);
		break;
	default:
		netdev_err(netdev,
			  "Command parameter %d is not supported\n", cmd->cmd);
		ret = -EOPNOTSUPP;
	}

	return ret;
}

static int gem_set_rxnfc(struct net_device *netdev, struct ethtool_rxnfc *cmd)
{
	struct macb *bp = netdev_priv(netdev);
	int ret;

	switch (cmd->cmd) {
	case ETHTOOL_SRXCLSRLINS:
		if ((cmd->fs.location >= bp->max_tuples)
				|| (cmd->fs.ring_cookie >= bp->num_queues)) {
			ret = -EINVAL;
			break;
		}
		ret = gem_add_flow_filter(netdev, cmd);
		break;
	case ETHTOOL_SRXCLSRLDEL:
		ret = gem_del_flow_filter(netdev, cmd);
		break;
	default:
		netdev_err(netdev,
			  "Command parameter %d is not supported\n", cmd->cmd);
		ret = -EOPNOTSUPP;
	}

	return ret;
}

static const struct ethtool_ops macb_ethtool_ops = {
	.get_regs_len		= macb_get_regs_len,
	.get_regs		= macb_get_regs,
	.get_link		= ethtool_op_get_link,
	.get_ts_info		= ethtool_op_get_ts_info,
	.get_link_ksettings     = phy_ethtool_get_link_ksettings,
	.set_link_ksettings     = phy_ethtool_set_link_ksettings,
	.get_ringparam		= macb_get_ringparam,
	.set_ringparam		= macb_set_ringparam,
};

static const struct ethtool_ops gem_ethtool_ops = {
	.get_regs_len		= macb_get_regs_len,
	.get_regs		= macb_get_regs,
	.get_link		= ethtool_op_get_link,
	.get_ts_info		= macb_get_ts_info,
	.get_ethtool_stats	= gem_get_ethtool_stats,
	.get_strings		= gem_get_ethtool_strings,
	.get_sset_count		= gem_get_sset_count,
	.get_link_ksettings     = phy_ethtool_get_link_ksettings,
	.set_link_ksettings     = phy_ethtool_set_link_ksettings,
	.get_ringparam		= macb_get_ringparam,
	.set_ringparam		= macb_set_ringparam,
	.get_rxnfc			= gem_get_rxnfc,
	.set_rxnfc			= gem_set_rxnfc,
};

static int macb_ioctl(struct net_device *dev, struct ifreq *rq, int cmd)
{
	struct phy_device *phydev = dev->phydev;
	struct macb *bp = netdev_priv(dev);

	if (!netif_running(dev))
		return -EINVAL;

	if (!phydev)
		return -ENODEV;

	if (!bp->ptp_info)
		return phy_mii_ioctl(phydev, rq, cmd);

	switch (cmd) {
	case SIOCSHWTSTAMP:
		return bp->ptp_info->set_hwtst(dev, rq, cmd);
	case SIOCGHWTSTAMP:
		return bp->ptp_info->get_hwtst(dev, rq);
	default:
		return phy_mii_ioctl(phydev, rq, cmd);
	}
}

static inline void macb_set_txcsum_feature(struct macb *bp,
					   netdev_features_t features)
{
	u32 val;

	if (!macb_is_gem(bp))
		return;

	val = gem_readl(bp, DMACFG);
	if (features & NETIF_F_HW_CSUM)
		val |= GEM_BIT(TXCOEN);
	else
		val &= ~GEM_BIT(TXCOEN);

	gem_writel(bp, DMACFG, val);
}

static inline void macb_set_rxcsum_feature(struct macb *bp,
					   netdev_features_t features)
{
	struct net_device *netdev = bp->dev;
	u32 val;

	if (!macb_is_gem(bp))
		return;

	val = gem_readl(bp, NCFGR);
	if ((features & NETIF_F_RXCSUM) && !(netdev->flags & IFF_PROMISC))
		val |= GEM_BIT(RXCOEN);
	else
		val &= ~GEM_BIT(RXCOEN);

	gem_writel(bp, NCFGR, val);
}

static inline void macb_set_rxflow_feature(struct macb *bp,
					   netdev_features_t features)
{
	if (!macb_is_gem(bp))
		return;

	gem_enable_flow_filters(bp, !!(features & NETIF_F_NTUPLE));
}

static int macb_set_features(struct net_device *netdev,
			     netdev_features_t features)
{
	struct macb *bp = netdev_priv(netdev);
	netdev_features_t changed = features ^ netdev->features;

	/* TX checksum offload */
	if (changed & NETIF_F_HW_CSUM)
		macb_set_txcsum_feature(bp, features);

	/* RX checksum offload */
	if (changed & NETIF_F_RXCSUM)
		macb_set_rxcsum_feature(bp, features);

	/* RX Flow Filters */
	if (changed & NETIF_F_NTUPLE)
		macb_set_rxflow_feature(bp, features);

	return 0;
}

static void macb_restore_features(struct macb *bp)
{
	struct net_device *netdev = bp->dev;
	netdev_features_t features = netdev->features;

	/* TX checksum offload */
	macb_set_txcsum_feature(bp, features);

	/* RX checksum offload */
	macb_set_rxcsum_feature(bp, features);

	/* RX Flow Filters */
	macb_set_rxflow_feature(bp, features);
}

static const struct net_device_ops macb_netdev_ops = {
	.ndo_open		= macb_open,
	.ndo_stop		= macb_close,
	.ndo_start_xmit		= macb_start_xmit,
	.ndo_set_rx_mode	= macb_set_rx_mode,
	.ndo_get_stats		= macb_get_stats,
	.ndo_do_ioctl		= macb_ioctl,
	.ndo_validate_addr	= eth_validate_addr,
	.ndo_change_mtu		= macb_change_mtu,
	.ndo_set_mac_address	= eth_mac_addr,
#ifdef CONFIG_NET_POLL_CONTROLLER
	.ndo_poll_controller	= macb_poll_controller,
#endif
	.ndo_set_features	= macb_set_features,
	.ndo_features_check	= macb_features_check,
};

/* Configure peripheral capabilities according to device tree
 * and integration options used
 */
static void macb_configure_caps(struct macb *bp,
				const struct macb_config *dt_conf)
{
	u32 dcfg;
	int retval;

	if (dt_conf)
		bp->caps = dt_conf->caps;

	/* By default we set to partial store and forward mode for zynqmp.
	 * Disable if not set in devicetree.
	 */
	if (bp->caps & MACB_CAPS_PARTIAL_STORE_FORWARD) {
		retval = of_property_read_u16(bp->pdev->dev.of_node,
					      "rx-watermark",
					      &bp->rx_watermark);

		/* Disable partial store and forward in case of error or
		 * invalid watermark value
		 */
		if (retval || bp->rx_watermark > 0xFFF) {
			dev_info(&bp->pdev->dev,
				 "Not enabling partial store and forward\n");
			bp->caps &= ~MACB_CAPS_PARTIAL_STORE_FORWARD;
		}
	}

	if (hw_is_gem(bp->regs, bp->native_io)) {
		bp->caps |= MACB_CAPS_MACB_IS_GEM;

		dcfg = gem_readl(bp, DCFG1);
		if (GEM_BFEXT(IRQCOR, dcfg) == 0)
			bp->caps |= MACB_CAPS_ISR_CLEAR_ON_WRITE;
		dcfg = gem_readl(bp, DCFG2);
		if ((dcfg & (GEM_BIT(RX_PKT_BUFF) | GEM_BIT(TX_PKT_BUFF))) == 0)
			bp->caps |= MACB_CAPS_FIFO_MODE;
#ifdef CONFIG_MACB_USE_HWSTAMP
		if (gem_has_ptp(bp)) {
			if (!GEM_BFEXT(TSU, gem_readl(bp, DCFG5)))
				pr_err("GEM doesn't support hardware ptp.\n");
			else {
				bp->hw_dma_cap |= HW_DMA_CAP_PTP;
				bp->ptp_info = &gem_ptp_info;
			}
		}
#endif
	}

	dev_dbg(&bp->pdev->dev, "Cadence caps 0x%08x\n", bp->caps);
}

static void macb_probe_queues(void __iomem *mem,
			      bool native_io,
			      unsigned int *queue_mask,
			      unsigned int *num_queues)
{
	unsigned int hw_q;

	*queue_mask = 0x1;
	*num_queues = 1;

	/* is it macb or gem ?
	 *
	 * We need to read directly from the hardware here because
	 * we are early in the probe process and don't have the
	 * MACB_CAPS_MACB_IS_GEM flag positioned
	 */
	if (!hw_is_gem(mem, native_io))
		return;

	/* bit 0 is never set but queue 0 always exists */
	*queue_mask = readl_relaxed(mem + GEM_DCFG6) & 0xff;

	*queue_mask |= 0x1;

	for (hw_q = 1; hw_q < MACB_MAX_QUEUES; ++hw_q)
		if (*queue_mask & (1 << hw_q))
			(*num_queues)++;
}

static int macb_clk_init(struct platform_device *pdev, struct clk **pclk,
			 struct clk **hclk, struct clk **tx_clk,
			 struct clk **rx_clk, struct clk **tsu_clk)
{
	int err;

<<<<<<< HEAD
	*pclk = devm_clk_get(&pdev->dev, "pclk");
=======
	pdata = dev_get_platdata(&pdev->dev);
	if (pdata) {
		*pclk = pdata->pclk;
		*hclk = pdata->hclk;
	} else {
		*pclk = devm_clk_get(&pdev->dev, "pclk");
		*hclk = devm_clk_get(&pdev->dev, "hclk");
	}

>>>>>>> e0d688d4
	if (IS_ERR_OR_NULL(*pclk)) {
		err = PTR_ERR(*pclk);
		if (!err)
			err = -ENODEV;

<<<<<<< HEAD
		dev_err(&pdev->dev, "failed to get macb_clk (%u)\n", err);
		return err;
	}

	*hclk = devm_clk_get(&pdev->dev, "hclk");
=======
		dev_err(&pdev->dev, "failed to get macb_clk (%d)\n", err);
		return err;
	}

>>>>>>> e0d688d4
	if (IS_ERR_OR_NULL(*hclk)) {
		err = PTR_ERR(*hclk);
		if (!err)
			err = -ENODEV;

<<<<<<< HEAD
		dev_err(&pdev->dev, "failed to get hclk (%u)\n", err);
=======
		dev_err(&pdev->dev, "failed to get hclk (%d)\n", err);
>>>>>>> e0d688d4
		return err;
	}

	*tx_clk = devm_clk_get_optional(&pdev->dev, "tx_clk");
	if (IS_ERR(*tx_clk))
		return PTR_ERR(*tx_clk);

	*rx_clk = devm_clk_get_optional(&pdev->dev, "rx_clk");
	if (IS_ERR(*rx_clk))
		return PTR_ERR(*rx_clk);

	*tsu_clk = devm_clk_get_optional(&pdev->dev, "tsu_clk");
	if (IS_ERR(*tsu_clk))
		return PTR_ERR(*tsu_clk);

	*tsu_clk = devm_clk_get(&pdev->dev, "tsu_clk");
	if (IS_ERR(*tsu_clk))
		*tsu_clk = NULL;

	err = clk_prepare_enable(*pclk);
	if (err) {
		dev_err(&pdev->dev, "failed to enable pclk (%d)\n", err);
		return err;
	}

	err = clk_prepare_enable(*hclk);
	if (err) {
		dev_err(&pdev->dev, "failed to enable hclk (%d)\n", err);
		goto err_disable_pclk;
	}

	err = clk_prepare_enable(*tx_clk);
	if (err) {
		dev_err(&pdev->dev, "failed to enable tx_clk (%d)\n", err);
		goto err_disable_hclk;
	}

	err = clk_prepare_enable(*rx_clk);
	if (err) {
		dev_err(&pdev->dev, "failed to enable rx_clk (%d)\n", err);
		goto err_disable_txclk;
	}

	err = clk_prepare_enable(*tsu_clk);
	if (err) {
<<<<<<< HEAD
		dev_err(&pdev->dev, "failed to enable tsu_clk (%u)\n", err);
=======
		dev_err(&pdev->dev, "failed to enable tsu_clk (%d)\n", err);
>>>>>>> e0d688d4
		goto err_disable_rxclk;
	}

	return 0;

err_disable_rxclk:
	clk_disable_unprepare(*rx_clk);

err_disable_txclk:
	clk_disable_unprepare(*tx_clk);

err_disable_hclk:
	clk_disable_unprepare(*hclk);

err_disable_pclk:
	clk_disable_unprepare(*pclk);

	return err;
}

static int macb_init(struct platform_device *pdev)
{
	struct net_device *dev = platform_get_drvdata(pdev);
	unsigned int hw_q, q;
	struct macb *bp = netdev_priv(dev);
	struct macb_queue *queue;
	int err;
	u32 val, reg;

	bp->tx_ring_size = DEFAULT_TX_RING_SIZE;
	bp->rx_ring_size = DEFAULT_RX_RING_SIZE;

	/* set the queue register mapping once for all: queue0 has a special
	 * register mapping but we don't want to test the queue index then
	 * compute the corresponding register offset at run time.
	 */
	for (hw_q = 0, q = 0; hw_q < MACB_MAX_QUEUES; ++hw_q) {
		if (!(bp->queue_mask & (1 << hw_q)))
			continue;

		queue = &bp->queues[q];
		queue->bp = bp;
		netif_napi_add(dev, &queue->napi, macb_poll, NAPI_POLL_WEIGHT);
		if (hw_q) {
			queue->ISR  = GEM_ISR(hw_q - 1);
			queue->IER  = GEM_IER(hw_q - 1);
			queue->IDR  = GEM_IDR(hw_q - 1);
			queue->IMR  = GEM_IMR(hw_q - 1);
			queue->TBQP = GEM_TBQP(hw_q - 1);
			queue->RBQP = GEM_RBQP(hw_q - 1);
			queue->RBQS = GEM_RBQS(hw_q - 1);
#ifdef CONFIG_ARCH_DMA_ADDR_T_64BIT
			if (bp->hw_dma_cap & HW_DMA_CAP_64B) {
				queue->TBQPH = GEM_TBQPH(hw_q - 1);
				queue->RBQPH = GEM_RBQPH(hw_q - 1);
			}
#endif
		} else {
			/* queue0 uses legacy registers */
			queue->ISR  = MACB_ISR;
			queue->IER  = MACB_IER;
			queue->IDR  = MACB_IDR;
			queue->IMR  = MACB_IMR;
			queue->TBQP = MACB_TBQP;
			queue->RBQP = MACB_RBQP;
#ifdef CONFIG_ARCH_DMA_ADDR_T_64BIT
			if (bp->hw_dma_cap & HW_DMA_CAP_64B) {
				queue->TBQPH = MACB_TBQPH;
				queue->RBQPH = MACB_RBQPH;
			}
#endif
		}

		/* get irq: here we use the linux queue index, not the hardware
		 * queue index. the queue irq definitions in the device tree
		 * must remove the optional gaps that could exist in the
		 * hardware queue mask.
		 */
		queue->irq = platform_get_irq(pdev, q);
		err = devm_request_irq(&pdev->dev, queue->irq, macb_interrupt,
				       IRQF_SHARED, dev->name, queue);
		if (err) {
			dev_err(&pdev->dev,
				"Unable to request IRQ %d (error %d)\n",
				queue->irq, err);
			return err;
		}

		INIT_WORK(&queue->tx_error_task, macb_tx_error_task);
		q++;
	}

	dev->netdev_ops = &macb_netdev_ops;

	/* setup appropriated routines according to adapter type */
	if (macb_is_gem(bp)) {
		bp->max_tx_length = GEM_MAX_TX_LEN;
		bp->macbgem_ops.mog_alloc_rx_buffers = gem_alloc_rx_buffers;
		bp->macbgem_ops.mog_free_rx_buffers = gem_free_rx_buffers;
		bp->macbgem_ops.mog_init_rings = gem_init_rings;
		bp->macbgem_ops.mog_rx = gem_rx;
		dev->ethtool_ops = &gem_ethtool_ops;
	} else {
		bp->max_tx_length = MACB_MAX_TX_LEN;
		bp->macbgem_ops.mog_alloc_rx_buffers = macb_alloc_rx_buffers;
		bp->macbgem_ops.mog_free_rx_buffers = macb_free_rx_buffers;
		bp->macbgem_ops.mog_init_rings = macb_init_rings;
		bp->macbgem_ops.mog_rx = macb_rx;
		dev->ethtool_ops = &macb_ethtool_ops;
	}

	/* Set features */
	dev->hw_features = NETIF_F_SG;

	/* Check LSO capability */
	if (GEM_BFEXT(PBUF_LSO, gem_readl(bp, DCFG6)))
		dev->hw_features |= MACB_NETIF_LSO;

	/* Checksum offload is only available on gem with packet buffer */
	if (macb_is_gem(bp) && !(bp->caps & MACB_CAPS_FIFO_MODE))
		dev->hw_features |= NETIF_F_HW_CSUM | NETIF_F_RXCSUM;
	if (bp->caps & MACB_CAPS_PARTIAL_STORE_FORWARD)
		dev->hw_features &= ~NETIF_F_RXCSUM;
	if (bp->caps & MACB_CAPS_SG_DISABLED)
		dev->hw_features &= ~NETIF_F_SG;
	dev->features = dev->hw_features;

	/* Check RX Flow Filters support.
	 * Max Rx flows set by availability of screeners & compare regs:
	 * each 4-tuple define requires 1 T2 screener reg + 3 compare regs
	 */
	reg = gem_readl(bp, DCFG8);
	bp->max_tuples = min((GEM_BFEXT(SCR2CMP, reg) / 3),
			GEM_BFEXT(T2SCR, reg));
	if (bp->max_tuples > 0) {
		/* also needs one ethtype match to check IPv4 */
		if (GEM_BFEXT(SCR2ETH, reg) > 0) {
			/* program this reg now */
			reg = 0;
			reg = GEM_BFINS(ETHTCMP, (uint16_t)ETH_P_IP, reg);
			gem_writel_n(bp, ETHT, SCRT2_ETHT, reg);
			/* Filtering is supported in hw but don't enable it in kernel now */
			dev->hw_features |= NETIF_F_NTUPLE;
			/* init Rx flow definitions */
			INIT_LIST_HEAD(&bp->rx_fs_list.list);
			bp->rx_fs_list.count = 0;
			spin_lock_init(&bp->rx_fs_lock);
		} else
			bp->max_tuples = 0;
	}

	if (!(bp->caps & MACB_CAPS_USRIO_DISABLED)) {
		val = 0;
		if (bp->phy_interface == PHY_INTERFACE_MODE_RGMII)
			val = GEM_BIT(RGMII);
		else if (bp->phy_interface == PHY_INTERFACE_MODE_RMII &&
			 (bp->caps & MACB_CAPS_USRIO_DEFAULT_IS_MII_GMII))
			val = MACB_BIT(RMII);
		else if (!(bp->caps & MACB_CAPS_USRIO_DEFAULT_IS_MII_GMII))
			val = MACB_BIT(MII);

		if (bp->caps & MACB_CAPS_USRIO_HAS_CLKEN)
			val |= MACB_BIT(CLKEN);

		macb_or_gem_writel(bp, USRIO, val);
	}

	/* Set MII management clock divider */
	val = macb_mdc_clk_div(bp);
	val |= macb_dbw(bp);
	if (bp->phy_interface == PHY_INTERFACE_MODE_SGMII)
		val |= GEM_BIT(SGMIIEN) | GEM_BIT(PCSSEL);
	macb_writel(bp, NCFGR, val);

	if ((bp->phy_interface == PHY_INTERFACE_MODE_SGMII) &&
	    (bp->caps & MACB_CAPS_PCS))
		gem_writel(bp, PCSCNTRL,
			   gem_readl(bp, PCSCNTRL) | GEM_BIT(PCSAUTONEG));

	return 0;
}

#if defined(CONFIG_OF)
/* 1518 rounded up */
#define AT91ETHER_MAX_RBUFF_SZ	0x600
/* max number of receive buffers */
#define AT91ETHER_MAX_RX_DESCR	9

static struct sifive_fu540_macb_mgmt *mgmt;

/* Initialize and start the Receiver and Transmit subsystems */
static int at91ether_start(struct net_device *dev)
{
	struct macb *lp = netdev_priv(dev);
	struct macb_queue *q = &lp->queues[0];
	struct macb_dma_desc *desc;
	dma_addr_t addr;
	u32 ctl;
	int i;

	q->rx_ring = dma_alloc_coherent(&lp->pdev->dev,
					 (AT91ETHER_MAX_RX_DESCR *
					  macb_dma_desc_get_size(lp)),
					 &q->rx_ring_dma, GFP_KERNEL);
	if (!q->rx_ring)
		return -ENOMEM;

	q->rx_buffers = dma_alloc_coherent(&lp->pdev->dev,
					    AT91ETHER_MAX_RX_DESCR *
					    AT91ETHER_MAX_RBUFF_SZ,
					    &q->rx_buffers_dma, GFP_KERNEL);
	if (!q->rx_buffers) {
		dma_free_coherent(&lp->pdev->dev,
				  AT91ETHER_MAX_RX_DESCR *
				  macb_dma_desc_get_size(lp),
				  q->rx_ring, q->rx_ring_dma);
		q->rx_ring = NULL;
		return -ENOMEM;
	}

	addr = q->rx_buffers_dma;
	for (i = 0; i < AT91ETHER_MAX_RX_DESCR; i++) {
		desc = macb_rx_desc(q, i);
		macb_set_addr(lp, desc, addr);
		desc->ctrl = 0;
		addr += AT91ETHER_MAX_RBUFF_SZ;
	}

	/* Set the Wrap bit on the last descriptor */
	desc->addr |= MACB_BIT(RX_WRAP);

	/* Reset buffer index */
	q->rx_tail = 0;

	/* Program address of descriptor list in Rx Buffer Queue register */
	macb_writel(lp, RBQP, q->rx_ring_dma);

	/* Enable Receive and Transmit */
	ctl = macb_readl(lp, NCR);
	macb_writel(lp, NCR, ctl | MACB_BIT(RE) | MACB_BIT(TE));

	return 0;
}

/* Open the ethernet interface */
static int at91ether_open(struct net_device *dev)
{
	struct macb *lp = netdev_priv(dev);
	u32 ctl;
	int ret;

	/* Clear internal statistics */
	ctl = macb_readl(lp, NCR);
	macb_writel(lp, NCR, ctl | MACB_BIT(CLRSTAT));

	macb_set_hwaddr(lp);

	ret = at91ether_start(dev);
	if (ret)
		return ret;

	/* Enable MAC interrupts */
	macb_writel(lp, IER, MACB_BIT(RCOMP)	|
			     MACB_BIT(RXUBR)	|
			     MACB_BIT(ISR_TUND)	|
			     MACB_BIT(ISR_RLE)	|
			     MACB_BIT(TCOMP)	|
			     MACB_BIT(ISR_ROVR)	|
			     MACB_BIT(HRESP));

	/* schedule a link state check */
	phy_start(dev->phydev);

	netif_start_queue(dev);

	return 0;
}

/* Close the interface */
static int at91ether_close(struct net_device *dev)
{
	struct macb *lp = netdev_priv(dev);
	struct macb_queue *q = &lp->queues[0];
	u32 ctl;

	/* Disable Receiver and Transmitter */
	ctl = macb_readl(lp, NCR);
	macb_writel(lp, NCR, ctl & ~(MACB_BIT(TE) | MACB_BIT(RE)));

	/* Disable MAC interrupts */
	macb_writel(lp, IDR, MACB_BIT(RCOMP)	|
			     MACB_BIT(RXUBR)	|
			     MACB_BIT(ISR_TUND)	|
			     MACB_BIT(ISR_RLE)	|
			     MACB_BIT(TCOMP)	|
			     MACB_BIT(ISR_ROVR) |
			     MACB_BIT(HRESP));

	netif_stop_queue(dev);

	dma_free_coherent(&lp->pdev->dev,
			  AT91ETHER_MAX_RX_DESCR *
			  macb_dma_desc_get_size(lp),
			  q->rx_ring, q->rx_ring_dma);
	q->rx_ring = NULL;

	dma_free_coherent(&lp->pdev->dev,
			  AT91ETHER_MAX_RX_DESCR * AT91ETHER_MAX_RBUFF_SZ,
			  q->rx_buffers, q->rx_buffers_dma);
	q->rx_buffers = NULL;

	return 0;
}

/* Transmit packet */
static netdev_tx_t at91ether_start_xmit(struct sk_buff *skb,
					struct net_device *dev)
{
	struct macb *lp = netdev_priv(dev);

	if (macb_readl(lp, TSR) & MACB_BIT(RM9200_BNQ)) {
		netif_stop_queue(dev);

		/* Store packet information (to free when Tx completed) */
		lp->skb = skb;
		lp->skb_length = skb->len;
		lp->skb_physaddr = dma_map_single(&lp->pdev->dev, skb->data,
						  skb->len, DMA_TO_DEVICE);
		if (dma_mapping_error(&lp->pdev->dev, lp->skb_physaddr)) {
			dev_kfree_skb_any(skb);
			dev->stats.tx_dropped++;
			netdev_err(dev, "%s: DMA mapping error\n", __func__);
			return NETDEV_TX_OK;
		}

		/* Set address of the data in the Transmit Address register */
		macb_writel(lp, TAR, lp->skb_physaddr);
		/* Set length of the packet in the Transmit Control register */
		macb_writel(lp, TCR, skb->len);

	} else {
		netdev_err(dev, "%s called, but device is busy!\n", __func__);
		return NETDEV_TX_BUSY;
	}

	return NETDEV_TX_OK;
}

/* Extract received frame from buffer descriptors and sent to upper layers.
 * (Called from interrupt context)
 */
static void at91ether_rx(struct net_device *dev)
{
	struct macb *lp = netdev_priv(dev);
	struct macb_queue *q = &lp->queues[0];
	struct macb_dma_desc *desc;
	unsigned char *p_recv;
	struct sk_buff *skb;
	unsigned int pktlen;

	desc = macb_rx_desc(q, q->rx_tail);
	while (desc->addr & MACB_BIT(RX_USED)) {
		p_recv = q->rx_buffers + q->rx_tail * AT91ETHER_MAX_RBUFF_SZ;
		pktlen = MACB_BF(RX_FRMLEN, desc->ctrl);
		skb = netdev_alloc_skb(dev, pktlen + 2);
		if (skb) {
			skb_reserve(skb, 2);
			skb_put_data(skb, p_recv, pktlen);

			skb->protocol = eth_type_trans(skb, dev);
			dev->stats.rx_packets++;
			dev->stats.rx_bytes += pktlen;
			netif_rx(skb);
		} else {
			dev->stats.rx_dropped++;
		}

		if (desc->ctrl & MACB_BIT(RX_MHASH_MATCH))
			dev->stats.multicast++;

		/* reset ownership bit */
		desc->addr &= ~MACB_BIT(RX_USED);

		/* wrap after last buffer */
		if (q->rx_tail == AT91ETHER_MAX_RX_DESCR - 1)
			q->rx_tail = 0;
		else
			q->rx_tail++;

		desc = macb_rx_desc(q, q->rx_tail);
	}
}

/* MAC interrupt handler */
static irqreturn_t at91ether_interrupt(int irq, void *dev_id)
{
	struct net_device *dev = dev_id;
	struct macb *lp = netdev_priv(dev);
	u32 intstatus, ctl;

	/* MAC Interrupt Status register indicates what interrupts are pending.
	 * It is automatically cleared once read.
	 */
	intstatus = macb_readl(lp, ISR);

	/* Receive complete */
	if (intstatus & MACB_BIT(RCOMP))
		at91ether_rx(dev);

	/* Transmit complete */
	if (intstatus & MACB_BIT(TCOMP)) {
		/* The TCOM bit is set even if the transmission failed */
		if (intstatus & (MACB_BIT(ISR_TUND) | MACB_BIT(ISR_RLE)))
			dev->stats.tx_errors++;

		if (lp->skb) {
			dev_consume_skb_irq(lp->skb);
			lp->skb = NULL;
			dma_unmap_single(&lp->pdev->dev, lp->skb_physaddr,
					 lp->skb_length, DMA_TO_DEVICE);
			dev->stats.tx_packets++;
			dev->stats.tx_bytes += lp->skb_length;
		}
		netif_wake_queue(dev);
	}

	/* Work-around for EMAC Errata section 41.3.1 */
	if (intstatus & MACB_BIT(RXUBR)) {
		ctl = macb_readl(lp, NCR);
		macb_writel(lp, NCR, ctl & ~MACB_BIT(RE));
		wmb();
		macb_writel(lp, NCR, ctl | MACB_BIT(RE));
	}

	if (intstatus & MACB_BIT(ISR_ROVR))
		netdev_err(dev, "ROVR error\n");

	return IRQ_HANDLED;
}

#ifdef CONFIG_NET_POLL_CONTROLLER
static void at91ether_poll_controller(struct net_device *dev)
{
	unsigned long flags;

	local_irq_save(flags);
	at91ether_interrupt(dev->irq, dev);
	local_irq_restore(flags);
}
#endif

static const struct net_device_ops at91ether_netdev_ops = {
	.ndo_open		= at91ether_open,
	.ndo_stop		= at91ether_close,
	.ndo_start_xmit		= at91ether_start_xmit,
	.ndo_get_stats		= macb_get_stats,
	.ndo_set_rx_mode	= macb_set_rx_mode,
	.ndo_set_mac_address	= eth_mac_addr,
	.ndo_do_ioctl		= macb_ioctl,
	.ndo_validate_addr	= eth_validate_addr,
#ifdef CONFIG_NET_POLL_CONTROLLER
	.ndo_poll_controller	= at91ether_poll_controller,
#endif
};

static int at91ether_clk_init(struct platform_device *pdev, struct clk **pclk,
			      struct clk **hclk, struct clk **tx_clk,
			      struct clk **rx_clk, struct clk **tsu_clk)
{
	int err;

	*hclk = NULL;
	*tx_clk = NULL;
	*rx_clk = NULL;
	*tsu_clk = NULL;

	*pclk = devm_clk_get(&pdev->dev, "ether_clk");
	if (IS_ERR(*pclk))
		return PTR_ERR(*pclk);

	err = clk_prepare_enable(*pclk);
	if (err) {
		dev_err(&pdev->dev, "failed to enable pclk (%d)\n", err);
		return err;
	}

	return 0;
}

static int at91ether_init(struct platform_device *pdev)
{
	struct net_device *dev = platform_get_drvdata(pdev);
	struct macb *bp = netdev_priv(dev);
	int err;
	u32 reg;

	bp->queues[0].bp = bp;

	dev->netdev_ops = &at91ether_netdev_ops;
	dev->ethtool_ops = &macb_ethtool_ops;

	err = devm_request_irq(&pdev->dev, dev->irq, at91ether_interrupt,
			       0, dev->name, dev);
	if (err)
		return err;

	macb_writel(bp, NCR, 0);

	reg = MACB_BF(CLK, MACB_CLK_DIV32) | MACB_BIT(BIG);
	if (bp->phy_interface == PHY_INTERFACE_MODE_RMII)
		reg |= MACB_BIT(RM9200_RMII);

	macb_writel(bp, NCFGR, reg);

	return 0;
}

static unsigned long fu540_macb_tx_recalc_rate(struct clk_hw *hw,
					       unsigned long parent_rate)
{
	return mgmt->rate;
}

static long fu540_macb_tx_round_rate(struct clk_hw *hw, unsigned long rate,
				     unsigned long *parent_rate)
{
	if (WARN_ON(rate < 2500000))
		return 2500000;
	else if (rate == 2500000)
		return 2500000;
	else if (WARN_ON(rate < 13750000))
		return 2500000;
	else if (WARN_ON(rate < 25000000))
		return 25000000;
	else if (rate == 25000000)
		return 25000000;
	else if (WARN_ON(rate < 75000000))
		return 25000000;
	else if (WARN_ON(rate < 125000000))
		return 125000000;
	else if (rate == 125000000)
		return 125000000;

	WARN_ON(rate > 125000000);

	return 125000000;
}

static int fu540_macb_tx_set_rate(struct clk_hw *hw, unsigned long rate,
				  unsigned long parent_rate)
{
	rate = fu540_macb_tx_round_rate(hw, rate, &parent_rate);
	if (rate != 125000000)
		iowrite32(1, mgmt->reg);
	else
		iowrite32(0, mgmt->reg);
	mgmt->rate = rate;

	return 0;
}

static const struct clk_ops fu540_c000_ops = {
	.recalc_rate = fu540_macb_tx_recalc_rate,
	.round_rate = fu540_macb_tx_round_rate,
	.set_rate = fu540_macb_tx_set_rate,
};

static int fu540_c000_clk_init(struct platform_device *pdev, struct clk **pclk,
			       struct clk **hclk, struct clk **tx_clk,
			       struct clk **rx_clk, struct clk **tsu_clk)
{
	struct clk_init_data init;
	int err = 0;

	err = macb_clk_init(pdev, pclk, hclk, tx_clk, rx_clk, tsu_clk);
	if (err)
		return err;

	mgmt = devm_kzalloc(&pdev->dev, sizeof(*mgmt), GFP_KERNEL);
	if (!mgmt)
		return -ENOMEM;

	init.name = "sifive-gemgxl-mgmt";
	init.ops = &fu540_c000_ops;
	init.flags = 0;
	init.num_parents = 0;

	mgmt->rate = 0;
	mgmt->hw.init = &init;

	*tx_clk = clk_register(NULL, &mgmt->hw);
	if (IS_ERR(*tx_clk))
		return PTR_ERR(*tx_clk);

	err = clk_prepare_enable(*tx_clk);
	if (err)
		dev_err(&pdev->dev, "failed to enable tx_clk (%u)\n", err);
	else
		dev_info(&pdev->dev, "Registered clk switch '%s'\n", init.name);

	return 0;
}

static int fu540_c000_init(struct platform_device *pdev)
{
	struct resource *res;

	res = platform_get_resource(pdev, IORESOURCE_MEM, 1);
	if (!res)
		return -ENODEV;

	mgmt->reg = ioremap(res->start, resource_size(res));
	if (!mgmt->reg)
		return -ENOMEM;

	return macb_init(pdev);
}

static const struct macb_config fu540_c000_config = {
	.caps = MACB_CAPS_GIGABIT_MODE_AVAILABLE | MACB_CAPS_JUMBO |
		MACB_CAPS_GEM_HAS_PTP,
	.dma_burst_length = 16,
	.clk_init = fu540_c000_clk_init,
	.init = fu540_c000_init,
	.jumbo_max_len = 10240,
};

static const struct macb_config at91sam9260_config = {
	.caps = MACB_CAPS_USRIO_HAS_CLKEN | MACB_CAPS_USRIO_DEFAULT_IS_MII_GMII,
	.clk_init = macb_clk_init,
	.init = macb_init,
};

static const struct macb_config sama5d3macb_config = {
	.caps = MACB_CAPS_SG_DISABLED
	      | MACB_CAPS_USRIO_HAS_CLKEN | MACB_CAPS_USRIO_DEFAULT_IS_MII_GMII,
	.clk_init = macb_clk_init,
	.init = macb_init,
};

static const struct macb_config pc302gem_config = {
	.caps = MACB_CAPS_SG_DISABLED | MACB_CAPS_GIGABIT_MODE_AVAILABLE,
	.dma_burst_length = 16,
	.clk_init = macb_clk_init,
	.init = macb_init,
};

static const struct macb_config sama5d2_config = {
	.caps = MACB_CAPS_USRIO_DEFAULT_IS_MII_GMII,
	.dma_burst_length = 16,
	.clk_init = macb_clk_init,
	.init = macb_init,
};

static const struct macb_config sama5d3_config = {
	.caps = MACB_CAPS_SG_DISABLED | MACB_CAPS_GIGABIT_MODE_AVAILABLE
	      | MACB_CAPS_USRIO_DEFAULT_IS_MII_GMII | MACB_CAPS_JUMBO,
	.dma_burst_length = 16,
	.clk_init = macb_clk_init,
	.init = macb_init,
	.jumbo_max_len = 10240,
};

static const struct macb_config sama5d4_config = {
	.caps = MACB_CAPS_USRIO_DEFAULT_IS_MII_GMII,
	.dma_burst_length = 4,
	.clk_init = macb_clk_init,
	.init = macb_init,
};

static const struct macb_config emac_config = {
	.caps = MACB_CAPS_NEEDS_RSTONUBR,
	.clk_init = at91ether_clk_init,
	.init = at91ether_init,
};

static const struct macb_config np4_config = {
	.caps = MACB_CAPS_USRIO_DISABLED,
	.clk_init = macb_clk_init,
	.init = macb_init,
};

static const struct macb_config zynqmp_config = {
	.caps = MACB_CAPS_GIGABIT_MODE_AVAILABLE |
			MACB_CAPS_JUMBO |
			MACB_CAPS_GEM_HAS_PTP | MACB_CAPS_BD_RD_PREFETCH |
			MACB_CAPS_PCS |
		MACB_CAPS_PARTIAL_STORE_FORWARD | MACB_CAPS_WOL,
	.dma_burst_length = 16,
	.clk_init = macb_clk_init,
	.init = macb_init,
	.jumbo_max_len = 10240,
};

static const struct macb_config versal_config = {
	.caps = MACB_CAPS_GIGABIT_MODE_AVAILABLE | MACB_CAPS_JUMBO |
		MACB_CAPS_GEM_HAS_PTP | MACB_CAPS_BD_RD_PREFETCH |
		MACB_CAPS_PCS |	MACB_CAPS_PARTIAL_STORE_FORWARD |
		MACB_CAPS_WOL | MACB_CAPS_NEED_TSUCLK | MACB_CAPS_QUEUE_DISABLE,
	.dma_burst_length = 16,
	.clk_init = macb_clk_init,
	.init = macb_init,
	.jumbo_max_len = 10240,
};

static const struct macb_config zynq_config = {
	.caps = MACB_CAPS_GIGABIT_MODE_AVAILABLE | MACB_CAPS_NO_GIGABIT_HALF |
		MACB_CAPS_NEEDS_RSTONUBR,
	.dma_burst_length = 16,
	.clk_init = macb_clk_init,
	.init = macb_init,
};

static const struct of_device_id macb_dt_ids[] = {
	{ .compatible = "cdns,at32ap7000-macb" },
	{ .compatible = "cdns,at91sam9260-macb", .data = &at91sam9260_config },
	{ .compatible = "cdns,macb" },
	{ .compatible = "cdns,np4-macb", .data = &np4_config },
	{ .compatible = "cdns,pc302-gem", .data = &pc302gem_config },
	{ .compatible = "cdns,gem", .data = &pc302gem_config },
	{ .compatible = "cdns,sam9x60-macb", .data = &at91sam9260_config },
	{ .compatible = "atmel,sama5d2-gem", .data = &sama5d2_config },
	{ .compatible = "atmel,sama5d3-gem", .data = &sama5d3_config },
	{ .compatible = "atmel,sama5d3-macb", .data = &sama5d3macb_config },
	{ .compatible = "atmel,sama5d4-gem", .data = &sama5d4_config },
	{ .compatible = "cdns,at91rm9200-emac", .data = &emac_config },
	{ .compatible = "cdns,emac", .data = &emac_config },
	{ .compatible = "cdns,zynqmp-gem", .data = &zynqmp_config},
	{ .compatible = "cdns,zynq-gem", .data = &zynq_config },
<<<<<<< HEAD
=======
	{ .compatible = "sifive,fu540-c000-gem", .data = &fu540_c000_config },
>>>>>>> e0d688d4
	{ .compatible = "cdns,versal-gem", .data = &versal_config},
	{ /* sentinel */ }
};
MODULE_DEVICE_TABLE(of, macb_dt_ids);
#endif /* CONFIG_OF */

static const struct macb_config default_gem_config = {
	.caps = MACB_CAPS_GIGABIT_MODE_AVAILABLE |
			MACB_CAPS_JUMBO |
			MACB_CAPS_GEM_HAS_PTP,
	.dma_burst_length = 16,
	.clk_init = macb_clk_init,
	.init = macb_init,
	.jumbo_max_len = 10240,
};

static int macb_probe(struct platform_device *pdev)
{
	const struct macb_config *macb_config = &default_gem_config;
	int (*clk_init)(struct platform_device *, struct clk **,
			struct clk **, struct clk **,  struct clk **,
			struct clk **) = macb_config->clk_init;
	int (*init)(struct platform_device *) = macb_config->init;
	struct device_node *np = pdev->dev.of_node;
	struct device_node *phy_node;
	struct clk *pclk, *hclk = NULL, *tx_clk = NULL, *rx_clk = NULL;
	struct clk *tsu_clk = NULL;
	unsigned int queue_mask, num_queues;
	bool native_io;
	struct phy_device *phydev;
	struct net_device *dev;
	struct resource *regs;
	void __iomem *mem;
	const u8 *mac;
	struct macb *bp;
	int err, val;

	regs = platform_get_resource(pdev, IORESOURCE_MEM, 0);
	mem = devm_ioremap_resource(&pdev->dev, regs);
	if (IS_ERR(mem))
		return PTR_ERR(mem);

	if (np) {
		const struct of_device_id *match;

		match = of_match_node(macb_dt_ids, np);
		if (match && match->data) {
			macb_config = match->data;
			clk_init = macb_config->clk_init;
			init = macb_config->init;
		}
	}

	err = clk_init(pdev, &pclk, &hclk, &tx_clk, &rx_clk, &tsu_clk);
	if (err)
		return err;

	pm_runtime_set_autosuspend_delay(&pdev->dev, MACB_PM_TIMEOUT);
	pm_runtime_use_autosuspend(&pdev->dev);
	pm_runtime_get_noresume(&pdev->dev);
	pm_runtime_set_active(&pdev->dev);
	pm_runtime_enable(&pdev->dev);
	native_io = hw_is_native_io(mem);

	macb_probe_queues(mem, native_io, &queue_mask, &num_queues);
	dev = alloc_etherdev_mq(sizeof(*bp), num_queues);
	if (!dev) {
		err = -ENOMEM;
		goto err_disable_clocks;
	}

	dev->base_addr = regs->start;

	SET_NETDEV_DEV(dev, &pdev->dev);

	bp = netdev_priv(dev);
	bp->pdev = pdev;
	bp->dev = dev;
	bp->regs = mem;
	bp->native_io = native_io;
	if (native_io) {
		bp->macb_reg_readl = hw_readl_native;
		bp->macb_reg_writel = hw_writel_native;
	} else {
		bp->macb_reg_readl = hw_readl;
		bp->macb_reg_writel = hw_writel;
	}
	bp->num_queues = num_queues;
	bp->queue_mask = queue_mask;
	bp->dma_burst_length = macb_config->dma_burst_length;
	bp->pclk = pclk;
	bp->hclk = hclk;
	bp->tx_clk = tx_clk;
	bp->rx_clk = rx_clk;
	bp->tsu_clk = tsu_clk;
<<<<<<< HEAD
	if (tsu_clk)
		bp->tsu_rate = clk_get_rate(tsu_clk);

=======
>>>>>>> e0d688d4
	bp->jumbo_max_len = macb_config->jumbo_max_len;

	spin_lock_init(&bp->lock);

	/* setup capabilities */
	macb_configure_caps(bp, macb_config);

#ifdef CONFIG_ARCH_DMA_ADDR_T_64BIT
	if (GEM_BFEXT(DAW64, gem_readl(bp, DCFG6))) {
		dma_set_mask(&pdev->dev, DMA_BIT_MASK(44));
		bp->hw_dma_cap |= HW_DMA_CAP_64B;
	}
#endif
	platform_set_drvdata(pdev, dev);

	dev->irq = platform_get_irq(pdev, 0);
	if (dev->irq < 0) {
		err = dev->irq;
		goto err_out_free_netdev;
	}

	/* MTU range: 68 - 1500 or 10240 */
	dev->min_mtu = GEM_MTU_MIN_SIZE;
	if (bp->caps & MACB_CAPS_JUMBO)
		dev->max_mtu = gem_readl(bp, JML) - ETH_HLEN - ETH_FCS_LEN;
	else
		dev->max_mtu = ETH_DATA_LEN;

	if (bp->caps & MACB_CAPS_BD_RD_PREFETCH) {
		val = GEM_BFEXT(RXBD_RDBUFF, gem_readl(bp, DCFG10));
		if (val)
			bp->rx_bd_rd_prefetch = (2 << (val - 1)) *
						macb_dma_desc_get_size(bp);

		val = GEM_BFEXT(TXBD_RDBUFF, gem_readl(bp, DCFG10));
		if (val)
			bp->tx_bd_rd_prefetch = (2 << (val - 1)) *
						macb_dma_desc_get_size(bp);
	}

	bp->rx_intr_mask = MACB_RX_INT_FLAGS;
	if (bp->caps & MACB_CAPS_NEEDS_RSTONUBR)
		bp->rx_intr_mask |= MACB_BIT(RXUBR);

	mac = of_get_mac_address(np);
	if (PTR_ERR(mac) == -EPROBE_DEFER) {
		err = -EPROBE_DEFER;
		goto err_out_free_netdev;
	} else if (!IS_ERR_OR_NULL(mac)) {
		ether_addr_copy(bp->dev->dev_addr, mac);
	} else {
		macb_get_hwaddr(bp);
	}

	/* Power up the PHY if there is a GPIO reset */
	phy_node = of_parse_phandle(np, "phy-handle", 0);
	if (!phy_node && of_phy_is_fixed_link(np)) {
		err = of_phy_register_fixed_link(np);
		if (err < 0) {
			dev_err(&pdev->dev, "broken fixed-link specification");
			goto err_out_free_netdev;
		}
		phy_node = of_node_get(np);
	}
	bp->phy_node = phy_node;

	err = of_get_phy_mode(np);
	if (err < 0)
		/* not found in DT, MII by default */
		bp->phy_interface = PHY_INTERFACE_MODE_MII;
	else
		bp->phy_interface = err;

	/* IP specific init */
	err = init(pdev);
	if (err)
<<<<<<< HEAD
		goto err_out_phy_put;

	err = register_netdev(dev);
	if (err) {
		dev_err(&pdev->dev, "Cannot register net device, aborting.\n");
		goto err_out_phy_put;
=======
		goto err_out_free_netdev;
	err = register_netdev(dev);
	if (err) {
		dev_err(&pdev->dev, "Cannot register net device, aborting.\n");
		goto err_out_free_netdev;
>>>>>>> e0d688d4
	}

	err = macb_mii_init(bp);
	if (err)
		goto err_out_unregister_netdev;

	phydev = dev->phydev;

	netif_carrier_off(dev);

	tasklet_init(&bp->hresp_err_tasklet, macb_hresp_error_task,
		     (unsigned long)bp);

	if (bp->caps & MACB_CAPS_WOL)
		device_set_wakeup_capable(&bp->dev->dev, 1);

	phy_attached_info(phydev);

	netdev_info(dev, "Cadence %s rev 0x%08x at 0x%08lx irq %d (%pM)\n",
		    macb_is_gem(bp) ? "GEM" : "MACB", macb_readl(bp, MID),
		    dev->base_addr, dev->irq, dev->dev_addr);

	pm_runtime_mark_last_busy(&bp->pdev->dev);
	pm_runtime_put_autosuspend(&bp->pdev->dev);

	return 0;

err_out_unregister_netdev:
	unregister_netdev(dev);
<<<<<<< HEAD

err_out_phy_put:
	of_node_put(bp->phy_node);
	if (np && of_phy_is_fixed_link(np))
		of_phy_deregister_fixed_link(np);
=======
>>>>>>> e0d688d4

err_out_free_netdev:
	free_netdev(dev);

err_disable_clocks:
	clk_disable_unprepare(tx_clk);
	clk_unregister(tx_clk);
	clk_disable_unprepare(hclk);
	clk_disable_unprepare(pclk);
	clk_disable_unprepare(rx_clk);
	clk_disable_unprepare(tsu_clk);
	pm_runtime_disable(&pdev->dev);
	pm_runtime_set_suspended(&pdev->dev);
	pm_runtime_dont_use_autosuspend(&pdev->dev);

	return err;
}

static int macb_remove(struct platform_device *pdev)
{
	struct net_device *dev;
	struct macb *bp;
	struct device_node *np = pdev->dev.of_node;

	dev = platform_get_drvdata(pdev);

	if (dev) {
		bp = netdev_priv(dev);
		if (dev->phydev)
			phy_disconnect(dev->phydev);
		mdiobus_unregister(bp->mii_bus);
		if (np && of_phy_is_fixed_link(np))
			of_phy_deregister_fixed_link(np);
		dev->phydev = NULL;
		mdiobus_free(bp->mii_bus);

		unregister_netdev(dev);
		pm_runtime_disable(&pdev->dev);
		pm_runtime_dont_use_autosuspend(&pdev->dev);
		if (!pm_runtime_suspended(&pdev->dev)) {
			clk_disable_unprepare(bp->tx_clk);
<<<<<<< HEAD
=======
			clk_unregister(bp->tx_clk);
>>>>>>> e0d688d4
			clk_disable_unprepare(bp->hclk);
			clk_disable_unprepare(bp->pclk);
			clk_disable_unprepare(bp->rx_clk);
			clk_disable_unprepare(bp->tsu_clk);
			pm_runtime_set_suspended(&pdev->dev);
		}
		of_node_put(bp->phy_node);
		free_netdev(dev);
	}

	return 0;
}

static int __maybe_unused macb_suspend(struct device *dev)
{
	struct net_device *netdev = dev_get_drvdata(dev);
	struct macb *bp = netdev_priv(netdev);
	struct macb_queue *queue = bp->queues;
	unsigned long flags;
	unsigned int q;
	u32 ctrl, arpipmask;

	if (!netif_running(netdev))
		return 0;

	if (device_may_wakeup(&bp->dev->dev)) {
		spin_lock_irqsave(&bp->lock, flags);
		ctrl = macb_readl(bp, NCR);
		ctrl &= ~(MACB_BIT(TE) | MACB_BIT(RE));
		macb_writel(bp, NCR, ctrl);
		/* Tie off RX queues */
		for (q = 0, queue = bp->queues; q < bp->num_queues;
		     ++q, ++queue) {
			if (bp->caps & MACB_CAPS_QUEUE_DISABLE)
				queue_writel(queue, RBQP, GEM_RBQP_DISABLE);
			else
				queue_writel(queue, RBQP,
					     lower_32_bits(bp->rx_ring_tieoff_dma));
		}
		ctrl = macb_readl(bp, NCR);
		ctrl |= MACB_BIT(RE);
		macb_writel(bp, NCR, ctrl);
		gem_writel(bp, NCFGR, gem_readl(bp, NCFGR) & ~MACB_BIT(NBC));
		macb_writel(bp, TSR, -1);
		macb_writel(bp, RSR, -1);
		macb_readl(bp, ISR);
		if (bp->caps & MACB_CAPS_ISR_CLEAR_ON_WRITE)
			macb_writel(bp, ISR, -1);

		/* Enable WOL (Q0 only) and disable all other interrupts */
		macb_writel(bp, IER, MACB_BIT(WOL));
		for (q = 1, queue = bp->queues; q < bp->num_queues;
		     ++q, ++queue) {
			queue_writel(queue, IDR, bp->rx_intr_mask |
						 MACB_TX_INT_FLAGS |
						 MACB_BIT(HRESP));
		}

		arpipmask = cpu_to_be32p(&bp->dev->ip_ptr->ifa_list->ifa_local)
					 & 0xFFFF;
		gem_writel(bp, WOL, MACB_BIT(ARP) | arpipmask);
		spin_unlock_irqrestore(&bp->lock, flags);
		enable_irq_wake(bp->queues[0].irq);
		netif_device_detach(netdev);
		for (q = 0, queue = bp->queues; q < bp->num_queues;
		     ++q, ++queue)
			napi_disable(&queue->napi);
	} else {
		netif_device_detach(netdev);
		for (q = 0, queue = bp->queues; q < bp->num_queues;
		     ++q, ++queue)
			napi_disable(&queue->napi);
		phy_stop(netdev->phydev);
		phy_suspend(netdev->phydev);
		spin_lock_irqsave(&bp->lock, flags);
		macb_reset_hw(bp);
		spin_unlock_irqrestore(&bp->lock, flags);
<<<<<<< HEAD
=======

		if (!(bp->caps & MACB_CAPS_USRIO_DISABLED))
			bp->pm_data.usrio = macb_or_gem_readl(bp, USRIO);

		if (netdev->hw_features & NETIF_F_NTUPLE)
			bp->pm_data.scrt2 = gem_readl_n(bp, ETHT, SCRT2_ETHT);
>>>>>>> e0d688d4
	}

	if (bp->ptp_info)
		bp->ptp_info->ptp_remove(netdev);
	pm_runtime_force_suspend(dev);

	return 0;
}

static int __maybe_unused macb_resume(struct device *dev)
{
	struct net_device *netdev = dev_get_drvdata(dev);
	struct macb *bp = netdev_priv(netdev);
	struct macb_queue *queue = bp->queues;
	unsigned long flags;
	unsigned int q;
<<<<<<< HEAD

	if (!netif_running(netdev))
		return 0;

=======

	if (!netif_running(netdev))
		return 0;

>>>>>>> e0d688d4
	pm_runtime_force_resume(dev);

	if (device_may_wakeup(&bp->dev->dev)) {
		spin_lock_irqsave(&bp->lock, flags);
		macb_writel(bp, IDR, MACB_BIT(WOL));
		gem_writel(bp, WOL, 0);
		/* Clear Q0 ISR as WOL was enabled on Q0 */
		if (bp->caps & MACB_CAPS_ISR_CLEAR_ON_WRITE)
			macb_writel(bp, ISR, -1);
		disable_irq_wake(bp->queues[0].irq);
		spin_unlock_irqrestore(&bp->lock, flags);
		macb_writel(bp, NCR, MACB_BIT(MPE));
		for (q = 0, queue = bp->queues; q < bp->num_queues;
		     ++q, ++queue)
			napi_enable(&queue->napi);
		netif_carrier_on(netdev);
	} else {
		macb_writel(bp, NCR, MACB_BIT(MPE));
<<<<<<< HEAD
=======

		if (netdev->hw_features & NETIF_F_NTUPLE)
			gem_writel_n(bp, ETHT, SCRT2_ETHT, bp->pm_data.scrt2);

		if (!(bp->caps & MACB_CAPS_USRIO_DISABLED))
			macb_or_gem_writel(bp, USRIO, bp->pm_data.usrio);

>>>>>>> e0d688d4
		for (q = 0, queue = bp->queues; q < bp->num_queues;
		     ++q, ++queue)
			napi_enable(&queue->napi);
		phy_resume(netdev->phydev);
		phy_init_hw(netdev->phydev);
		phy_start(netdev->phydev);
	}

	bp->macbgem_ops.mog_init_rings(bp);
	macb_init_hw(bp);
	macb_set_rx_mode(netdev);
<<<<<<< HEAD
=======
	macb_restore_features(bp);
>>>>>>> e0d688d4
	netif_device_attach(netdev);
	if (bp->ptp_info)
		bp->ptp_info->ptp_init(netdev);

	return 0;
}

static int __maybe_unused macb_runtime_suspend(struct device *dev)
{
<<<<<<< HEAD
	struct platform_device *pdev = to_platform_device(dev);
	struct net_device *netdev = platform_get_drvdata(pdev);
=======
	struct net_device *netdev = dev_get_drvdata(dev);
>>>>>>> e0d688d4
	struct macb *bp = netdev_priv(netdev);

	if (!(device_may_wakeup(&bp->dev->dev))) {
		clk_disable_unprepare(bp->tx_clk);
		clk_disable_unprepare(bp->hclk);
		clk_disable_unprepare(bp->pclk);
		clk_disable_unprepare(bp->rx_clk);
	}

	if (!(device_may_wakeup(&bp->dev->dev) &&
	      (bp->caps & MACB_CAPS_NEED_TSUCLK)))
		clk_disable_unprepare(bp->tsu_clk);

	return 0;
}

static int __maybe_unused macb_runtime_resume(struct device *dev)
{
<<<<<<< HEAD
	struct platform_device *pdev = to_platform_device(dev);
	struct net_device *netdev = platform_get_drvdata(pdev);
=======
	struct net_device *netdev = dev_get_drvdata(dev);
>>>>>>> e0d688d4
	struct macb *bp = netdev_priv(netdev);

	if (!(device_may_wakeup(&bp->dev->dev))) {
		clk_prepare_enable(bp->pclk);
		clk_prepare_enable(bp->hclk);
		clk_prepare_enable(bp->tx_clk);
		clk_prepare_enable(bp->rx_clk);
	}

	if (!(device_may_wakeup(&bp->dev->dev) &&
	      (bp->caps & MACB_CAPS_NEED_TSUCLK)))
		clk_prepare_enable(bp->tsu_clk);

	return 0;
}

static const struct dev_pm_ops macb_pm_ops = {
	SET_SYSTEM_SLEEP_PM_OPS(macb_suspend, macb_resume)
	SET_RUNTIME_PM_OPS(macb_runtime_suspend, macb_runtime_resume, NULL)
};

static struct platform_driver macb_driver = {
	.probe		= macb_probe,
	.remove		= macb_remove,
	.driver		= {
		.name		= "macb",
		.of_match_table	= of_match_ptr(macb_dt_ids),
		.pm	= &macb_pm_ops,
	},
};

module_platform_driver(macb_driver);

MODULE_LICENSE("GPL");
MODULE_DESCRIPTION("Cadence MACB/GEM Ethernet driver");
MODULE_AUTHOR("Haavard Skinnemoen (Atmel)");
MODULE_ALIAS("platform:macb");<|MERGE_RESOLUTION|>--- conflicted
+++ resolved
@@ -34,10 +34,7 @@
 #include <linux/ip.h>
 #include <linux/udp.h>
 #include <linux/tcp.h>
-<<<<<<< HEAD
-=======
 #include <linux/iopoll.h>
->>>>>>> e0d688d4
 #include <linux/pm_runtime.h>
 #include <linux/crc32.h>
 #include <linux/inetdevice.h>
@@ -88,11 +85,8 @@
  */
 #define MACB_HALT_TIMEOUT	14000
 #define MACB_PM_TIMEOUT  100 /* ms */
-<<<<<<< HEAD
-=======
 
 #define MACB_MDIO_TIMEOUT	1000000 /* in usecs */
->>>>>>> e0d688d4
 
 /* DMA buffer descriptor might be different size
  * depends on hardware configuration:
@@ -325,49 +319,15 @@
 
 static int macb_mdio_wait_for_idle(struct macb *bp)
 {
-<<<<<<< HEAD
-	ulong timeout;
-
-	timeout = jiffies + msecs_to_jiffies(1000);
-	/* wait for end of transfer */
-	while (1) {
-		if (MACB_BFEXT(IDLE, macb_readl(bp, NSR)))
-			break;
-
-		if (time_after_eq(jiffies, timeout)) {
-			netdev_err(bp->dev, "wait for end of transfer timed out\n");
-			pm_runtime_mark_last_busy(&bp->pdev->dev);
-			pm_runtime_put_autosuspend(&bp->pdev->dev);
-			return -ETIMEDOUT;
-		}
-
-		cpu_relax();
-	}
-
-	return 0;
-=======
 	u32 val;
 
 	return readx_poll_timeout(MACB_READ_NSR, bp, val, val & MACB_BIT(IDLE),
 				  1, MACB_MDIO_TIMEOUT);
->>>>>>> e0d688d4
 }
 
 static int macb_mdio_read(struct mii_bus *bus, int mii_id, int regnum)
 {
 	struct macb *bp = bus->priv;
-<<<<<<< HEAD
-	int value;
-	int err;
-
-	err = pm_runtime_get_sync(&bp->pdev->dev);
-	if (err < 0)
-		return err;
-
-	err = macb_mdio_wait_for_idle(bp);
-	if (err < 0)
-		return err;
-=======
 	int status;
 
 	status = pm_runtime_get_sync(&bp->pdev->dev);
@@ -377,7 +337,6 @@
 	status = macb_mdio_wait_for_idle(bp);
 	if (status < 0)
 		goto mdio_read_exit;
->>>>>>> e0d688d4
 
 	macb_writel(bp, MAN, (MACB_BF(SOF, MACB_MAN_SOF)
 			      | MACB_BF(RW, MACB_MAN_READ)
@@ -385,46 +344,23 @@
 			      | MACB_BF(REGA, regnum)
 			      | MACB_BF(CODE, MACB_MAN_CODE)));
 
-<<<<<<< HEAD
-	err = macb_mdio_wait_for_idle(bp);
-	if (err < 0)
-		return err;
-=======
 	status = macb_mdio_wait_for_idle(bp);
 	if (status < 0)
 		goto mdio_read_exit;
->>>>>>> e0d688d4
 
 	status = MACB_BFEXT(DATA, macb_readl(bp, MAN));
 
-<<<<<<< HEAD
-	pm_runtime_mark_last_busy(&bp->pdev->dev);
-	pm_runtime_put_autosuspend(&bp->pdev->dev);
-	return value;
-=======
 mdio_read_exit:
 	pm_runtime_mark_last_busy(&bp->pdev->dev);
 	pm_runtime_put_autosuspend(&bp->pdev->dev);
 mdio_pm_exit:
 	return status;
->>>>>>> e0d688d4
 }
 
 static int macb_mdio_write(struct mii_bus *bus, int mii_id, int regnum,
 			   u16 value)
 {
 	struct macb *bp = bus->priv;
-<<<<<<< HEAD
-	int err;
-
-	err = pm_runtime_get_sync(&bp->pdev->dev);
-	if (err < 0)
-		return err;
-
-	err = macb_mdio_wait_for_idle(bp);
-	if (err < 0)
-		return err;
-=======
 	int status;
 
 	status = pm_runtime_get_sync(&bp->pdev->dev);
@@ -434,7 +370,6 @@
 	status = macb_mdio_wait_for_idle(bp);
 	if (status < 0)
 		goto mdio_write_exit;
->>>>>>> e0d688d4
 
 	macb_writel(bp, MAN, (MACB_BF(SOF, MACB_MAN_SOF)
 			      | MACB_BF(RW, MACB_MAN_WRITE)
@@ -443,15 +378,6 @@
 			      | MACB_BF(CODE, MACB_MAN_CODE)
 			      | MACB_BF(DATA, value)));
 
-<<<<<<< HEAD
-	err = macb_mdio_wait_for_idle(bp);
-	if (err < 0)
-		return err;
-
-	pm_runtime_mark_last_busy(&bp->pdev->dev);
-	pm_runtime_put_autosuspend(&bp->pdev->dev);
-	return 0;
-=======
 	status = macb_mdio_wait_for_idle(bp);
 	if (status < 0)
 		goto mdio_write_exit;
@@ -461,14 +387,13 @@
 	pm_runtime_put_autosuspend(&bp->pdev->dev);
 mdio_pm_exit:
 	return status;
->>>>>>> e0d688d4
 }
 
 /**
- * macb_set_tx_clk - Set a clock to a new frequency
- * @clk:	Pointer to the clock to change
- * @speed:	New frequency in Hz
- * @dev:	Pointer to the struct net_device
+ * macb_set_tx_clk() - Set a clock to a new frequency
+ * @clk		Pointer to the clock to change
+ * @rate	New frequency in Hz
+ * @dev		Pointer to the struct net_device
  */
 static void macb_set_tx_clk(struct clk *clk, int speed, struct net_device *dev)
 {
@@ -651,14 +576,8 @@
 
 static int macb_mii_init(struct macb *bp)
 {
-<<<<<<< HEAD
-	struct macb_platform_data *pdata;
-	struct device_node *np, *mdio_np;
-	int err = -ENXIO, i;
-=======
 	struct device_node *np, *mdio_np;
 	int err = -ENXIO;
->>>>>>> e0d688d4
 
 	/* Enable management port */
 	macb_writel(bp, NCR, MACB_BIT(MPE));
@@ -676,10 +595,6 @@
 		 bp->pdev->name, bp->pdev->id);
 	bp->mii_bus->priv = bp;
 	bp->mii_bus->parent = &bp->dev->dev;
-<<<<<<< HEAD
-	pdata = dev_get_platdata(&bp->pdev->dev);
-=======
->>>>>>> e0d688d4
 
 	dev_set_drvdata(&bp->dev->dev, bp->mii_bus);
 
@@ -689,39 +604,15 @@
 		of_node_put(mdio_np);
 		err = of_mdiobus_register(bp->mii_bus, mdio_np);
 		if (err)
-<<<<<<< HEAD
-=======
 			goto err_out_free_mdiobus;
 	} else if (np && of_phy_is_fixed_link(np)) {
 		if (of_phy_register_fixed_link(np) < 0) {
 			dev_err(&bp->pdev->dev,
 				"broken fixed-link specification %pOF\n", np);
->>>>>>> e0d688d4
 			goto err_out_free_mdiobus;
-	} else if (np && of_phy_is_fixed_link(np)) {
+		}
+
 		err = mdiobus_register(bp->mii_bus);
-	} else if (np) {
-		/* try dt phy registration */
-		err = of_mdiobus_register(bp->mii_bus, np);
-
-		/* fallback to standard phy registration if no phy were
-		 * found during dt phy registration
-		 */
-		if (!err && !phy_find_first(bp->mii_bus)) {
-			for (i = 0; i < PHY_MAX_ADDR; i++) {
-				struct phy_device *phydev;
-
-				phydev = mdiobus_scan(bp->mii_bus, i);
-				if (IS_ERR(phydev) &&
-				    PTR_ERR(phydev) != -ENODEV) {
-					err = PTR_ERR(phydev);
-					break;
-				}
-			}
-
-			if (err)
-				goto err_out_unregister_bus;
-		}
 	} else {
 		err = of_mdiobus_register(bp->mii_bus, np);
 	}
@@ -992,11 +883,7 @@
 			if (skb) {
 				if (unlikely(skb_shinfo(skb)->tx_flags &
 					     SKBTX_HW_TSTAMP) &&
-<<<<<<< HEAD
-				  (gem_ptp_do_txstamp(queue, skb, desc) == 0)) {
-=======
 				    gem_ptp_do_txstamp(queue, skb, desc) == 0) {
->>>>>>> e0d688d4
 					/* skb now belongs to timestamp buffer
 					 * and will be removed later
 					 */
@@ -1123,12 +1010,8 @@
 	return (pkt_csum != csum);
 }
 
-<<<<<<< HEAD
-static int gem_rx(struct macb_queue *queue, int budget)
-=======
 static int gem_rx(struct macb_queue *queue, struct napi_struct *napi,
 		  int budget)
->>>>>>> e0d688d4
 {
 	struct macb *bp = queue->bp;
 	unsigned int		len;
@@ -2642,11 +2525,7 @@
 
 	err = pm_runtime_get_sync(&bp->pdev->dev);
 	if (err < 0)
-<<<<<<< HEAD
-		return err;
-=======
 		goto pm_exit;
->>>>>>> e0d688d4
 
 	/* carrier starts down */
 	netif_carrier_off(dev);
@@ -3600,11 +3479,9 @@
 			 struct clk **hclk, struct clk **tx_clk,
 			 struct clk **rx_clk, struct clk **tsu_clk)
 {
+	struct macb_platform_data *pdata;
 	int err;
 
-<<<<<<< HEAD
-	*pclk = devm_clk_get(&pdev->dev, "pclk");
-=======
 	pdata = dev_get_platdata(&pdev->dev);
 	if (pdata) {
 		*pclk = pdata->pclk;
@@ -3614,34 +3491,21 @@
 		*hclk = devm_clk_get(&pdev->dev, "hclk");
 	}
 
->>>>>>> e0d688d4
 	if (IS_ERR_OR_NULL(*pclk)) {
 		err = PTR_ERR(*pclk);
 		if (!err)
 			err = -ENODEV;
 
-<<<<<<< HEAD
-		dev_err(&pdev->dev, "failed to get macb_clk (%u)\n", err);
-		return err;
-	}
-
-	*hclk = devm_clk_get(&pdev->dev, "hclk");
-=======
 		dev_err(&pdev->dev, "failed to get macb_clk (%d)\n", err);
 		return err;
 	}
 
->>>>>>> e0d688d4
 	if (IS_ERR_OR_NULL(*hclk)) {
 		err = PTR_ERR(*hclk);
 		if (!err)
 			err = -ENODEV;
 
-<<<<<<< HEAD
-		dev_err(&pdev->dev, "failed to get hclk (%u)\n", err);
-=======
 		dev_err(&pdev->dev, "failed to get hclk (%d)\n", err);
->>>>>>> e0d688d4
 		return err;
 	}
 
@@ -3656,10 +3520,6 @@
 	*tsu_clk = devm_clk_get_optional(&pdev->dev, "tsu_clk");
 	if (IS_ERR(*tsu_clk))
 		return PTR_ERR(*tsu_clk);
-
-	*tsu_clk = devm_clk_get(&pdev->dev, "tsu_clk");
-	if (IS_ERR(*tsu_clk))
-		*tsu_clk = NULL;
 
 	err = clk_prepare_enable(*pclk);
 	if (err) {
@@ -3687,11 +3547,7 @@
 
 	err = clk_prepare_enable(*tsu_clk);
 	if (err) {
-<<<<<<< HEAD
-		dev_err(&pdev->dev, "failed to enable tsu_clk (%u)\n", err);
-=======
 		dev_err(&pdev->dev, "failed to enable tsu_clk (%d)\n", err);
->>>>>>> e0d688d4
 		goto err_disable_rxclk;
 	}
 
@@ -4421,10 +4277,7 @@
 	{ .compatible = "cdns,emac", .data = &emac_config },
 	{ .compatible = "cdns,zynqmp-gem", .data = &zynqmp_config},
 	{ .compatible = "cdns,zynq-gem", .data = &zynq_config },
-<<<<<<< HEAD
-=======
 	{ .compatible = "sifive,fu540-c000-gem", .data = &fu540_c000_config },
->>>>>>> e0d688d4
 	{ .compatible = "cdns,versal-gem", .data = &versal_config},
 	{ /* sentinel */ }
 };
@@ -4449,7 +4302,6 @@
 			struct clk **) = macb_config->clk_init;
 	int (*init)(struct platform_device *) = macb_config->init;
 	struct device_node *np = pdev->dev.of_node;
-	struct device_node *phy_node;
 	struct clk *pclk, *hclk = NULL, *tx_clk = NULL, *rx_clk = NULL;
 	struct clk *tsu_clk = NULL;
 	unsigned int queue_mask, num_queues;
@@ -4520,12 +4372,6 @@
 	bp->tx_clk = tx_clk;
 	bp->rx_clk = rx_clk;
 	bp->tsu_clk = tsu_clk;
-<<<<<<< HEAD
-	if (tsu_clk)
-		bp->tsu_rate = clk_get_rate(tsu_clk);
-
-=======
->>>>>>> e0d688d4
 	bp->jumbo_max_len = macb_config->jumbo_max_len;
 
 	spin_lock_init(&bp->lock);
@@ -4580,18 +4426,6 @@
 		macb_get_hwaddr(bp);
 	}
 
-	/* Power up the PHY if there is a GPIO reset */
-	phy_node = of_parse_phandle(np, "phy-handle", 0);
-	if (!phy_node && of_phy_is_fixed_link(np)) {
-		err = of_phy_register_fixed_link(np);
-		if (err < 0) {
-			dev_err(&pdev->dev, "broken fixed-link specification");
-			goto err_out_free_netdev;
-		}
-		phy_node = of_node_get(np);
-	}
-	bp->phy_node = phy_node;
-
 	err = of_get_phy_mode(np);
 	if (err < 0)
 		/* not found in DT, MII by default */
@@ -4602,20 +4436,11 @@
 	/* IP specific init */
 	err = init(pdev);
 	if (err)
-<<<<<<< HEAD
-		goto err_out_phy_put;
-
-	err = register_netdev(dev);
-	if (err) {
-		dev_err(&pdev->dev, "Cannot register net device, aborting.\n");
-		goto err_out_phy_put;
-=======
 		goto err_out_free_netdev;
 	err = register_netdev(dev);
 	if (err) {
 		dev_err(&pdev->dev, "Cannot register net device, aborting.\n");
 		goto err_out_free_netdev;
->>>>>>> e0d688d4
 	}
 
 	err = macb_mii_init(bp);
@@ -4629,9 +4454,6 @@
 	tasklet_init(&bp->hresp_err_tasklet, macb_hresp_error_task,
 		     (unsigned long)bp);
 
-	if (bp->caps & MACB_CAPS_WOL)
-		device_set_wakeup_capable(&bp->dev->dev, 1);
-
 	phy_attached_info(phydev);
 
 	netdev_info(dev, "Cadence %s rev 0x%08x at 0x%08lx irq %d (%pM)\n",
@@ -4645,14 +4467,6 @@
 
 err_out_unregister_netdev:
 	unregister_netdev(dev);
-<<<<<<< HEAD
-
-err_out_phy_put:
-	of_node_put(bp->phy_node);
-	if (np && of_phy_is_fixed_link(np))
-		of_phy_deregister_fixed_link(np);
-=======
->>>>>>> e0d688d4
 
 err_out_free_netdev:
 	free_netdev(dev);
@@ -4694,10 +4508,7 @@
 		pm_runtime_dont_use_autosuspend(&pdev->dev);
 		if (!pm_runtime_suspended(&pdev->dev)) {
 			clk_disable_unprepare(bp->tx_clk);
-<<<<<<< HEAD
-=======
 			clk_unregister(bp->tx_clk);
->>>>>>> e0d688d4
 			clk_disable_unprepare(bp->hclk);
 			clk_disable_unprepare(bp->pclk);
 			clk_disable_unprepare(bp->rx_clk);
@@ -4775,15 +4586,12 @@
 		spin_lock_irqsave(&bp->lock, flags);
 		macb_reset_hw(bp);
 		spin_unlock_irqrestore(&bp->lock, flags);
-<<<<<<< HEAD
-=======
 
 		if (!(bp->caps & MACB_CAPS_USRIO_DISABLED))
 			bp->pm_data.usrio = macb_or_gem_readl(bp, USRIO);
 
 		if (netdev->hw_features & NETIF_F_NTUPLE)
 			bp->pm_data.scrt2 = gem_readl_n(bp, ETHT, SCRT2_ETHT);
->>>>>>> e0d688d4
 	}
 
 	if (bp->ptp_info)
@@ -4800,17 +4608,10 @@
 	struct macb_queue *queue = bp->queues;
 	unsigned long flags;
 	unsigned int q;
-<<<<<<< HEAD
 
 	if (!netif_running(netdev))
 		return 0;
 
-=======
-
-	if (!netif_running(netdev))
-		return 0;
-
->>>>>>> e0d688d4
 	pm_runtime_force_resume(dev);
 
 	if (device_may_wakeup(&bp->dev->dev)) {
@@ -4829,8 +4630,6 @@
 		netif_carrier_on(netdev);
 	} else {
 		macb_writel(bp, NCR, MACB_BIT(MPE));
-<<<<<<< HEAD
-=======
 
 		if (netdev->hw_features & NETIF_F_NTUPLE)
 			gem_writel_n(bp, ETHT, SCRT2_ETHT, bp->pm_data.scrt2);
@@ -4838,7 +4637,6 @@
 		if (!(bp->caps & MACB_CAPS_USRIO_DISABLED))
 			macb_or_gem_writel(bp, USRIO, bp->pm_data.usrio);
 
->>>>>>> e0d688d4
 		for (q = 0, queue = bp->queues; q < bp->num_queues;
 		     ++q, ++queue)
 			napi_enable(&queue->napi);
@@ -4850,10 +4648,7 @@
 	bp->macbgem_ops.mog_init_rings(bp);
 	macb_init_hw(bp);
 	macb_set_rx_mode(netdev);
-<<<<<<< HEAD
-=======
 	macb_restore_features(bp);
->>>>>>> e0d688d4
 	netif_device_attach(netdev);
 	if (bp->ptp_info)
 		bp->ptp_info->ptp_init(netdev);
@@ -4863,12 +4658,7 @@
 
 static int __maybe_unused macb_runtime_suspend(struct device *dev)
 {
-<<<<<<< HEAD
-	struct platform_device *pdev = to_platform_device(dev);
-	struct net_device *netdev = platform_get_drvdata(pdev);
-=======
 	struct net_device *netdev = dev_get_drvdata(dev);
->>>>>>> e0d688d4
 	struct macb *bp = netdev_priv(netdev);
 
 	if (!(device_may_wakeup(&bp->dev->dev))) {
@@ -4887,12 +4677,7 @@
 
 static int __maybe_unused macb_runtime_resume(struct device *dev)
 {
-<<<<<<< HEAD
-	struct platform_device *pdev = to_platform_device(dev);
-	struct net_device *netdev = platform_get_drvdata(pdev);
-=======
 	struct net_device *netdev = dev_get_drvdata(dev);
->>>>>>> e0d688d4
 	struct macb *bp = netdev_priv(netdev);
 
 	if (!(device_may_wakeup(&bp->dev->dev))) {
