/*
 * Atmel MACB Ethernet Controller driver
 *
 * Copyright (C) 2004-2006 Atmel Corporation
 *
 * This program is free software; you can redistribute it and/or modify
 * it under the terms of the GNU General Public License version 2 as
 * published by the Free Software Foundation.
 */
#ifndef _MACB_H
#define _MACB_H

#include <linux/phy.h>
#include <linux/ptp_clock_kernel.h>
#include <linux/net_tstamp.h>
#include <linux/interrupt.h>

#if defined(CONFIG_ARCH_DMA_ADDR_T_64BIT) || defined(CONFIG_MACB_USE_HWSTAMP)
#define MACB_EXT_DESC
#endif

#define MACB_GREGS_NBR 16
#define MACB_GREGS_VERSION 2
#define MACB_MAX_QUEUES 8

/* MACB register offsets */
#define MACB_NCR		0x0000 /* Network Control */
#define MACB_NCFGR		0x0004 /* Network Config */
#define MACB_NSR		0x0008 /* Network Status */
#define MACB_TAR		0x000c /* AT91RM9200 only */
#define MACB_TCR		0x0010 /* AT91RM9200 only */
#define MACB_TSR		0x0014 /* Transmit Status */
#define MACB_RBQP		0x0018 /* RX Q Base Address */
#define MACB_TBQP		0x001c /* TX Q Base Address */
#define MACB_RSR		0x0020 /* Receive Status */
#define MACB_ISR		0x0024 /* Interrupt Status */
#define MACB_IER		0x0028 /* Interrupt Enable */
#define MACB_IDR		0x002c /* Interrupt Disable */
#define MACB_IMR		0x0030 /* Interrupt Mask */
#define MACB_MAN		0x0034 /* PHY Maintenance */
#define MACB_PTR		0x0038
#define MACB_PFR		0x003c
#define MACB_FTO		0x0040
#define MACB_SCF		0x0044
#define MACB_MCF		0x0048
#define MACB_FRO		0x004c
#define MACB_FCSE		0x0050
#define MACB_ALE		0x0054
#define MACB_DTF		0x0058
#define MACB_LCOL		0x005c
#define MACB_EXCOL		0x0060
#define MACB_TUND		0x0064
#define MACB_CSE		0x0068
#define MACB_RRE		0x006c
#define MACB_ROVR		0x0070
#define MACB_RSE		0x0074
#define MACB_ELE		0x0078
#define MACB_RJA		0x007c
#define MACB_USF		0x0080
#define MACB_STE		0x0084
#define MACB_RLE		0x0088
#define MACB_TPF		0x008c
#define MACB_HRB		0x0090
#define MACB_HRT		0x0094
#define MACB_SA1B		0x0098
#define MACB_SA1T		0x009c
#define MACB_SA2B		0x00a0
#define MACB_SA2T		0x00a4
#define MACB_SA3B		0x00a8
#define MACB_SA3T		0x00ac
#define MACB_SA4B		0x00b0
#define MACB_SA4T		0x00b4
#define MACB_TID		0x00b8
#define MACB_TPQ		0x00bc
#define MACB_USRIO		0x00c0
#define MACB_WOL		0x00c4
#define MACB_MID		0x00fc
#define MACB_TBQPH		0x04C8
#define MACB_RBQPH		0x04D4

/* GEM register offsets. */
#define GEM_NCFGR		0x0004 /* Network Config */
#define GEM_USRIO		0x000c /* User IO */
#define GEM_DMACFG		0x0010 /* DMA Configuration */
#define GEM_PBUFRXCUT		0x0044 /* RX Partial Store and Forward */
#define GEM_JML			0x0048 /* Jumbo Max Length */
#define GEM_HRB			0x0080 /* Hash Bottom */
#define GEM_HRT			0x0084 /* Hash Top */
#define GEM_SA1B		0x0088 /* Specific1 Bottom */
#define GEM_SA1T		0x008C /* Specific1 Top */
#define GEM_SA2B		0x0090 /* Specific2 Bottom */
#define GEM_SA2T		0x0094 /* Specific2 Top */
#define GEM_SA3B		0x0098 /* Specific3 Bottom */
#define GEM_SA3T		0x009C /* Specific3 Top */
#define GEM_SA4B		0x00A0 /* Specific4 Bottom */
#define GEM_SA4T		0x00A4 /* Specific4 Top */
#define GEM_WOL			0x00B8 /* Wake on LAN */
#define GEM_RXPTPUNI		0x00D4 /* PTP RX Unicast address */
#define GEM_TXPTPUNI		0x00D8 /* PTP TX Unicast address */
#define GEM_EFTSH		0x00e8 /* PTP Event Frame Transmitted Seconds Register 47:32 */
#define GEM_EFRSH		0x00ec /* PTP Event Frame Received Seconds Register 47:32 */
#define GEM_PEFTSH		0x00f0 /* PTP Peer Event Frame Transmitted Seconds Register 47:32 */
#define GEM_PEFRSH		0x00f4 /* PTP Peer Event Frame Received Seconds Register 47:32 */
#define GEM_OTX			0x0100 /* Octets transmitted */
#define GEM_OCTTXL		0x0100 /* Octets transmitted [31:0] */
#define GEM_OCTTXH		0x0104 /* Octets transmitted [47:32] */
#define GEM_TXCNT		0x0108 /* Frames Transmitted counter */
#define GEM_TXBCCNT		0x010c /* Broadcast Frames counter */
#define GEM_TXMCCNT		0x0110 /* Multicast Frames counter */
#define GEM_TXPAUSECNT		0x0114 /* Pause Frames Transmitted Counter */
#define GEM_TX64CNT		0x0118 /* 64 byte Frames TX counter */
#define GEM_TX65CNT		0x011c /* 65-127 byte Frames TX counter */
#define GEM_TX128CNT		0x0120 /* 128-255 byte Frames TX counter */
#define GEM_TX256CNT		0x0124 /* 256-511 byte Frames TX counter */
#define GEM_TX512CNT		0x0128 /* 512-1023 byte Frames TX counter */
#define GEM_TX1024CNT		0x012c /* 1024-1518 byte Frames TX counter */
#define GEM_TX1519CNT		0x0130 /* 1519+ byte Frames TX counter */
#define GEM_TXURUNCNT		0x0134 /* TX under run error counter */
#define GEM_SNGLCOLLCNT		0x0138 /* Single Collision Frame Counter */
#define GEM_MULTICOLLCNT	0x013c /* Multiple Collision Frame Counter */
#define GEM_EXCESSCOLLCNT	0x0140 /* Excessive Collision Frame Counter */
#define GEM_LATECOLLCNT		0x0144 /* Late Collision Frame Counter */
#define GEM_TXDEFERCNT		0x0148 /* Deferred Transmission Frame Counter */
#define GEM_TXCSENSECNT		0x014c /* Carrier Sense Error Counter */
#define GEM_ORX			0x0150 /* Octets received */
#define GEM_OCTRXL		0x0150 /* Octets received [31:0] */
#define GEM_OCTRXH		0x0154 /* Octets received [47:32] */
#define GEM_RXCNT		0x0158 /* Frames Received Counter */
#define GEM_RXBROADCNT		0x015c /* Broadcast Frames Received Counter */
#define GEM_RXMULTICNT		0x0160 /* Multicast Frames Received Counter */
#define GEM_RXPAUSECNT		0x0164 /* Pause Frames Received Counter */
#define GEM_RX64CNT		0x0168 /* 64 byte Frames RX Counter */
#define GEM_RX65CNT		0x016c /* 65-127 byte Frames RX Counter */
#define GEM_RX128CNT		0x0170 /* 128-255 byte Frames RX Counter */
#define GEM_RX256CNT		0x0174 /* 256-511 byte Frames RX Counter */
#define GEM_RX512CNT		0x0178 /* 512-1023 byte Frames RX Counter */
#define GEM_RX1024CNT		0x017c /* 1024-1518 byte Frames RX Counter */
#define GEM_RX1519CNT		0x0180 /* 1519+ byte Frames RX Counter */
#define GEM_RXUNDRCNT		0x0184 /* Undersize Frames Received Counter */
#define GEM_RXOVRCNT		0x0188 /* Oversize Frames Received Counter */
#define GEM_RXJABCNT		0x018c /* Jabbers Received Counter */
#define GEM_RXFCSCNT		0x0190 /* Frame Check Sequence Error Counter */
#define GEM_RXLENGTHCNT		0x0194 /* Length Field Error Counter */
#define GEM_RXSYMBCNT		0x0198 /* Symbol Error Counter */
#define GEM_RXALIGNCNT		0x019c /* Alignment Error Counter */
#define GEM_RXRESERRCNT		0x01a0 /* Receive Resource Error Counter */
#define GEM_RXORCNT		0x01a4 /* Receive Overrun Counter */
#define GEM_RXIPCCNT		0x01a8 /* IP header Checksum Error Counter */
#define GEM_RXTCPCCNT		0x01ac /* TCP Checksum Error Counter */
#define GEM_RXUDPCCNT		0x01b0 /* UDP Checksum Error Counter */
#define GEM_TISUBN		0x01bc /* 1588 Timer Increment Sub-ns */
#define GEM_TSH			0x01c0 /* 1588 Timer Seconds High */
#define GEM_TSL			0x01d0 /* 1588 Timer Seconds Low */
#define GEM_TN			0x01d4 /* 1588 Timer Nanoseconds */
#define GEM_TA			0x01d8 /* 1588 Timer Adjust */
#define GEM_TI			0x01dc /* 1588 Timer Increment */
#define GEM_EFTSL		0x01e0 /* PTP Event Frame Tx Seconds Low */
#define GEM_EFTN		0x01e4 /* PTP Event Frame Tx Nanoseconds */
#define GEM_EFRSL		0x01e8 /* PTP Event Frame Rx Seconds Low */
#define GEM_EFRN		0x01ec /* PTP Event Frame Rx Nanoseconds */
#define GEM_PEFTSL		0x01f0 /* PTP Peer Event Frame Tx Secs Low */
#define GEM_PEFTN		0x01f4 /* PTP Peer Event Frame Tx Ns */
#define GEM_PEFRSL		0x01f8 /* PTP Peer Event Frame Rx Sec Low */
#define GEM_PEFRN		0x01fc /* PTP Peer Event Frame Rx Ns */
#define GEM_PCSCNTRL		0x0200 /* PCS Control */
#define GEM_DCFG1		0x0280 /* Design Config 1 */
#define GEM_DCFG2		0x0284 /* Design Config 2 */
#define GEM_DCFG3		0x0288 /* Design Config 3 */
#define GEM_DCFG4		0x028c /* Design Config 4 */
#define GEM_DCFG5		0x0290 /* Design Config 5 */
#define GEM_DCFG6		0x0294 /* Design Config 6 */
#define GEM_DCFG7		0x0298 /* Design Config 7 */
<<<<<<< HEAD
=======
#define GEM_DCFG8		0x029C /* Design Config 8 */
#define GEM_DCFG10		0x02A4 /* Design Config 10 */

>>>>>>> 84df9525
#define GEM_TXBDCTRL	0x04cc /* TX Buffer Descriptor control register */
#define GEM_RXBDCTRL	0x04d0 /* RX Buffer Descriptor control register */

/* Screener Type 2 match registers */
#define GEM_SCRT2		0x540

/* EtherType registers */
#define GEM_ETHT		0x06E0

/* Type 2 compare registers */
#define GEM_T2CMPW0		0x0700
#define GEM_T2CMPW1		0x0704
#define T2CMP_OFST(t2idx)	(t2idx * 2)

/* type 2 compare registers
 * each location requires 3 compare regs
 */
#define GEM_IP4SRC_CMP(idx)		(idx * 3)
#define GEM_IP4DST_CMP(idx)		(idx * 3 + 1)
#define GEM_PORT_CMP(idx)		(idx * 3 + 2)

/* Which screening type 2 EtherType register will be used (0 - 7) */
#define SCRT2_ETHT		0

#define GEM_ISR(hw_q)		(0x0400 + ((hw_q) << 2))
#define GEM_TBQP(hw_q)		(0x0440 + ((hw_q) << 2))
#define GEM_TBQPH(hw_q)		(0x04C8)
#define GEM_RBQP(hw_q)		(0x0480 + ((hw_q) << 2))
#define GEM_RBQS(hw_q)		(0x04A0 + ((hw_q) << 2))
#define GEM_RBQPH(hw_q)		(0x04D4)
#define GEM_IER(hw_q)		(0x0600 + ((hw_q) << 2))
#define GEM_IDR(hw_q)		(0x0620 + ((hw_q) << 2))
#define GEM_IMR(hw_q)		(0x0640 + ((hw_q) << 2))

/* Bitfields in NCR */
#define MACB_LB_OFFSET		0 /* reserved */
#define MACB_LB_SIZE		1
#define MACB_LLB_OFFSET		1 /* Loop back local */
#define MACB_LLB_SIZE		1
#define MACB_RE_OFFSET		2 /* Receive enable */
#define MACB_RE_SIZE		1
#define MACB_TE_OFFSET		3 /* Transmit enable */
#define MACB_TE_SIZE		1
#define MACB_MPE_OFFSET		4 /* Management port enable */
#define MACB_MPE_SIZE		1
#define MACB_CLRSTAT_OFFSET	5 /* Clear stats regs */
#define MACB_CLRSTAT_SIZE	1
#define MACB_INCSTAT_OFFSET	6 /* Incremental stats regs */
#define MACB_INCSTAT_SIZE	1
#define MACB_WESTAT_OFFSET	7 /* Write enable stats regs */
#define MACB_WESTAT_SIZE	1
#define MACB_BP_OFFSET		8 /* Back pressure */
#define MACB_BP_SIZE		1
#define MACB_TSTART_OFFSET	9 /* Start transmission */
#define MACB_TSTART_SIZE	1
#define MACB_THALT_OFFSET	10 /* Transmit halt */
#define MACB_THALT_SIZE		1
#define MACB_NCR_TPF_OFFSET	11 /* Transmit pause frame */
#define MACB_NCR_TPF_SIZE	1
#define MACB_TZQ_OFFSET		12 /* Transmit zero quantum pause frame */
#define MACB_TZQ_SIZE		1
#define MACB_SRTSM_OFFSET	15
#define MACB_PTPUNI_OFFSET			20
#define MACB_PTPUNI_SIZE			1
#define MACB_OSSMODE_OFFSET 24 /* Enable One Step Synchro Mode */
#define MACB_OSSMODE_SIZE	1

/* Bitfields in NCFGR */
#define MACB_SPD_OFFSET		0 /* Speed */
#define MACB_SPD_SIZE		1
#define MACB_FD_OFFSET		1 /* Full duplex */
#define MACB_FD_SIZE		1
#define MACB_BIT_RATE_OFFSET	2 /* Discard non-VLAN frames */
#define MACB_BIT_RATE_SIZE	1
#define MACB_JFRAME_OFFSET	3 /* reserved */
#define MACB_JFRAME_SIZE	1
#define MACB_CAF_OFFSET		4 /* Copy all frames */
#define MACB_CAF_SIZE		1
#define MACB_NBC_OFFSET		5 /* No broadcast */
#define MACB_NBC_SIZE		1
#define MACB_NCFGR_MTI_OFFSET	6 /* Multicast hash enable */
#define MACB_NCFGR_MTI_SIZE	1
#define MACB_UNI_OFFSET		7 /* Unicast hash enable */
#define MACB_UNI_SIZE		1
#define MACB_BIG_OFFSET		8 /* Receive 1536 byte frames */
#define MACB_BIG_SIZE		1
#define MACB_EAE_OFFSET		9 /* External address match enable */
#define MACB_EAE_SIZE		1
#define MACB_CLK_OFFSET		10
#define MACB_CLK_SIZE		2
#define MACB_RTY_OFFSET		12 /* Retry test */
#define MACB_RTY_SIZE		1
#define MACB_PAE_OFFSET		13 /* Pause enable */
#define MACB_PAE_SIZE		1
#define MACB_RM9200_RMII_OFFSET	13 /* AT91RM9200 only */
#define MACB_RM9200_RMII_SIZE	1  /* AT91RM9200 only */
#define MACB_RBOF_OFFSET	14 /* Receive buffer offset */
#define MACB_RBOF_SIZE		2
#define MACB_RLCE_OFFSET	16 /* Length field error frame discard */
#define MACB_RLCE_SIZE		1
#define MACB_DRFCS_OFFSET	17 /* FCS remove */
#define MACB_DRFCS_SIZE		1
#define MACB_EFRHD_OFFSET	18
#define MACB_EFRHD_SIZE		1
#define MACB_IRXFCS_OFFSET	19
#define MACB_IRXFCS_SIZE	1

/* GEM specific NCFGR bitfields. */
#define GEM_GBE_OFFSET		10 /* Gigabit mode enable */
#define GEM_GBE_SIZE		1
#define GEM_PCSSEL_OFFSET	11
#define GEM_PCSSEL_SIZE		1
#define GEM_CLK_OFFSET		18 /* MDC clock division */
#define GEM_CLK_SIZE		3
#define GEM_DBW_OFFSET		21 /* Data bus width */
#define GEM_DBW_SIZE		2
#define GEM_RXCOEN_OFFSET	24
#define GEM_RXCOEN_SIZE		1
#define GEM_SGMIIEN_OFFSET	27
#define GEM_SGMIIEN_SIZE	1


/* Constants for data bus width. */
#define GEM_DBW32		0 /* 32 bit AMBA AHB data bus width */
#define GEM_DBW64		1 /* 64 bit AMBA AHB data bus width */
#define GEM_DBW128		2 /* 128 bit AMBA AHB data bus width */

/* Bitfields in DMACFG. */
#define GEM_FBLDO_OFFSET	0 /* fixed burst length for DMA */
#define GEM_FBLDO_SIZE		5
#define GEM_ENDIA_DESC_OFFSET	6 /* endian swap mode for management descriptor access */
#define GEM_ENDIA_DESC_SIZE	1
#define GEM_ENDIA_PKT_OFFSET	7 /* endian swap mode for packet data access */
#define GEM_ENDIA_PKT_SIZE	1
#define GEM_RXBMS_OFFSET	8 /* RX packet buffer memory size select */
#define GEM_RXBMS_SIZE		2
#define GEM_TXPBMS_OFFSET	10 /* TX packet buffer memory size select */
#define GEM_TXPBMS_SIZE		1
#define GEM_TXCOEN_OFFSET	11 /* TX IP/TCP/UDP checksum gen offload */
#define GEM_TXCOEN_SIZE		1
#define GEM_RXBS_OFFSET		16 /* DMA receive buffer size */
#define GEM_RXBS_SIZE		8
#define GEM_DDRP_OFFSET		24 /* disc_when_no_ahb */
#define GEM_DDRP_SIZE		1
#define GEM_RXEXT_OFFSET	28 /* RX extended Buffer Descriptor mode */
#define GEM_RXEXT_SIZE		1
#define GEM_TXEXT_OFFSET	29 /* TX extended Buffer Descriptor mode */
#define GEM_TXEXT_SIZE		1
#define GEM_ADDR64_OFFSET	30 /* Address bus width - 64b or 32b */
#define GEM_ADDR64_SIZE		1

/* Bitfields in PBUFRXCUT */
#define GEM_WTRMRK_OFFSET	0 /* Watermark value offset */
#define GEM_WTRMRK_SIZE		12
#define GEM_ENCUTTHRU_OFFSET	31 /* Enable RX partial store and forward */
#define GEM_ENCUTTHRU_SIZE	1

/* Bitfields in NSR */
#define MACB_NSR_LINK_OFFSET	0 /* pcs_link_state */
#define MACB_NSR_LINK_SIZE	1
#define MACB_MDIO_OFFSET	1 /* status of the mdio_in pin */
#define MACB_MDIO_SIZE		1
#define MACB_IDLE_OFFSET	2 /* The PHY management logic is idle */
#define MACB_IDLE_SIZE		1

/* Bitfields in TSR */
#define MACB_UBR_OFFSET		0 /* Used bit read */
#define MACB_UBR_SIZE		1
#define MACB_COL_OFFSET		1 /* Collision occurred */
#define MACB_COL_SIZE		1
#define MACB_TSR_RLE_OFFSET	2 /* Retry limit exceeded */
#define MACB_TSR_RLE_SIZE	1
#define MACB_TGO_OFFSET		3 /* Transmit go */
#define MACB_TGO_SIZE		1
#define MACB_BEX_OFFSET		4 /* TX frame corruption due to AHB error */
#define MACB_BEX_SIZE		1
#define MACB_RM9200_BNQ_OFFSET	4 /* AT91RM9200 only */
#define MACB_RM9200_BNQ_SIZE	1 /* AT91RM9200 only */
#define MACB_COMP_OFFSET	5 /* Trnasmit complete */
#define MACB_COMP_SIZE		1
#define MACB_UND_OFFSET		6 /* Trnasmit under run */
#define MACB_UND_SIZE		1

/* Bitfields in RSR */
#define MACB_BNA_OFFSET		0 /* Buffer not available */
#define MACB_BNA_SIZE		1
#define MACB_REC_OFFSET		1 /* Frame received */
#define MACB_REC_SIZE		1
#define MACB_OVR_OFFSET		2 /* Receive overrun */
#define MACB_OVR_SIZE		1

/* Bitfields in ISR/IER/IDR/IMR */
#define MACB_MFD_OFFSET		0 /* Management frame sent */
#define MACB_MFD_SIZE		1
#define MACB_RCOMP_OFFSET	1 /* Receive complete */
#define MACB_RCOMP_SIZE		1
#define MACB_RXUBR_OFFSET	2 /* RX used bit read */
#define MACB_RXUBR_SIZE		1
#define MACB_TXUBR_OFFSET	3 /* TX used bit read */
#define MACB_TXUBR_SIZE		1
#define MACB_ISR_TUND_OFFSET	4 /* Enable TX buffer under run interrupt */
#define MACB_ISR_TUND_SIZE	1
#define MACB_ISR_RLE_OFFSET	5 /* EN retry exceeded/late coll interrupt */
#define MACB_ISR_RLE_SIZE	1
#define MACB_TXERR_OFFSET	6 /* EN TX frame corrupt from error interrupt */
#define MACB_TXERR_SIZE		1
#define MACB_TCOMP_OFFSET	7 /* Enable transmit complete interrupt */
#define MACB_TCOMP_SIZE		1
#define MACB_ISR_LINK_OFFSET	9 /* Enable link change interrupt */
#define MACB_ISR_LINK_SIZE	1
#define MACB_ISR_ROVR_OFFSET	10 /* Enable receive overrun interrupt */
#define MACB_ISR_ROVR_SIZE	1
#define MACB_HRESP_OFFSET	11 /* Enable hrsep not OK interrupt */
#define MACB_HRESP_SIZE		1
#define MACB_PFR_OFFSET		12 /* Enable pause frame w/ quantum interrupt */
#define MACB_PFR_SIZE		1
#define MACB_PTZ_OFFSET		13 /* Enable pause time zero interrupt */
#define MACB_PTZ_SIZE		1
#define MACB_WOL_OFFSET		28 /* Enable WOL received interrupt */
#define MACB_WOL_SIZE		1
#define MACB_DRQFR_OFFSET	18 /* PTP Delay Request Frame Received */
#define MACB_DRQFR_SIZE		1
#define MACB_SFR_OFFSET		19 /* PTP Sync Frame Received */
#define MACB_SFR_SIZE		1
#define MACB_DRQFT_OFFSET	20 /* PTP Delay Request Frame Transmitted */
#define MACB_DRQFT_SIZE		1
#define MACB_SFT_OFFSET		21 /* PTP Sync Frame Transmitted */
#define MACB_SFT_SIZE		1
#define MACB_PDRQFR_OFFSET	22 /* PDelay Request Frame Received */
#define MACB_PDRQFR_SIZE	1
#define MACB_PDRSFR_OFFSET	23 /* PDelay Response Frame Received */
#define MACB_PDRSFR_SIZE	1
#define MACB_PDRQFT_OFFSET	24 /* PDelay Request Frame Transmitted */
#define MACB_PDRQFT_SIZE	1
#define MACB_PDRSFT_OFFSET	25 /* PDelay Response Frame Transmitted */
#define MACB_PDRSFT_SIZE	1
#define MACB_SRI_OFFSET		26 /* TSU Seconds Register Increment */
#define MACB_SRI_SIZE		1

/* Timer increment fields */
#define MACB_TI_CNS_OFFSET	0
#define MACB_TI_CNS_SIZE	8
#define MACB_TI_ACNS_OFFSET	8
#define MACB_TI_ACNS_SIZE	8
#define MACB_TI_NIT_OFFSET	16
#define MACB_TI_NIT_SIZE	8

/* Bitfields in MAN */
#define MACB_DATA_OFFSET	0 /* data */
#define MACB_DATA_SIZE		16
#define MACB_CODE_OFFSET	16 /* Must be written to 10 */
#define MACB_CODE_SIZE		2
#define MACB_REGA_OFFSET	18 /* Register address */
#define MACB_REGA_SIZE		5
#define MACB_PHYA_OFFSET	23 /* PHY address */
#define MACB_PHYA_SIZE		5
#define MACB_RW_OFFSET		28 /* Operation. 10 is read. 01 is write. */
#define MACB_RW_SIZE		2
#define MACB_SOF_OFFSET		30 /* Must be written to 1 for Clause 22 */
#define MACB_SOF_SIZE		2

/* Bitfields in USRIO (AVR32) */
#define MACB_MII_OFFSET				0
#define MACB_MII_SIZE				1
#define MACB_EAM_OFFSET				1
#define MACB_EAM_SIZE				1
#define MACB_TX_PAUSE_OFFSET			2
#define MACB_TX_PAUSE_SIZE			1
#define MACB_TX_PAUSE_ZERO_OFFSET		3
#define MACB_TX_PAUSE_ZERO_SIZE			1

/* Bitfields in USRIO (AT91) */
#define MACB_RMII_OFFSET			0
#define MACB_RMII_SIZE				1
#define GEM_RGMII_OFFSET			0 /* GEM gigabit mode */
#define GEM_RGMII_SIZE				1
#define MACB_CLKEN_OFFSET			1
#define MACB_CLKEN_SIZE				1

/* Bitfields in WOL */
#define MACB_IP_OFFSET				0
#define MACB_IP_SIZE				16
#define MACB_MAG_OFFSET				16
#define MACB_MAG_SIZE				1
#define MACB_ARP_OFFSET				17
#define MACB_ARP_SIZE				1
#define MACB_SA1_OFFSET				18
#define MACB_SA1_SIZE				1
#define MACB_WOL_MTI_OFFSET			19
#define MACB_WOL_MTI_SIZE			1

/* Bitfields in MID */
#define MACB_IDNUM_OFFSET			16
#define MACB_IDNUM_SIZE				12
#define MACB_REV_OFFSET				0
#define MACB_REV_SIZE				16

/* Bitfields in PCSCNTRL */
#define GEM_PCSAUTONEG_OFFSET			12
#define GEM_PCSAUTONEG_SIZE			1

/* Bitfields in DCFG1. */
#define GEM_IRQCOR_OFFSET			23
#define GEM_IRQCOR_SIZE				1
#define GEM_DBWDEF_OFFSET			25
#define GEM_DBWDEF_SIZE				3

/* Bitfields in DCFG2. */
#define GEM_RX_PKT_BUFF_OFFSET			20
#define GEM_RX_PKT_BUFF_SIZE			1
#define GEM_TX_PKT_BUFF_OFFSET			21
#define GEM_TX_PKT_BUFF_SIZE			1

/* Bitfields in DCFG5. */
#define GEM_TSU_OFFSET				8
#define GEM_TSU_SIZE				1

/* Bitfields in DCFG6. */
#define GEM_PBUF_LSO_OFFSET			27
#define GEM_PBUF_LSO_SIZE			1
#define GEM_DAW64_OFFSET			23
#define GEM_DAW64_SIZE				1

/* Bitfields in DCFG8. */
#define GEM_T1SCR_OFFSET			24
#define GEM_T1SCR_SIZE				8
#define GEM_T2SCR_OFFSET			16
#define GEM_T2SCR_SIZE				8
#define GEM_SCR2ETH_OFFSET			8
#define GEM_SCR2ETH_SIZE			8
#define GEM_SCR2CMP_OFFSET			0
#define GEM_SCR2CMP_SIZE			8

/* Bitfields in DCFG10 */
#define GEM_TXBD_RDBUFF_OFFSET			12
#define GEM_TXBD_RDBUFF_SIZE			4
#define GEM_RXBD_RDBUFF_OFFSET			8
#define GEM_RXBD_RDBUFF_SIZE			4

/* Bitfields in TISUBN */
#define GEM_SUBNSINCR_OFFSET			0
#define GEM_SUBNSINCR_SIZE			16

/* Bitfields in TI */
#define GEM_NSINCR_OFFSET			0
#define GEM_NSINCR_SIZE				8

/* Bitfields in TSH */
#define GEM_TSH_OFFSET				0 /* TSU timer value (s). MSB [47:32] of seconds timer count */
#define GEM_TSH_SIZE				16

/* Bitfields in TSL */
#define GEM_TSL_OFFSET				0 /* TSU timer value (s). LSB [31:0] of seconds timer count */
#define GEM_TSL_SIZE				32

/* Bitfields in TN */
#define GEM_TN_OFFSET				0 /* TSU timer value (ns) */
#define GEM_TN_SIZE					30

/* Bitfields in TXBDCTRL */
#define GEM_TXTSMODE_OFFSET			4 /* TX Descriptor Timestamp Insertion mode */
#define GEM_TXTSMODE_SIZE			2

/* Bitfields in RXBDCTRL */
#define GEM_RXTSMODE_OFFSET			4 /* RX Descriptor Timestamp Insertion mode */
#define GEM_RXTSMODE_SIZE			2

/* Bitfields in SCRT2 */
#define GEM_QUEUE_OFFSET			0 /* Queue Number */
#define GEM_QUEUE_SIZE				4
#define GEM_VLANPR_OFFSET			4 /* VLAN Priority */
#define GEM_VLANPR_SIZE				3
#define GEM_VLANEN_OFFSET			8 /* VLAN Enable */
#define GEM_VLANEN_SIZE				1
#define GEM_ETHT2IDX_OFFSET			9 /* Index to screener type 2 EtherType register */
#define GEM_ETHT2IDX_SIZE			3
#define GEM_ETHTEN_OFFSET			12 /* EtherType Enable */
#define GEM_ETHTEN_SIZE				1
#define GEM_CMPA_OFFSET				13 /* Compare A - Index to screener type 2 Compare register */
#define GEM_CMPA_SIZE				5
#define GEM_CMPAEN_OFFSET			18 /* Compare A Enable */
#define GEM_CMPAEN_SIZE				1
#define GEM_CMPB_OFFSET				19 /* Compare B - Index to screener type 2 Compare register */
#define GEM_CMPB_SIZE				5
#define GEM_CMPBEN_OFFSET			24 /* Compare B Enable */
#define GEM_CMPBEN_SIZE				1
#define GEM_CMPC_OFFSET				25 /* Compare C - Index to screener type 2 Compare register */
#define GEM_CMPC_SIZE				5
#define GEM_CMPCEN_OFFSET			30 /* Compare C Enable */
#define GEM_CMPCEN_SIZE				1

/* Bitfields in ETHT */
#define GEM_ETHTCMP_OFFSET			0 /* EtherType compare value */
#define GEM_ETHTCMP_SIZE			16

/* Bitfields in T2CMPW0 */
#define GEM_T2CMP_OFFSET			16 /* 0xFFFF0000 compare value */
#define GEM_T2CMP_SIZE				16
#define GEM_T2MASK_OFFSET			0 /* 0x0000FFFF compare value or mask */
#define GEM_T2MASK_SIZE				16

/* Bitfields in T2CMPW1 */
#define GEM_T2DISMSK_OFFSET			9 /* disable mask */
#define GEM_T2DISMSK_SIZE			1
#define GEM_T2CMPOFST_OFFSET			7 /* compare offset */
#define GEM_T2CMPOFST_SIZE			2
#define GEM_T2OFST_OFFSET			0 /* offset value */
#define GEM_T2OFST_SIZE				7

/* Offset for screener type 2 compare values (T2CMPOFST).
 * Note the offset is applied after the specified point,
 * e.g. GEM_T2COMPOFST_ETYPE denotes the EtherType field, so an offset
 * of 12 bytes from this would be the source IP address in an IP header
 */
#define GEM_T2COMPOFST_SOF		0
#define GEM_T2COMPOFST_ETYPE	1
#define GEM_T2COMPOFST_IPHDR	2
#define GEM_T2COMPOFST_TCPUDP	3

/* offset from EtherType to IP address */
#define ETYPE_SRCIP_OFFSET			12
#define ETYPE_DSTIP_OFFSET			16

/* offset from IP header to port */
#define IPHDR_SRCPORT_OFFSET		0
#define IPHDR_DSTPORT_OFFSET		2

/* Transmit DMA buffer descriptor Word 1 */
#define GEM_DMA_TXVALID_OFFSET		23 /* timestamp has been captured in the Buffer Descriptor */
#define GEM_DMA_TXVALID_SIZE		1

/* Receive DMA buffer descriptor Word 0 */
#define GEM_DMA_RXVALID_OFFSET		2 /* indicates a valid timestamp in the Buffer Descriptor */
#define GEM_DMA_RXVALID_SIZE		1

/* DMA buffer descriptor Word 2 (32 bit addressing) or Word 4 (64 bit addressing) */
#define GEM_DMA_SECL_OFFSET			30 /* Timestamp seconds[1:0]  */
#define GEM_DMA_SECL_SIZE			2
#define GEM_DMA_NSEC_OFFSET			0 /* Timestamp nanosecs [29:0] */
#define GEM_DMA_NSEC_SIZE			30

/* DMA buffer descriptor Word 3 (32 bit addressing) or Word 5 (64 bit addressing) */

/* New hardware supports 12 bit precision of timestamp in DMA buffer descriptor.
 * Old hardware supports only 6 bit precision but it is enough for PTP.
 * Less accuracy is used always instead of checking hardware version.
 */
#define GEM_DMA_SECH_OFFSET			0 /* Timestamp seconds[5:2] */
#define GEM_DMA_SECH_SIZE			4
#define GEM_DMA_SEC_WIDTH			(GEM_DMA_SECH_SIZE + GEM_DMA_SECL_SIZE)
#define GEM_DMA_SEC_TOP				(1 << GEM_DMA_SEC_WIDTH)
#define GEM_DMA_SEC_MASK			(GEM_DMA_SEC_TOP - 1)

/* Bitfields in ADJ */
#define GEM_ADDSUB_OFFSET			31
#define GEM_ADDSUB_SIZE				1
/* Constants for CLK */
#define MACB_CLK_DIV8				0
#define MACB_CLK_DIV16				1
#define MACB_CLK_DIV32				2
#define MACB_CLK_DIV64				3

/* GEM specific constants for CLK. */
#define GEM_CLK_DIV8				0
#define GEM_CLK_DIV16				1
#define GEM_CLK_DIV32				2
#define GEM_CLK_DIV48				3
#define GEM_CLK_DIV64				4
#define GEM_CLK_DIV96				5

/* Constants for MAN register */
#define MACB_MAN_SOF				1
#define MACB_MAN_WRITE				1
#define MACB_MAN_READ				2
#define MACB_MAN_CODE				2

/* Capability mask bits */
#define MACB_CAPS_ISR_CLEAR_ON_WRITE		0x00000001
#define MACB_CAPS_USRIO_HAS_CLKEN		0x00000002
#define MACB_CAPS_USRIO_DEFAULT_IS_MII_GMII	0x00000004
#define MACB_CAPS_NO_GIGABIT_HALF		0x00000008
#define MACB_CAPS_USRIO_DISABLED		0x00000010
#define MACB_CAPS_JUMBO				0x00000020
#define MACB_CAPS_GEM_HAS_PTP			0x00000040
<<<<<<< HEAD
#define MACB_CAPS_PCS				0x00000080
#define MACB_CAPS_PARTIAL_STORE_FORWARD		0x00000100
#define MACB_CAPS_WOL				0x00000200
=======
#define MACB_CAPS_BD_RD_PREFETCH		0x00000080
>>>>>>> 84df9525
#define MACB_CAPS_FIFO_MODE			0x10000000
#define MACB_CAPS_GIGABIT_MODE_AVAILABLE	0x20000000
#define MACB_CAPS_SG_DISABLED			0x40000000
#define MACB_CAPS_MACB_IS_GEM			0x80000000

/* Errata mask bits */
#define MACB_ERRATA_RXLOCKUP			0x00000001

/* LSO settings */
#define MACB_LSO_UFO_ENABLE			0x01
#define MACB_LSO_TSO_ENABLE			0x02

/* Bit manipulation macros */
#define MACB_BIT(name)					\
	(1 << MACB_##name##_OFFSET)
#define MACB_BF(name,value)				\
	(((value) & ((1 << MACB_##name##_SIZE) - 1))	\
	 << MACB_##name##_OFFSET)
#define MACB_BFEXT(name,value)\
	(((value) >> MACB_##name##_OFFSET)		\
	 & ((1 << MACB_##name##_SIZE) - 1))
#define MACB_BFINS(name,value,old)			\
	(((old) & ~(((1 << MACB_##name##_SIZE) - 1)	\
		    << MACB_##name##_OFFSET))		\
	 | MACB_BF(name,value))

#define GEM_BIT(name)					\
	(1 << GEM_##name##_OFFSET)
#define GEM_BF(name, value)				\
	(((value) & ((1 << GEM_##name##_SIZE) - 1))	\
	 << GEM_##name##_OFFSET)
#define GEM_BFEXT(name, value)\
	(((value) >> GEM_##name##_OFFSET)		\
	 & ((1 << GEM_##name##_SIZE) - 1))
#define GEM_BFINS(name, value, old)			\
	(((old) & ~(((1 << GEM_##name##_SIZE) - 1)	\
		    << GEM_##name##_OFFSET))		\
	 | GEM_BF(name, value))

/* Register access macros */
#define macb_readl(port, reg)		(port)->macb_reg_readl((port), MACB_##reg)
#define macb_writel(port, reg, value)	(port)->macb_reg_writel((port), MACB_##reg, (value))
#define gem_readl(port, reg)		(port)->macb_reg_readl((port), GEM_##reg)
#define gem_writel(port, reg, value)	(port)->macb_reg_writel((port), GEM_##reg, (value))
#define queue_readl(queue, reg)		(queue)->bp->macb_reg_readl((queue)->bp, (queue)->reg)
#define queue_writel(queue, reg, value)	(queue)->bp->macb_reg_writel((queue)->bp, (queue)->reg, (value))
#define gem_readl_n(port, reg, idx)		(port)->macb_reg_readl((port), GEM_##reg + idx * 4)
#define gem_writel_n(port, reg, idx, value)	(port)->macb_reg_writel((port), GEM_##reg + idx * 4, (value))

#define PTP_TS_BUFFER_SIZE		128 /* must be power of 2 */

/* Conditional GEM/MACB macros.  These perform the operation to the correct
 * register dependent on whether the device is a GEM or a MACB.  For registers
 * and bitfields that are common across both devices, use macb_{read,write}l
 * to avoid the cost of the conditional.
 */
#define macb_or_gem_writel(__bp, __reg, __value) \
	({ \
		if (macb_is_gem((__bp))) \
			gem_writel((__bp), __reg, __value); \
		else \
			macb_writel((__bp), __reg, __value); \
	})

#define macb_or_gem_readl(__bp, __reg) \
	({ \
		u32 __v; \
		if (macb_is_gem((__bp))) \
			__v = gem_readl((__bp), __reg); \
		else \
			__v = macb_readl((__bp), __reg); \
		__v; \
	})

/* struct macb_dma_desc - Hardware DMA descriptor
 * @addr: DMA address of data buffer
 * @ctrl: Control and status bits
 */
struct macb_dma_desc {
	u32	addr;
	u32	ctrl;
};

#ifdef MACB_EXT_DESC
#define HW_DMA_CAP_32B		0
#define HW_DMA_CAP_64B		(1 << 0)
#define HW_DMA_CAP_PTP		(1 << 1)
#define HW_DMA_CAP_64B_PTP	(HW_DMA_CAP_64B | HW_DMA_CAP_PTP)

struct macb_dma_desc_64 {
	u32 addrh;
	u32 resvd;
};

struct macb_dma_desc_ptp {
	u32	ts_1;
	u32	ts_2;
};

struct gem_tx_ts {
	struct sk_buff *skb;
	struct macb_dma_desc_ptp desc_ptp;
};
#endif

/* DMA descriptor bitfields */
#define MACB_RX_USED_OFFSET			0
#define MACB_RX_USED_SIZE			1
#define MACB_RX_WRAP_OFFSET			1
#define MACB_RX_WRAP_SIZE			1
#define MACB_RX_WADDR_OFFSET			2
#define MACB_RX_WADDR_SIZE			30

#define MACB_RX_FRMLEN_OFFSET			0
#define MACB_RX_FRMLEN_SIZE			12
#define MACB_RX_OFFSET_OFFSET			12
#define MACB_RX_OFFSET_SIZE			2
#define MACB_RX_SOF_OFFSET			14
#define MACB_RX_SOF_SIZE			1
#define MACB_RX_EOF_OFFSET			15
#define MACB_RX_EOF_SIZE			1
#define MACB_RX_CFI_OFFSET			16
#define MACB_RX_CFI_SIZE			1
#define MACB_RX_VLAN_PRI_OFFSET			17
#define MACB_RX_VLAN_PRI_SIZE			3
#define MACB_RX_PRI_TAG_OFFSET			20
#define MACB_RX_PRI_TAG_SIZE			1
#define MACB_RX_VLAN_TAG_OFFSET			21
#define MACB_RX_VLAN_TAG_SIZE			1
#define MACB_RX_TYPEID_MATCH_OFFSET		22
#define MACB_RX_TYPEID_MATCH_SIZE		1
#define MACB_RX_SA4_MATCH_OFFSET		23
#define MACB_RX_SA4_MATCH_SIZE			1
#define MACB_RX_SA3_MATCH_OFFSET		24
#define MACB_RX_SA3_MATCH_SIZE			1
#define MACB_RX_SA2_MATCH_OFFSET		25
#define MACB_RX_SA2_MATCH_SIZE			1
#define MACB_RX_SA1_MATCH_OFFSET		26
#define MACB_RX_SA1_MATCH_SIZE			1
#define MACB_RX_EXT_MATCH_OFFSET		28
#define MACB_RX_EXT_MATCH_SIZE			1
#define MACB_RX_UHASH_MATCH_OFFSET		29
#define MACB_RX_UHASH_MATCH_SIZE		1
#define MACB_RX_MHASH_MATCH_OFFSET		30
#define MACB_RX_MHASH_MATCH_SIZE		1
#define MACB_RX_BROADCAST_OFFSET		31
#define MACB_RX_BROADCAST_SIZE			1

#define MACB_RX_FRMLEN_MASK			0xFFF
#define MACB_RX_JFRMLEN_MASK			0x3FFF

/* RX checksum offload disabled: bit 24 clear in NCFGR */
#define GEM_RX_TYPEID_MATCH_OFFSET		22
#define GEM_RX_TYPEID_MATCH_SIZE		2

/* RX checksum offload enabled: bit 24 set in NCFGR */
#define GEM_RX_CSUM_OFFSET			22
#define GEM_RX_CSUM_SIZE			2

#define MACB_TX_FRMLEN_OFFSET			0
#define MACB_TX_FRMLEN_SIZE			11
#define MACB_TX_LAST_OFFSET			15
#define MACB_TX_LAST_SIZE			1
#define MACB_TX_NOCRC_OFFSET			16
#define MACB_TX_NOCRC_SIZE			1
#define MACB_MSS_MFS_OFFSET			16
#define MACB_MSS_MFS_SIZE			14
#define MACB_TX_LSO_OFFSET			17
#define MACB_TX_LSO_SIZE			2
#define MACB_TX_TCP_SEQ_SRC_OFFSET		19
#define MACB_TX_TCP_SEQ_SRC_SIZE		1
#define MACB_TX_BUF_EXHAUSTED_OFFSET		27
#define MACB_TX_BUF_EXHAUSTED_SIZE		1
#define MACB_TX_UNDERRUN_OFFSET			28
#define MACB_TX_UNDERRUN_SIZE			1
#define MACB_TX_ERROR_OFFSET			29
#define MACB_TX_ERROR_SIZE			1
#define MACB_TX_WRAP_OFFSET			30
#define MACB_TX_WRAP_SIZE			1
#define MACB_TX_USED_OFFSET			31
#define MACB_TX_USED_SIZE			1

#define GEM_TX_FRMLEN_OFFSET			0
#define GEM_TX_FRMLEN_SIZE			14

/* Buffer descriptor constants */
#define GEM_RX_CSUM_NONE			0
#define GEM_RX_CSUM_IP_ONLY			1
#define GEM_RX_CSUM_IP_TCP			2
#define GEM_RX_CSUM_IP_UDP			3

/* limit RX checksum offload to TCP and UDP packets */
#define GEM_RX_CSUM_CHECKED_MASK		2

/* struct macb_tx_skb - data about an skb which is being transmitted
 * @skb: skb currently being transmitted, only set for the last buffer
 *       of the frame
 * @mapping: DMA address of the skb's fragment buffer
 * @size: size of the DMA mapped buffer
 * @mapped_as_page: true when buffer was mapped with skb_frag_dma_map(),
 *                  false when buffer was mapped with dma_map_single()
 */
struct macb_tx_skb {
	struct sk_buff		*skb;
	dma_addr_t		mapping;
	size_t			size;
	bool			mapped_as_page;
};

/* Hardware-collected statistics. Used when updating the network
 * device stats by a periodic timer.
 */
struct macb_stats {
	u32	rx_pause_frames;
	u32	tx_ok;
	u32	tx_single_cols;
	u32	tx_multiple_cols;
	u32	rx_ok;
	u32	rx_fcs_errors;
	u32	rx_align_errors;
	u32	tx_deferred;
	u32	tx_late_cols;
	u32	tx_excessive_cols;
	u32	tx_underruns;
	u32	tx_carrier_errors;
	u32	rx_resource_errors;
	u32	rx_overruns;
	u32	rx_symbol_errors;
	u32	rx_oversize_pkts;
	u32	rx_jabbers;
	u32	rx_undersize_pkts;
	u32	sqe_test_errors;
	u32	rx_length_mismatch;
	u32	tx_pause_frames;
};

struct gem_stats {
	u32	tx_octets_31_0;
	u32	tx_octets_47_32;
	u32	tx_frames;
	u32	tx_broadcast_frames;
	u32	tx_multicast_frames;
	u32	tx_pause_frames;
	u32	tx_64_byte_frames;
	u32	tx_65_127_byte_frames;
	u32	tx_128_255_byte_frames;
	u32	tx_256_511_byte_frames;
	u32	tx_512_1023_byte_frames;
	u32	tx_1024_1518_byte_frames;
	u32	tx_greater_than_1518_byte_frames;
	u32	tx_underrun;
	u32	tx_single_collision_frames;
	u32	tx_multiple_collision_frames;
	u32	tx_excessive_collisions;
	u32	tx_late_collisions;
	u32	tx_deferred_frames;
	u32	tx_carrier_sense_errors;
	u32	rx_octets_31_0;
	u32	rx_octets_47_32;
	u32	rx_frames;
	u32	rx_broadcast_frames;
	u32	rx_multicast_frames;
	u32	rx_pause_frames;
	u32	rx_64_byte_frames;
	u32	rx_65_127_byte_frames;
	u32	rx_128_255_byte_frames;
	u32	rx_256_511_byte_frames;
	u32	rx_512_1023_byte_frames;
	u32	rx_1024_1518_byte_frames;
	u32	rx_greater_than_1518_byte_frames;
	u32	rx_undersized_frames;
	u32	rx_oversize_frames;
	u32	rx_jabbers;
	u32	rx_frame_check_sequence_errors;
	u32	rx_length_field_frame_errors;
	u32	rx_symbol_errors;
	u32	rx_alignment_errors;
	u32	rx_resource_errors;
	u32	rx_overruns;
	u32	rx_ip_header_checksum_errors;
	u32	rx_tcp_checksum_errors;
	u32	rx_udp_checksum_errors;
};

/* Describes the name and offset of an individual statistic register, as
 * returned by `ethtool -S`. Also describes which net_device_stats statistics
 * this register should contribute to.
 */
struct gem_statistic {
	char stat_string[ETH_GSTRING_LEN];
	int offset;
	u32 stat_bits;
};

/* Bitfield defs for net_device_stat statistics */
#define GEM_NDS_RXERR_OFFSET		0
#define GEM_NDS_RXLENERR_OFFSET		1
#define GEM_NDS_RXOVERERR_OFFSET	2
#define GEM_NDS_RXCRCERR_OFFSET		3
#define GEM_NDS_RXFRAMEERR_OFFSET	4
#define GEM_NDS_RXFIFOERR_OFFSET	5
#define GEM_NDS_TXERR_OFFSET		6
#define GEM_NDS_TXABORTEDERR_OFFSET	7
#define GEM_NDS_TXCARRIERERR_OFFSET	8
#define GEM_NDS_TXFIFOERR_OFFSET	9
#define GEM_NDS_COLLISIONS_OFFSET	10

#define GEM_STAT_TITLE(name, title) GEM_STAT_TITLE_BITS(name, title, 0)
#define GEM_STAT_TITLE_BITS(name, title, bits) {	\
	.stat_string = title,				\
	.offset = GEM_##name,				\
	.stat_bits = bits				\
}

/* list of gem statistic registers. The names MUST match the
 * corresponding GEM_* definitions.
 */
static const struct gem_statistic gem_statistics[] = {
	GEM_STAT_TITLE(OCTTXL, "tx_octets"), /* OCTTXH combined with OCTTXL */
	GEM_STAT_TITLE(TXCNT, "tx_frames"),
	GEM_STAT_TITLE(TXBCCNT, "tx_broadcast_frames"),
	GEM_STAT_TITLE(TXMCCNT, "tx_multicast_frames"),
	GEM_STAT_TITLE(TXPAUSECNT, "tx_pause_frames"),
	GEM_STAT_TITLE(TX64CNT, "tx_64_byte_frames"),
	GEM_STAT_TITLE(TX65CNT, "tx_65_127_byte_frames"),
	GEM_STAT_TITLE(TX128CNT, "tx_128_255_byte_frames"),
	GEM_STAT_TITLE(TX256CNT, "tx_256_511_byte_frames"),
	GEM_STAT_TITLE(TX512CNT, "tx_512_1023_byte_frames"),
	GEM_STAT_TITLE(TX1024CNT, "tx_1024_1518_byte_frames"),
	GEM_STAT_TITLE(TX1519CNT, "tx_greater_than_1518_byte_frames"),
	GEM_STAT_TITLE_BITS(TXURUNCNT, "tx_underrun",
			    GEM_BIT(NDS_TXERR)|GEM_BIT(NDS_TXFIFOERR)),
	GEM_STAT_TITLE_BITS(SNGLCOLLCNT, "tx_single_collision_frames",
			    GEM_BIT(NDS_TXERR)|GEM_BIT(NDS_COLLISIONS)),
	GEM_STAT_TITLE_BITS(MULTICOLLCNT, "tx_multiple_collision_frames",
			    GEM_BIT(NDS_TXERR)|GEM_BIT(NDS_COLLISIONS)),
	GEM_STAT_TITLE_BITS(EXCESSCOLLCNT, "tx_excessive_collisions",
			    GEM_BIT(NDS_TXERR)|
			    GEM_BIT(NDS_TXABORTEDERR)|
			    GEM_BIT(NDS_COLLISIONS)),
	GEM_STAT_TITLE_BITS(LATECOLLCNT, "tx_late_collisions",
			    GEM_BIT(NDS_TXERR)|GEM_BIT(NDS_COLLISIONS)),
	GEM_STAT_TITLE(TXDEFERCNT, "tx_deferred_frames"),
	GEM_STAT_TITLE_BITS(TXCSENSECNT, "tx_carrier_sense_errors",
			    GEM_BIT(NDS_TXERR)|GEM_BIT(NDS_COLLISIONS)),
	GEM_STAT_TITLE(OCTRXL, "rx_octets"), /* OCTRXH combined with OCTRXL */
	GEM_STAT_TITLE(RXCNT, "rx_frames"),
	GEM_STAT_TITLE(RXBROADCNT, "rx_broadcast_frames"),
	GEM_STAT_TITLE(RXMULTICNT, "rx_multicast_frames"),
	GEM_STAT_TITLE(RXPAUSECNT, "rx_pause_frames"),
	GEM_STAT_TITLE(RX64CNT, "rx_64_byte_frames"),
	GEM_STAT_TITLE(RX65CNT, "rx_65_127_byte_frames"),
	GEM_STAT_TITLE(RX128CNT, "rx_128_255_byte_frames"),
	GEM_STAT_TITLE(RX256CNT, "rx_256_511_byte_frames"),
	GEM_STAT_TITLE(RX512CNT, "rx_512_1023_byte_frames"),
	GEM_STAT_TITLE(RX1024CNT, "rx_1024_1518_byte_frames"),
	GEM_STAT_TITLE(RX1519CNT, "rx_greater_than_1518_byte_frames"),
	GEM_STAT_TITLE_BITS(RXUNDRCNT, "rx_undersized_frames",
			    GEM_BIT(NDS_RXERR)|GEM_BIT(NDS_RXLENERR)),
	GEM_STAT_TITLE_BITS(RXOVRCNT, "rx_oversize_frames",
			    GEM_BIT(NDS_RXERR)|GEM_BIT(NDS_RXLENERR)),
	GEM_STAT_TITLE_BITS(RXJABCNT, "rx_jabbers",
			    GEM_BIT(NDS_RXERR)|GEM_BIT(NDS_RXLENERR)),
	GEM_STAT_TITLE_BITS(RXFCSCNT, "rx_frame_check_sequence_errors",
			    GEM_BIT(NDS_RXERR)|GEM_BIT(NDS_RXCRCERR)),
	GEM_STAT_TITLE_BITS(RXLENGTHCNT, "rx_length_field_frame_errors",
			    GEM_BIT(NDS_RXERR)),
	GEM_STAT_TITLE_BITS(RXSYMBCNT, "rx_symbol_errors",
			    GEM_BIT(NDS_RXERR)|GEM_BIT(NDS_RXFRAMEERR)),
	GEM_STAT_TITLE_BITS(RXALIGNCNT, "rx_alignment_errors",
			    GEM_BIT(NDS_RXERR)|GEM_BIT(NDS_RXOVERERR)),
	GEM_STAT_TITLE_BITS(RXRESERRCNT, "rx_resource_errors",
			    GEM_BIT(NDS_RXERR)|GEM_BIT(NDS_RXOVERERR)),
	GEM_STAT_TITLE_BITS(RXORCNT, "rx_overruns",
			    GEM_BIT(NDS_RXERR)|GEM_BIT(NDS_RXFIFOERR)),
	GEM_STAT_TITLE_BITS(RXIPCCNT, "rx_ip_header_checksum_errors",
			    GEM_BIT(NDS_RXERR)),
	GEM_STAT_TITLE_BITS(RXTCPCCNT, "rx_tcp_checksum_errors",
			    GEM_BIT(NDS_RXERR)),
	GEM_STAT_TITLE_BITS(RXUDPCCNT, "rx_udp_checksum_errors",
			    GEM_BIT(NDS_RXERR)),
};

#define GEM_STATS_LEN ARRAY_SIZE(gem_statistics)

#define QUEUE_STAT_TITLE(title) {	\
	.stat_string = title,			\
}

/* per queue statistics, each should be unsigned long type */
struct queue_stats {
	union {
		unsigned long first;
		unsigned long rx_packets;
	};
	unsigned long rx_bytes;
	unsigned long rx_dropped;
	unsigned long tx_packets;
	unsigned long tx_bytes;
	unsigned long tx_dropped;
};

static const struct gem_statistic queue_statistics[] = {
		QUEUE_STAT_TITLE("rx_packets"),
		QUEUE_STAT_TITLE("rx_bytes"),
		QUEUE_STAT_TITLE("rx_dropped"),
		QUEUE_STAT_TITLE("tx_packets"),
		QUEUE_STAT_TITLE("tx_bytes"),
		QUEUE_STAT_TITLE("tx_dropped"),
};

#define QUEUE_STATS_LEN ARRAY_SIZE(queue_statistics)

struct macb;
struct macb_queue;

struct macb_or_gem_ops {
	int	(*mog_alloc_rx_buffers)(struct macb *bp);
	void	(*mog_free_rx_buffers)(struct macb *bp);
	void	(*mog_init_rings)(struct macb *bp);
	int	(*mog_rx)(struct macb_queue *queue, int budget);
};

/* MACB-PTP interface: adapt to platform needs. */
struct macb_ptp_info {
	void (*ptp_init)(struct net_device *ndev);
	void (*ptp_remove)(struct net_device *ndev);
	s32 (*get_ptp_max_adj)(void);
	unsigned int (*get_tsu_rate)(struct macb *bp);
	int (*get_ts_info)(struct net_device *dev,
			   struct ethtool_ts_info *info);
	int (*get_hwtst)(struct net_device *netdev,
			 struct ifreq *ifr);
	int (*set_hwtst)(struct net_device *netdev,
			 struct ifreq *ifr, int cmd);
};

struct macb_config {
	u32			caps;
	unsigned int		dma_burst_length;
	int	(*clk_init)(struct platform_device *pdev, struct clk **pclk,
			    struct clk **hclk, struct clk **tx_clk,
			    struct clk **rx_clk, struct clk **tsu_clk);
	int	(*init)(struct platform_device *pdev);
	int	jumbo_max_len;
	u32	errata;
};

struct tsu_incr {
	u32 sub_ns;
	u32 ns;
};

struct macb_queue {
	struct macb		*bp;
	int			irq;

	unsigned int		ISR;
	unsigned int		IER;
	unsigned int		IDR;
	unsigned int		IMR;
	unsigned int		TBQP;
	unsigned int		TBQPH;
<<<<<<< HEAD
	unsigned int		RBQP;
=======
	unsigned int		RBQS;
	unsigned int		RBQP;
	unsigned int		RBQPH;
>>>>>>> 84df9525

	unsigned int		tx_head, tx_tail;
	struct macb_dma_desc	*tx_ring;
	struct macb_tx_skb	*tx_skb;
	dma_addr_t		tx_ring_dma;
	struct work_struct	tx_error_task;

	dma_addr_t		rx_ring_dma;
	dma_addr_t		rx_buffers_dma;
	unsigned int		rx_tail;
	unsigned int		rx_prepared_head;
	struct macb_dma_desc	*rx_ring;
	struct sk_buff		**rx_skbuff;
	void			*rx_buffers;
	struct napi_struct	napi;
	struct queue_stats stats;

#ifdef CONFIG_MACB_USE_HWSTAMP
	struct work_struct	tx_ts_task;
	unsigned int		tx_ts_head, tx_ts_tail;
	struct gem_tx_ts	tx_timestamps[PTP_TS_BUFFER_SIZE];
#endif
};

struct ethtool_rx_fs_item {
	struct ethtool_rx_flow_spec fs;
	struct list_head list;
};

struct ethtool_rx_fs_list {
	struct list_head list;
	unsigned int count;
};

struct macb {
	void __iomem		*regs;
	bool			native_io;

	/* hardware IO accessors */
	u32	(*macb_reg_readl)(struct macb *bp, int offset);
	void	(*macb_reg_writel)(struct macb *bp, int offset, u32 value);

<<<<<<< HEAD
	unsigned int		rx_tail;
	unsigned int		rx_prepared_head;
	struct macb_dma_desc	*rx_ring;
	struct macb_dma_desc	*rx_ring_tieoff;
	struct sk_buff		**rx_skbuff;
	void			*rx_buffers;
=======
>>>>>>> 84df9525
	size_t			rx_buffer_size;

	unsigned int		rx_ring_size;
	unsigned int		tx_ring_size;

	unsigned int		num_queues;
	unsigned int		queue_mask;
	struct macb_queue	queues[MACB_MAX_QUEUES];

	spinlock_t		lock;
	struct platform_device	*pdev;
	struct clk		*pclk;
	struct clk		*hclk;
	struct clk		*tx_clk;
	struct clk		*rx_clk;
	struct clk		*tsu_clk;
	struct net_device	*dev;
	union {
		struct macb_stats	macb;
		struct gem_stats	gem;
	}			hw_stats;

<<<<<<< HEAD
	dma_addr_t		rx_ring_dma;
	dma_addr_t		rx_ring_tieoff_dma;
	dma_addr_t		rx_buffers_dma;

=======
>>>>>>> 84df9525
	struct macb_or_gem_ops	macbgem_ops;

	struct mii_bus		*mii_bus;
	struct phy_device	*phy_dev;
	struct device_node	*phy_node;
	int 			link;
	int 			speed;
	int 			duplex;

	u32			caps;
	unsigned int		dma_burst_length;

	phy_interface_t		phy_interface;

	/* AT91RM9200 transmit */
	struct sk_buff *skb;			/* holds skb until xmit interrupt completes */
	dma_addr_t skb_physaddr;		/* phys addr from pci_map_single */
	int skb_length;				/* saved skb length for pci_unmap_single */
	unsigned int		max_tx_length;

	u64			ethtool_stats[GEM_STATS_LEN + QUEUE_STATS_LEN * MACB_MAX_QUEUES];

	unsigned int		rx_frm_len_mask;
	unsigned int		jumbo_max_len;

	unsigned int		tsu_rate;

	struct tasklet_struct   hresp_err_tasklet;

	/* holds value of rx watermark value for pbuf_rxcutthru register */
	u16			rx_watermark;

	struct macb_ptp_info	*ptp_info;	/* macb-ptp interface */
#ifdef MACB_EXT_DESC
	uint8_t hw_dma_cap;
#endif
	spinlock_t tsu_clk_lock; /* gem tsu clock locking */
	struct ptp_clock *ptp_clock;
	struct ptp_clock_info ptp_clock_info;
	struct tsu_incr tsu_incr;
	struct hwtstamp_config tstamp_config;

<<<<<<< HEAD
	u32 errata;
=======
	/* RX queue filer rule set*/
	struct ethtool_rx_fs_list rx_fs_list;
	spinlock_t rx_fs_lock;
	unsigned int max_tuples;

	struct tasklet_struct	hresp_err_tasklet;

	int	rx_bd_rd_prefetch;
	int	tx_bd_rd_prefetch;
>>>>>>> 84df9525
};

#ifdef CONFIG_MACB_USE_HWSTAMP
#define GEM_TSEC_SIZE  (GEM_TSH_SIZE + GEM_TSL_SIZE)
#define TSU_SEC_MAX_VAL (((u64)1 << GEM_TSEC_SIZE) - 1)
#define TSU_NSEC_MAX_VAL ((1 << GEM_TN_SIZE) - 1)

enum macb_bd_control {
	TSTAMP_DISABLED,
	TSTAMP_FRAME_PTP_EVENT_ONLY,
	TSTAMP_ALL_PTP_FRAMES,
	TSTAMP_ALL_FRAMES,
};

void gem_ptp_init(struct net_device *ndev);
void gem_ptp_remove(struct net_device *ndev);
int gem_ptp_txstamp(struct macb_queue *queue, struct sk_buff *skb, struct macb_dma_desc *des);
void gem_ptp_rxstamp(struct macb *bp, struct sk_buff *skb, struct macb_dma_desc *desc);
static inline int gem_ptp_do_txstamp(struct macb_queue *queue, struct sk_buff *skb, struct macb_dma_desc *desc)
{
	if (queue->bp->tstamp_config.tx_type == TSTAMP_DISABLED)
		return -ENOTSUPP;

	return gem_ptp_txstamp(queue, skb, desc);
}

static inline void gem_ptp_do_rxstamp(struct macb *bp, struct sk_buff *skb, struct macb_dma_desc *desc)
{
	if (bp->tstamp_config.rx_filter == TSTAMP_DISABLED)
		return;

	gem_ptp_rxstamp(bp, skb, desc);
}
int gem_get_hwtst(struct net_device *dev, struct ifreq *rq);
int gem_set_hwtst(struct net_device *dev, struct ifreq *ifr, int cmd);
#else
static inline void gem_ptp_init(struct net_device *ndev) { }
static inline void gem_ptp_remove(struct net_device *ndev) { }

static inline int gem_ptp_do_txstamp(struct macb_queue *queue, struct sk_buff *skb, struct macb_dma_desc *desc)
{
	return -1;
}

static inline void gem_ptp_do_rxstamp(struct macb *bp, struct sk_buff *skb, struct macb_dma_desc *desc) { }
#endif

static inline bool macb_is_gem(struct macb *bp)
{
	return !!(bp->caps & MACB_CAPS_MACB_IS_GEM);
}

static inline bool gem_has_ptp(struct macb *bp)
{
	return !!(bp->caps & MACB_CAPS_GEM_HAS_PTP);
}

#endif /* _MACB_H */<|MERGE_RESOLUTION|>--- conflicted
+++ resolved
@@ -170,12 +170,9 @@
 #define GEM_DCFG5		0x0290 /* Design Config 5 */
 #define GEM_DCFG6		0x0294 /* Design Config 6 */
 #define GEM_DCFG7		0x0298 /* Design Config 7 */
-<<<<<<< HEAD
-=======
 #define GEM_DCFG8		0x029C /* Design Config 8 */
 #define GEM_DCFG10		0x02A4 /* Design Config 10 */
 
->>>>>>> 84df9525
 #define GEM_TXBDCTRL	0x04cc /* TX Buffer Descriptor control register */
 #define GEM_RXBDCTRL	0x04d0 /* RX Buffer Descriptor control register */
 
@@ -660,20 +657,14 @@
 #define MACB_CAPS_USRIO_DISABLED		0x00000010
 #define MACB_CAPS_JUMBO				0x00000020
 #define MACB_CAPS_GEM_HAS_PTP			0x00000040
-<<<<<<< HEAD
-#define MACB_CAPS_PCS				0x00000080
+#define MACB_CAPS_BD_RD_PREFETCH		0x00000080
+#define MACB_CAPS_PCS				0x00000400
 #define MACB_CAPS_PARTIAL_STORE_FORWARD		0x00000100
 #define MACB_CAPS_WOL				0x00000200
-=======
-#define MACB_CAPS_BD_RD_PREFETCH		0x00000080
->>>>>>> 84df9525
 #define MACB_CAPS_FIFO_MODE			0x10000000
 #define MACB_CAPS_GIGABIT_MODE_AVAILABLE	0x20000000
 #define MACB_CAPS_SG_DISABLED			0x40000000
 #define MACB_CAPS_MACB_IS_GEM			0x80000000
-
-/* Errata mask bits */
-#define MACB_ERRATA_RXLOCKUP			0x00000001
 
 /* LSO settings */
 #define MACB_LSO_UFO_ENABLE			0x01
@@ -1112,7 +1103,6 @@
 			    struct clk **rx_clk, struct clk **tsu_clk);
 	int	(*init)(struct platform_device *pdev);
 	int	jumbo_max_len;
-	u32	errata;
 };
 
 struct tsu_incr {
@@ -1130,13 +1120,9 @@
 	unsigned int		IMR;
 	unsigned int		TBQP;
 	unsigned int		TBQPH;
-<<<<<<< HEAD
-	unsigned int		RBQP;
-=======
 	unsigned int		RBQS;
 	unsigned int		RBQP;
 	unsigned int		RBQPH;
->>>>>>> 84df9525
 
 	unsigned int		tx_head, tx_tail;
 	struct macb_dma_desc	*tx_ring;
@@ -1179,15 +1165,12 @@
 	u32	(*macb_reg_readl)(struct macb *bp, int offset);
 	void	(*macb_reg_writel)(struct macb *bp, int offset, u32 value);
 
-<<<<<<< HEAD
 	unsigned int		rx_tail;
 	unsigned int		rx_prepared_head;
 	struct macb_dma_desc	*rx_ring;
 	struct macb_dma_desc	*rx_ring_tieoff;
 	struct sk_buff		**rx_skbuff;
 	void			*rx_buffers;
-=======
->>>>>>> 84df9525
 	size_t			rx_buffer_size;
 
 	unsigned int		rx_ring_size;
@@ -1205,18 +1188,16 @@
 	struct clk		*rx_clk;
 	struct clk		*tsu_clk;
 	struct net_device	*dev;
+	struct napi_struct	napi;
 	union {
 		struct macb_stats	macb;
 		struct gem_stats	gem;
 	}			hw_stats;
 
-<<<<<<< HEAD
 	dma_addr_t		rx_ring_dma;
 	dma_addr_t		rx_ring_tieoff_dma;
 	dma_addr_t		rx_buffers_dma;
 
-=======
->>>>>>> 84df9525
 	struct macb_or_gem_ops	macbgem_ops;
 
 	struct mii_bus		*mii_bus;
@@ -1230,6 +1211,7 @@
 	unsigned int		dma_burst_length;
 
 	phy_interface_t		phy_interface;
+	struct gpio_desc	*reset_gpio;
 
 	/* AT91RM9200 transmit */
 	struct sk_buff *skb;			/* holds skb until xmit interrupt completes */
@@ -1242,9 +1224,7 @@
 	unsigned int		rx_frm_len_mask;
 	unsigned int		jumbo_max_len;
 
-	unsigned int		tsu_rate;
-
-	struct tasklet_struct   hresp_err_tasklet;
+	u32			wol;
 
 	/* holds value of rx watermark value for pbuf_rxcutthru register */
 	u16			rx_watermark;
@@ -1254,14 +1234,12 @@
 	uint8_t hw_dma_cap;
 #endif
 	spinlock_t tsu_clk_lock; /* gem tsu clock locking */
+	unsigned int tsu_rate;
 	struct ptp_clock *ptp_clock;
 	struct ptp_clock_info ptp_clock_info;
 	struct tsu_incr tsu_incr;
 	struct hwtstamp_config tstamp_config;
 
-<<<<<<< HEAD
-	u32 errata;
-=======
 	/* RX queue filer rule set*/
 	struct ethtool_rx_fs_list rx_fs_list;
 	spinlock_t rx_fs_lock;
@@ -1271,7 +1249,6 @@
 
 	int	rx_bd_rd_prefetch;
 	int	tx_bd_rd_prefetch;
->>>>>>> 84df9525
 };
 
 #ifdef CONFIG_MACB_USE_HWSTAMP
