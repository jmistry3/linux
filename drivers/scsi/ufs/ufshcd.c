// SPDX-License-Identifier: GPL-2.0-or-later
/*
 * Universal Flash Storage Host controller driver Core
 * Copyright (C) 2011-2013 Samsung India Software Operations
 * Copyright (c) 2013-2016, The Linux Foundation. All rights reserved.
 *
 * Authors:
 *	Santosh Yaraganavi <santosh.sy@samsung.com>
 *	Vinayak Holikatti <h.vinayak@samsung.com>
 */

#include <linux/async.h>
#include <linux/devfreq.h>
#include <linux/nls.h>
#include <linux/of.h>
#include <linux/bitfield.h>
#include <linux/blk-pm.h>
#include <linux/blkdev.h>
#include "ufshcd.h"
#include "ufs_quirks.h"
#include "unipro.h"
#include "ufs-sysfs.h"
#include "ufs-debugfs.h"
#include "ufs_bsg.h"
#include "ufshcd-crypto.h"
#include <asm/unaligned.h>
#include <linux/blkdev.h>

#define CREATE_TRACE_POINTS
#include <trace/events/ufs.h>

#define UFSHCD_ENABLE_INTRS	(UTP_TRANSFER_REQ_COMPL |\
				 UTP_TASK_REQ_COMPL |\
				 UFSHCD_ERROR_MASK)
/* UIC command timeout, unit: ms */
#define UIC_CMD_TIMEOUT	500

/* NOP OUT retries waiting for NOP IN response */
#define NOP_OUT_RETRIES    10
/* Timeout after 50 msecs if NOP OUT hangs without response */
#define NOP_OUT_TIMEOUT    50 /* msecs */

/* Query request retries */
#define QUERY_REQ_RETRIES 3
/* Query request timeout */
#define QUERY_REQ_TIMEOUT 1500 /* 1.5 seconds */

/* Task management command timeout */
#define TM_CMD_TIMEOUT	100 /* msecs */

/* maximum number of retries for a general UIC command  */
#define UFS_UIC_COMMAND_RETRIES 3

/* maximum number of link-startup retries */
#define DME_LINKSTARTUP_RETRIES 3

/* Maximum retries for Hibern8 enter */
#define UIC_HIBERN8_ENTER_RETRIES 3

/* maximum number of reset retries before giving up */
#define MAX_HOST_RESET_RETRIES 5

/* Expose the flag value from utp_upiu_query.value */
#define MASK_QUERY_UPIU_FLAG_LOC 0xFF

/* Interrupt aggregation default timeout, unit: 40us */
#define INT_AGGR_DEF_TO	0x02

/* default delay of autosuspend: 2000 ms */
#define RPM_AUTOSUSPEND_DELAY_MS 2000

/* Default delay of RPM device flush delayed work */
#define RPM_DEV_FLUSH_RECHECK_WORK_DELAY_MS 5000

/* Default value of wait time before gating device ref clock */
#define UFSHCD_REF_CLK_GATING_WAIT_US 0xFF /* microsecs */

/* Polling time to wait for fDeviceInit */
#define FDEVICEINIT_COMPL_TIMEOUT 1500 /* millisecs */

#define ufshcd_toggle_vreg(_dev, _vreg, _on)				\
	({                                                              \
		int _ret;                                               \
		if (_on)                                                \
			_ret = ufshcd_enable_vreg(_dev, _vreg);         \
		else                                                    \
			_ret = ufshcd_disable_vreg(_dev, _vreg);        \
		_ret;                                                   \
	})

#define ufshcd_hex_dump(prefix_str, buf, len) do {                       \
	size_t __len = (len);                                            \
	print_hex_dump(KERN_ERR, prefix_str,                             \
		       __len > 4 ? DUMP_PREFIX_OFFSET : DUMP_PREFIX_NONE,\
		       16, 4, buf, __len, false);                        \
} while (0)

static bool early_suspend;

int ufshcd_dump_regs(struct ufs_hba *hba, size_t offset, size_t len,
		     const char *prefix)
{
	u32 *regs;
	size_t pos;

	if (offset % 4 != 0 || len % 4 != 0) /* keep readl happy */
		return -EINVAL;

	regs = kzalloc(len, GFP_ATOMIC);
	if (!regs)
		return -ENOMEM;

	for (pos = 0; pos < len; pos += 4)
		regs[pos / 4] = ufshcd_readl(hba, offset + pos);

	ufshcd_hex_dump(prefix, regs, len);
	kfree(regs);

	return 0;
}
EXPORT_SYMBOL_GPL(ufshcd_dump_regs);

enum {
	UFSHCD_MAX_CHANNEL	= 0,
	UFSHCD_MAX_ID		= 1,
	UFSHCD_CMD_PER_LUN	= 32,
	UFSHCD_CAN_QUEUE	= 32,
};

/* UFSHCD states */
enum {
	UFSHCD_STATE_RESET,
	UFSHCD_STATE_ERROR,
	UFSHCD_STATE_OPERATIONAL,
	UFSHCD_STATE_EH_SCHEDULED_FATAL,
	UFSHCD_STATE_EH_SCHEDULED_NON_FATAL,
};

/* UFSHCD error handling flags */
enum {
	UFSHCD_EH_IN_PROGRESS = (1 << 0),
};

/* UFSHCD UIC layer error flags */
enum {
	UFSHCD_UIC_DL_PA_INIT_ERROR = (1 << 0), /* Data link layer error */
	UFSHCD_UIC_DL_NAC_RECEIVED_ERROR = (1 << 1), /* Data link layer error */
	UFSHCD_UIC_DL_TCx_REPLAY_ERROR = (1 << 2), /* Data link layer error */
	UFSHCD_UIC_NL_ERROR = (1 << 3), /* Network layer error */
	UFSHCD_UIC_TL_ERROR = (1 << 4), /* Transport Layer error */
	UFSHCD_UIC_DME_ERROR = (1 << 5), /* DME error */
	UFSHCD_UIC_PA_GENERIC_ERROR = (1 << 6), /* Generic PA error */
};

#define ufshcd_set_eh_in_progress(h) \
	((h)->eh_flags |= UFSHCD_EH_IN_PROGRESS)
#define ufshcd_eh_in_progress(h) \
	((h)->eh_flags & UFSHCD_EH_IN_PROGRESS)
#define ufshcd_clear_eh_in_progress(h) \
	((h)->eh_flags &= ~UFSHCD_EH_IN_PROGRESS)

struct ufs_pm_lvl_states ufs_pm_lvl_states[] = {
	{UFS_ACTIVE_PWR_MODE, UIC_LINK_ACTIVE_STATE},
	{UFS_ACTIVE_PWR_MODE, UIC_LINK_HIBERN8_STATE},
	{UFS_SLEEP_PWR_MODE, UIC_LINK_ACTIVE_STATE},
	{UFS_SLEEP_PWR_MODE, UIC_LINK_HIBERN8_STATE},
	{UFS_POWERDOWN_PWR_MODE, UIC_LINK_HIBERN8_STATE},
	{UFS_POWERDOWN_PWR_MODE, UIC_LINK_OFF_STATE},
	/*
	 * For DeepSleep, the link is first put in hibern8 and then off.
	 * Leaving the link in hibern8 is not supported.
	 */
	{UFS_DEEPSLEEP_PWR_MODE, UIC_LINK_OFF_STATE},
};

static inline enum ufs_dev_pwr_mode
ufs_get_pm_lvl_to_dev_pwr_mode(enum ufs_pm_level lvl)
{
	return ufs_pm_lvl_states[lvl].dev_state;
}

static inline enum uic_link_state
ufs_get_pm_lvl_to_link_pwr_state(enum ufs_pm_level lvl)
{
	return ufs_pm_lvl_states[lvl].link_state;
}

static inline enum ufs_pm_level
ufs_get_desired_pm_lvl_for_dev_link_state(enum ufs_dev_pwr_mode dev_state,
					enum uic_link_state link_state)
{
	enum ufs_pm_level lvl;

	for (lvl = UFS_PM_LVL_0; lvl < UFS_PM_LVL_MAX; lvl++) {
		if ((ufs_pm_lvl_states[lvl].dev_state == dev_state) &&
			(ufs_pm_lvl_states[lvl].link_state == link_state))
			return lvl;
	}

	/* if no match found, return the level 0 */
	return UFS_PM_LVL_0;
}

static struct ufs_dev_fix ufs_fixups[] = {
	/* UFS cards deviations table */
	UFS_FIX(UFS_VENDOR_MICRON, UFS_ANY_MODEL,
		UFS_DEVICE_QUIRK_DELAY_BEFORE_LPM),
	UFS_FIX(UFS_VENDOR_SAMSUNG, UFS_ANY_MODEL,
		UFS_DEVICE_QUIRK_DELAY_BEFORE_LPM |
		UFS_DEVICE_QUIRK_HOST_PA_TACTIVATE |
		UFS_DEVICE_QUIRK_RECOVERY_FROM_DL_NAC_ERRORS),
	UFS_FIX(UFS_VENDOR_SKHYNIX, UFS_ANY_MODEL,
		UFS_DEVICE_QUIRK_HOST_PA_SAVECONFIGTIME),
	UFS_FIX(UFS_VENDOR_SKHYNIX, "hB8aL1" /*H28U62301AMR*/,
		UFS_DEVICE_QUIRK_HOST_VS_DEBUGSAVECONFIGTIME),
	UFS_FIX(UFS_VENDOR_TOSHIBA, UFS_ANY_MODEL,
		UFS_DEVICE_QUIRK_DELAY_BEFORE_LPM),
	UFS_FIX(UFS_VENDOR_TOSHIBA, "THGLF2G9C8KBADG",
		UFS_DEVICE_QUIRK_PA_TACTIVATE),
	UFS_FIX(UFS_VENDOR_TOSHIBA, "THGLF2G9D8KBADG",
		UFS_DEVICE_QUIRK_PA_TACTIVATE),
	END_FIX
};

static irqreturn_t ufshcd_tmc_handler(struct ufs_hba *hba);
static void ufshcd_async_scan(void *data, async_cookie_t cookie);
static int ufshcd_reset_and_restore(struct ufs_hba *hba);
static int ufshcd_eh_host_reset_handler(struct scsi_cmnd *cmd);
static int ufshcd_clear_tm_cmd(struct ufs_hba *hba, int tag);
static void ufshcd_hba_exit(struct ufs_hba *hba);
static int ufshcd_clear_ua_wluns(struct ufs_hba *hba);
static int ufshcd_probe_hba(struct ufs_hba *hba, bool async);
static int ufshcd_setup_clocks(struct ufs_hba *hba, bool on);
static int ufshcd_uic_hibern8_enter(struct ufs_hba *hba);
static inline void ufshcd_add_delay_before_dme_cmd(struct ufs_hba *hba);
static int ufshcd_host_reset_and_restore(struct ufs_hba *hba);
static void ufshcd_resume_clkscaling(struct ufs_hba *hba);
static void ufshcd_suspend_clkscaling(struct ufs_hba *hba);
static void __ufshcd_suspend_clkscaling(struct ufs_hba *hba);
static int ufshcd_scale_clks(struct ufs_hba *hba, bool scale_up);
static irqreturn_t ufshcd_intr(int irq, void *__hba);
static int ufshcd_change_power_mode(struct ufs_hba *hba,
			     struct ufs_pa_layer_attr *pwr_mode);
static void ufshcd_schedule_eh_work(struct ufs_hba *hba);
static int ufshcd_setup_hba_vreg(struct ufs_hba *hba, bool on);
static int ufshcd_setup_vreg(struct ufs_hba *hba, bool on);
static inline int ufshcd_config_vreg_hpm(struct ufs_hba *hba,
					 struct ufs_vreg *vreg);
static int ufshcd_try_to_abort_task(struct ufs_hba *hba, int tag);
static int ufshcd_wb_toggle_flush_during_h8(struct ufs_hba *hba, bool set);
static inline int ufshcd_wb_toggle_flush(struct ufs_hba *hba, bool enable);
static void ufshcd_hba_vreg_set_lpm(struct ufs_hba *hba);
static void ufshcd_hba_vreg_set_hpm(struct ufs_hba *hba);

static inline bool ufshcd_valid_tag(struct ufs_hba *hba, int tag)
{
	return tag >= 0 && tag < hba->nutrs;
}

static inline void ufshcd_enable_irq(struct ufs_hba *hba)
{
	if (!hba->is_irq_enabled) {
		enable_irq(hba->irq);
		hba->is_irq_enabled = true;
	}
}

static inline void ufshcd_disable_irq(struct ufs_hba *hba)
{
	if (hba->is_irq_enabled) {
		disable_irq(hba->irq);
		hba->is_irq_enabled = false;
	}
}

static inline void ufshcd_wb_config(struct ufs_hba *hba)
{
	int ret;

	if (!ufshcd_is_wb_allowed(hba))
		return;

	ret = ufshcd_wb_ctrl(hba, true);
	if (ret)
		dev_err(hba->dev, "%s: Enable WB failed: %d\n", __func__, ret);
	else
		dev_info(hba->dev, "%s: Write Booster Configured\n", __func__);
	ret = ufshcd_wb_toggle_flush_during_h8(hba, true);
	if (ret)
		dev_err(hba->dev, "%s: En WB flush during H8: failed: %d\n",
			__func__, ret);
	if (!(hba->quirks & UFSHCI_QUIRK_SKIP_MANUAL_WB_FLUSH_CTRL))
		ufshcd_wb_toggle_flush(hba, true);
}

static void ufshcd_scsi_unblock_requests(struct ufs_hba *hba)
{
	if (atomic_dec_and_test(&hba->scsi_block_reqs_cnt))
		scsi_unblock_requests(hba->host);
}

static void ufshcd_scsi_block_requests(struct ufs_hba *hba)
{
	if (atomic_inc_return(&hba->scsi_block_reqs_cnt) == 1)
		scsi_block_requests(hba->host);
}

static void ufshcd_add_cmd_upiu_trace(struct ufs_hba *hba, unsigned int tag,
				      enum ufs_trace_str_t str_t)
{
	struct utp_upiu_req *rq = hba->lrb[tag].ucd_req_ptr;

	if (!trace_ufshcd_upiu_enabled())
		return;

	trace_ufshcd_upiu(dev_name(hba->dev), str_t, &rq->header, &rq->sc.cdb,
			  UFS_TSF_CDB);
}

static void ufshcd_add_query_upiu_trace(struct ufs_hba *hba,
					enum ufs_trace_str_t str_t,
					struct utp_upiu_req *rq_rsp)
{
	if (!trace_ufshcd_upiu_enabled())
		return;

	trace_ufshcd_upiu(dev_name(hba->dev), str_t, &rq_rsp->header,
			  &rq_rsp->qr, UFS_TSF_OSF);
}

static void ufshcd_add_tm_upiu_trace(struct ufs_hba *hba, unsigned int tag,
				     enum ufs_trace_str_t str_t)
{
	int off = (int)tag - hba->nutrs;
	struct utp_task_req_desc *descp = &hba->utmrdl_base_addr[off];

	if (!trace_ufshcd_upiu_enabled())
		return;

	if (str_t == UFS_TM_SEND)
		trace_ufshcd_upiu(dev_name(hba->dev), str_t, &descp->req_header,
				  &descp->input_param1, UFS_TSF_TM_INPUT);
	else
		trace_ufshcd_upiu(dev_name(hba->dev), str_t, &descp->rsp_header,
				  &descp->output_param1, UFS_TSF_TM_OUTPUT);
}

static void ufshcd_add_uic_command_trace(struct ufs_hba *hba,
					 struct uic_command *ucmd,
					 enum ufs_trace_str_t str_t)
{
	u32 cmd;

	if (!trace_ufshcd_uic_command_enabled())
		return;

	if (str_t == UFS_CMD_SEND)
		cmd = ucmd->command;
	else
		cmd = ufshcd_readl(hba, REG_UIC_COMMAND);

	trace_ufshcd_uic_command(dev_name(hba->dev), str_t, cmd,
				 ufshcd_readl(hba, REG_UIC_COMMAND_ARG_1),
				 ufshcd_readl(hba, REG_UIC_COMMAND_ARG_2),
				 ufshcd_readl(hba, REG_UIC_COMMAND_ARG_3));
}

static void ufshcd_add_command_trace(struct ufs_hba *hba, unsigned int tag,
				     enum ufs_trace_str_t str_t)
{
	sector_t lba = -1;
	u8 opcode = 0, group_id = 0;
	u32 intr, doorbell;
	struct ufshcd_lrb *lrbp = &hba->lrb[tag];
	struct scsi_cmnd *cmd = lrbp->cmd;
	int transfer_len = -1;

	if (!trace_ufshcd_command_enabled()) {
		/* trace UPIU W/O tracing command */
		if (cmd)
			ufshcd_add_cmd_upiu_trace(hba, tag, str_t);
		return;
	}

	if (cmd) { /* data phase exists */
		/* trace UPIU also */
		ufshcd_add_cmd_upiu_trace(hba, tag, str_t);
		opcode = cmd->cmnd[0];
		if ((opcode == READ_10) || (opcode == WRITE_10)) {
			/*
			 * Currently we only fully trace read(10) and write(10)
			 * commands
			 */
			if (cmd->request && cmd->request->bio)
				lba = cmd->request->bio->bi_iter.bi_sector;
			transfer_len = be32_to_cpu(
				lrbp->ucd_req_ptr->sc.exp_data_transfer_len);
			if (opcode == WRITE_10)
				group_id = lrbp->cmd->cmnd[6];
		} else if (opcode == UNMAP) {
			if (cmd->request) {
				lba = scsi_get_lba(cmd);
				transfer_len = blk_rq_bytes(cmd->request);
			}
		}
	}

	intr = ufshcd_readl(hba, REG_INTERRUPT_STATUS);
	doorbell = ufshcd_readl(hba, REG_UTP_TRANSFER_REQ_DOOR_BELL);
	trace_ufshcd_command(dev_name(hba->dev), str_t, tag,
			doorbell, transfer_len, intr, lba, opcode, group_id);
}

static void ufshcd_print_clk_freqs(struct ufs_hba *hba)
{
	struct ufs_clk_info *clki;
	struct list_head *head = &hba->clk_list_head;

	if (list_empty(head))
		return;

	list_for_each_entry(clki, head, list) {
		if (!IS_ERR_OR_NULL(clki->clk) && clki->min_freq &&
				clki->max_freq)
			dev_err(hba->dev, "clk: %s, rate: %u\n",
					clki->name, clki->curr_freq);
	}
}

static void ufshcd_print_evt(struct ufs_hba *hba, u32 id,
			     char *err_name)
{
	int i;
	bool found = false;
	struct ufs_event_hist *e;

	if (id >= UFS_EVT_CNT)
		return;

	e = &hba->ufs_stats.event[id];

	for (i = 0; i < UFS_EVENT_HIST_LENGTH; i++) {
		int p = (i + e->pos) % UFS_EVENT_HIST_LENGTH;

		if (e->tstamp[p] == 0)
			continue;
		dev_err(hba->dev, "%s[%d] = 0x%x at %lld us\n", err_name, p,
			e->val[p], ktime_to_us(e->tstamp[p]));
		found = true;
	}

	if (!found)
		dev_err(hba->dev, "No record of %s\n", err_name);
}

static void ufshcd_print_evt_hist(struct ufs_hba *hba)
{
	ufshcd_dump_regs(hba, 0, UFSHCI_REG_SPACE_SIZE, "host_regs: ");

	ufshcd_print_evt(hba, UFS_EVT_PA_ERR, "pa_err");
	ufshcd_print_evt(hba, UFS_EVT_DL_ERR, "dl_err");
	ufshcd_print_evt(hba, UFS_EVT_NL_ERR, "nl_err");
	ufshcd_print_evt(hba, UFS_EVT_TL_ERR, "tl_err");
	ufshcd_print_evt(hba, UFS_EVT_DME_ERR, "dme_err");
	ufshcd_print_evt(hba, UFS_EVT_AUTO_HIBERN8_ERR,
			 "auto_hibern8_err");
	ufshcd_print_evt(hba, UFS_EVT_FATAL_ERR, "fatal_err");
	ufshcd_print_evt(hba, UFS_EVT_LINK_STARTUP_FAIL,
			 "link_startup_fail");
	ufshcd_print_evt(hba, UFS_EVT_RESUME_ERR, "resume_fail");
	ufshcd_print_evt(hba, UFS_EVT_SUSPEND_ERR,
			 "suspend_fail");
	ufshcd_print_evt(hba, UFS_EVT_DEV_RESET, "dev_reset");
	ufshcd_print_evt(hba, UFS_EVT_HOST_RESET, "host_reset");
	ufshcd_print_evt(hba, UFS_EVT_ABORT, "task_abort");

	ufshcd_vops_dbg_register_dump(hba);
}

static
void ufshcd_print_trs(struct ufs_hba *hba, unsigned long bitmap, bool pr_prdt)
{
	struct ufshcd_lrb *lrbp;
	int prdt_length;
	int tag;

	for_each_set_bit(tag, &bitmap, hba->nutrs) {
		lrbp = &hba->lrb[tag];

		dev_err(hba->dev, "UPIU[%d] - issue time %lld us\n",
				tag, ktime_to_us(lrbp->issue_time_stamp));
		dev_err(hba->dev, "UPIU[%d] - complete time %lld us\n",
				tag, ktime_to_us(lrbp->compl_time_stamp));
		dev_err(hba->dev,
			"UPIU[%d] - Transfer Request Descriptor phys@0x%llx\n",
			tag, (u64)lrbp->utrd_dma_addr);

		ufshcd_hex_dump("UPIU TRD: ", lrbp->utr_descriptor_ptr,
				sizeof(struct utp_transfer_req_desc));
		dev_err(hba->dev, "UPIU[%d] - Request UPIU phys@0x%llx\n", tag,
			(u64)lrbp->ucd_req_dma_addr);
		ufshcd_hex_dump("UPIU REQ: ", lrbp->ucd_req_ptr,
				sizeof(struct utp_upiu_req));
		dev_err(hba->dev, "UPIU[%d] - Response UPIU phys@0x%llx\n", tag,
			(u64)lrbp->ucd_rsp_dma_addr);
		ufshcd_hex_dump("UPIU RSP: ", lrbp->ucd_rsp_ptr,
				sizeof(struct utp_upiu_rsp));

		prdt_length = le16_to_cpu(
			lrbp->utr_descriptor_ptr->prd_table_length);
		if (hba->quirks & UFSHCD_QUIRK_PRDT_BYTE_GRAN)
			prdt_length /= sizeof(struct ufshcd_sg_entry);

		dev_err(hba->dev,
			"UPIU[%d] - PRDT - %d entries  phys@0x%llx\n",
			tag, prdt_length,
			(u64)lrbp->ucd_prdt_dma_addr);

		if (pr_prdt)
			ufshcd_hex_dump("UPIU PRDT: ", lrbp->ucd_prdt_ptr,
				sizeof(struct ufshcd_sg_entry) * prdt_length);
	}
}

static void ufshcd_print_tmrs(struct ufs_hba *hba, unsigned long bitmap)
{
	int tag;

	for_each_set_bit(tag, &bitmap, hba->nutmrs) {
		struct utp_task_req_desc *tmrdp = &hba->utmrdl_base_addr[tag];

		dev_err(hba->dev, "TM[%d] - Task Management Header\n", tag);
		ufshcd_hex_dump("", tmrdp, sizeof(*tmrdp));
	}
}

static void ufshcd_print_host_state(struct ufs_hba *hba)
{
	struct scsi_device *sdev_ufs = hba->sdev_ufs_device;

	dev_err(hba->dev, "UFS Host state=%d\n", hba->ufshcd_state);
	dev_err(hba->dev, "outstanding reqs=0x%lx tasks=0x%lx\n",
		hba->outstanding_reqs, hba->outstanding_tasks);
	dev_err(hba->dev, "saved_err=0x%x, saved_uic_err=0x%x\n",
		hba->saved_err, hba->saved_uic_err);
	dev_err(hba->dev, "Device power mode=%d, UIC link state=%d\n",
		hba->curr_dev_pwr_mode, hba->uic_link_state);
	dev_err(hba->dev, "PM in progress=%d, sys. suspended=%d\n",
		hba->pm_op_in_progress, hba->is_sys_suspended);
	dev_err(hba->dev, "Auto BKOPS=%d, Host self-block=%d\n",
		hba->auto_bkops_enabled, hba->host->host_self_blocked);
	dev_err(hba->dev, "Clk gate=%d\n", hba->clk_gating.state);
	dev_err(hba->dev,
		"last_hibern8_exit_tstamp at %lld us, hibern8_exit_cnt=%d\n",
		ktime_to_us(hba->ufs_stats.last_hibern8_exit_tstamp),
		hba->ufs_stats.hibern8_exit_cnt);
	dev_err(hba->dev, "last intr at %lld us, last intr status=0x%x\n",
		ktime_to_us(hba->ufs_stats.last_intr_ts),
		hba->ufs_stats.last_intr_status);
	dev_err(hba->dev, "error handling flags=0x%x, req. abort count=%d\n",
		hba->eh_flags, hba->req_abort_count);
	dev_err(hba->dev, "hba->ufs_version=0x%x, Host capabilities=0x%x, caps=0x%x\n",
		hba->ufs_version, hba->capabilities, hba->caps);
	dev_err(hba->dev, "quirks=0x%x, dev. quirks=0x%x\n", hba->quirks,
		hba->dev_quirks);
	if (sdev_ufs)
		dev_err(hba->dev, "UFS dev info: %.8s %.16s rev %.4s\n",
			sdev_ufs->vendor, sdev_ufs->model, sdev_ufs->rev);

	ufshcd_print_clk_freqs(hba);
}

/**
 * ufshcd_print_pwr_info - print power params as saved in hba
 * power info
 * @hba: per-adapter instance
 */
static void ufshcd_print_pwr_info(struct ufs_hba *hba)
{
	static const char * const names[] = {
		"INVALID MODE",
		"FAST MODE",
		"SLOW_MODE",
		"INVALID MODE",
		"FASTAUTO_MODE",
		"SLOWAUTO_MODE",
		"INVALID MODE",
	};

	dev_err(hba->dev, "%s:[RX, TX]: gear=[%d, %d], lane[%d, %d], pwr[%s, %s], rate = %d\n",
		 __func__,
		 hba->pwr_info.gear_rx, hba->pwr_info.gear_tx,
		 hba->pwr_info.lane_rx, hba->pwr_info.lane_tx,
		 names[hba->pwr_info.pwr_rx],
		 names[hba->pwr_info.pwr_tx],
		 hba->pwr_info.hs_rate);
}

static void ufshcd_device_reset(struct ufs_hba *hba)
{
	int err;

	err = ufshcd_vops_device_reset(hba);

	if (!err) {
		ufshcd_set_ufs_dev_active(hba);
		if (ufshcd_is_wb_allowed(hba)) {
			hba->dev_info.wb_enabled = false;
			hba->dev_info.wb_buf_flush_enabled = false;
		}
	}
	if (err != -EOPNOTSUPP)
		ufshcd_update_evt_hist(hba, UFS_EVT_DEV_RESET, err);
}

void ufshcd_delay_us(unsigned long us, unsigned long tolerance)
{
	if (!us)
		return;

	if (us < 10)
		udelay(us);
	else
		usleep_range(us, us + tolerance);
}
EXPORT_SYMBOL_GPL(ufshcd_delay_us);

/**
 * ufshcd_wait_for_register - wait for register value to change
 * @hba: per-adapter interface
 * @reg: mmio register offset
 * @mask: mask to apply to the read register value
 * @val: value to wait for
 * @interval_us: polling interval in microseconds
 * @timeout_ms: timeout in milliseconds
 *
 * Return:
 * -ETIMEDOUT on error, zero on success.
 */
int ufshcd_wait_for_register(struct ufs_hba *hba, u32 reg, u32 mask,
				u32 val, unsigned long interval_us,
				unsigned long timeout_ms)
{
	int err = 0;
	unsigned long timeout = jiffies + msecs_to_jiffies(timeout_ms);

	/* ignore bits that we don't intend to wait on */
	val = val & mask;

	while ((ufshcd_readl(hba, reg) & mask) != val) {
		usleep_range(interval_us, interval_us + 50);
		if (time_after(jiffies, timeout)) {
			if ((ufshcd_readl(hba, reg) & mask) != val)
				err = -ETIMEDOUT;
			break;
		}
	}

	return err;
}

/**
 * ufshcd_get_intr_mask - Get the interrupt bit mask
 * @hba: Pointer to adapter instance
 *
 * Returns interrupt bit mask per version
 */
static inline u32 ufshcd_get_intr_mask(struct ufs_hba *hba)
{
	u32 intr_mask = 0;

	switch (hba->ufs_version) {
	case UFSHCI_VERSION_10:
		intr_mask = INTERRUPT_MASK_ALL_VER_10;
		break;
	case UFSHCI_VERSION_11:
	case UFSHCI_VERSION_20:
		intr_mask = INTERRUPT_MASK_ALL_VER_11;
		break;
	case UFSHCI_VERSION_21:
	default:
		intr_mask = INTERRUPT_MASK_ALL_VER_21;
		break;
	}

	return intr_mask;
}

/**
 * ufshcd_get_ufs_version - Get the UFS version supported by the HBA
 * @hba: Pointer to adapter instance
 *
 * Returns UFSHCI version supported by the controller
 */
static inline u32 ufshcd_get_ufs_version(struct ufs_hba *hba)
{
	if (hba->quirks & UFSHCD_QUIRK_BROKEN_UFS_HCI_VERSION)
		return ufshcd_vops_get_ufs_hci_version(hba);

	return ufshcd_readl(hba, REG_UFS_VERSION);
}

/**
 * ufshcd_is_device_present - Check if any device connected to
 *			      the host controller
 * @hba: pointer to adapter instance
 *
 * Returns true if device present, false if no device detected
 */
static inline bool ufshcd_is_device_present(struct ufs_hba *hba)
{
	return (ufshcd_readl(hba, REG_CONTROLLER_STATUS) &
						DEVICE_PRESENT) ? true : false;
}

/**
 * ufshcd_get_tr_ocs - Get the UTRD Overall Command Status
 * @lrbp: pointer to local command reference block
 *
 * This function is used to get the OCS field from UTRD
 * Returns the OCS field in the UTRD
 */
static inline int ufshcd_get_tr_ocs(struct ufshcd_lrb *lrbp)
{
	return le32_to_cpu(lrbp->utr_descriptor_ptr->header.dword_2) & MASK_OCS;
}

/**
 * ufshcd_utrl_clear - Clear a bit in UTRLCLR register
 * @hba: per adapter instance
 * @pos: position of the bit to be cleared
 */
static inline void ufshcd_utrl_clear(struct ufs_hba *hba, u32 pos)
{
	if (hba->quirks & UFSHCI_QUIRK_BROKEN_REQ_LIST_CLR)
		ufshcd_writel(hba, (1 << pos), REG_UTP_TRANSFER_REQ_LIST_CLEAR);
	else
		ufshcd_writel(hba, ~(1 << pos),
				REG_UTP_TRANSFER_REQ_LIST_CLEAR);
}

/**
 * ufshcd_utmrl_clear - Clear a bit in UTRMLCLR register
 * @hba: per adapter instance
 * @pos: position of the bit to be cleared
 */
static inline void ufshcd_utmrl_clear(struct ufs_hba *hba, u32 pos)
{
	if (hba->quirks & UFSHCI_QUIRK_BROKEN_REQ_LIST_CLR)
		ufshcd_writel(hba, (1 << pos), REG_UTP_TASK_REQ_LIST_CLEAR);
	else
		ufshcd_writel(hba, ~(1 << pos), REG_UTP_TASK_REQ_LIST_CLEAR);
}

/**
 * ufshcd_outstanding_req_clear - Clear a bit in outstanding request field
 * @hba: per adapter instance
 * @tag: position of the bit to be cleared
 */
static inline void ufshcd_outstanding_req_clear(struct ufs_hba *hba, int tag)
{
	__clear_bit(tag, &hba->outstanding_reqs);
}

/**
 * ufshcd_get_lists_status - Check UCRDY, UTRLRDY and UTMRLRDY
 * @reg: Register value of host controller status
 *
 * Returns integer, 0 on Success and positive value if failed
 */
static inline int ufshcd_get_lists_status(u32 reg)
{
	return !((reg & UFSHCD_STATUS_READY) == UFSHCD_STATUS_READY);
}

/**
 * ufshcd_get_uic_cmd_result - Get the UIC command result
 * @hba: Pointer to adapter instance
 *
 * This function gets the result of UIC command completion
 * Returns 0 on success, non zero value on error
 */
static inline int ufshcd_get_uic_cmd_result(struct ufs_hba *hba)
{
	return ufshcd_readl(hba, REG_UIC_COMMAND_ARG_2) &
	       MASK_UIC_COMMAND_RESULT;
}

/**
 * ufshcd_get_dme_attr_val - Get the value of attribute returned by UIC command
 * @hba: Pointer to adapter instance
 *
 * This function gets UIC command argument3
 * Returns 0 on success, non zero value on error
 */
static inline u32 ufshcd_get_dme_attr_val(struct ufs_hba *hba)
{
	return ufshcd_readl(hba, REG_UIC_COMMAND_ARG_3);
}

/**
 * ufshcd_get_req_rsp - returns the TR response transaction type
 * @ucd_rsp_ptr: pointer to response UPIU
 */
static inline int
ufshcd_get_req_rsp(struct utp_upiu_rsp *ucd_rsp_ptr)
{
	return be32_to_cpu(ucd_rsp_ptr->header.dword_0) >> 24;
}

/**
 * ufshcd_get_rsp_upiu_result - Get the result from response UPIU
 * @ucd_rsp_ptr: pointer to response UPIU
 *
 * This function gets the response status and scsi_status from response UPIU
 * Returns the response result code.
 */
static inline int
ufshcd_get_rsp_upiu_result(struct utp_upiu_rsp *ucd_rsp_ptr)
{
	return be32_to_cpu(ucd_rsp_ptr->header.dword_1) & MASK_RSP_UPIU_RESULT;
}

/*
 * ufshcd_get_rsp_upiu_data_seg_len - Get the data segment length
 *				from response UPIU
 * @ucd_rsp_ptr: pointer to response UPIU
 *
 * Return the data segment length.
 */
static inline unsigned int
ufshcd_get_rsp_upiu_data_seg_len(struct utp_upiu_rsp *ucd_rsp_ptr)
{
	return be32_to_cpu(ucd_rsp_ptr->header.dword_2) &
		MASK_RSP_UPIU_DATA_SEG_LEN;
}

/**
 * ufshcd_is_exception_event - Check if the device raised an exception event
 * @ucd_rsp_ptr: pointer to response UPIU
 *
 * The function checks if the device raised an exception event indicated in
 * the Device Information field of response UPIU.
 *
 * Returns true if exception is raised, false otherwise.
 */
static inline bool ufshcd_is_exception_event(struct utp_upiu_rsp *ucd_rsp_ptr)
{
	return be32_to_cpu(ucd_rsp_ptr->header.dword_2) &
			MASK_RSP_EXCEPTION_EVENT ? true : false;
}

/**
 * ufshcd_reset_intr_aggr - Reset interrupt aggregation values.
 * @hba: per adapter instance
 */
static inline void
ufshcd_reset_intr_aggr(struct ufs_hba *hba)
{
	ufshcd_writel(hba, INT_AGGR_ENABLE |
		      INT_AGGR_COUNTER_AND_TIMER_RESET,
		      REG_UTP_TRANSFER_REQ_INT_AGG_CONTROL);
}

/**
 * ufshcd_config_intr_aggr - Configure interrupt aggregation values.
 * @hba: per adapter instance
 * @cnt: Interrupt aggregation counter threshold
 * @tmout: Interrupt aggregation timeout value
 */
static inline void
ufshcd_config_intr_aggr(struct ufs_hba *hba, u8 cnt, u8 tmout)
{
	ufshcd_writel(hba, INT_AGGR_ENABLE | INT_AGGR_PARAM_WRITE |
		      INT_AGGR_COUNTER_THLD_VAL(cnt) |
		      INT_AGGR_TIMEOUT_VAL(tmout),
		      REG_UTP_TRANSFER_REQ_INT_AGG_CONTROL);
}

/**
 * ufshcd_disable_intr_aggr - Disables interrupt aggregation.
 * @hba: per adapter instance
 */
static inline void ufshcd_disable_intr_aggr(struct ufs_hba *hba)
{
	ufshcd_writel(hba, 0, REG_UTP_TRANSFER_REQ_INT_AGG_CONTROL);
}

/**
 * ufshcd_enable_run_stop_reg - Enable run-stop registers,
 *			When run-stop registers are set to 1, it indicates the
 *			host controller that it can process the requests
 * @hba: per adapter instance
 */
static void ufshcd_enable_run_stop_reg(struct ufs_hba *hba)
{
	ufshcd_writel(hba, UTP_TASK_REQ_LIST_RUN_STOP_BIT,
		      REG_UTP_TASK_REQ_LIST_RUN_STOP);
	ufshcd_writel(hba, UTP_TRANSFER_REQ_LIST_RUN_STOP_BIT,
		      REG_UTP_TRANSFER_REQ_LIST_RUN_STOP);
}

/**
 * ufshcd_hba_start - Start controller initialization sequence
 * @hba: per adapter instance
 */
static inline void ufshcd_hba_start(struct ufs_hba *hba)
{
	u32 val = CONTROLLER_ENABLE;

	if (ufshcd_crypto_enable(hba))
		val |= CRYPTO_GENERAL_ENABLE;

	ufshcd_writel(hba, val, REG_CONTROLLER_ENABLE);
}

/**
 * ufshcd_is_hba_active - Get controller state
 * @hba: per adapter instance
 *
 * Returns false if controller is active, true otherwise
 */
static inline bool ufshcd_is_hba_active(struct ufs_hba *hba)
{
	return (ufshcd_readl(hba, REG_CONTROLLER_ENABLE) & CONTROLLER_ENABLE)
		? false : true;
}

u32 ufshcd_get_local_unipro_ver(struct ufs_hba *hba)
{
	/* HCI version 1.0 and 1.1 supports UniPro 1.41 */
	if ((hba->ufs_version == UFSHCI_VERSION_10) ||
	    (hba->ufs_version == UFSHCI_VERSION_11))
		return UFS_UNIPRO_VER_1_41;
	else
		return UFS_UNIPRO_VER_1_6;
}
EXPORT_SYMBOL(ufshcd_get_local_unipro_ver);

static bool ufshcd_is_unipro_pa_params_tuning_req(struct ufs_hba *hba)
{
	/*
	 * If both host and device support UniPro ver1.6 or later, PA layer
	 * parameters tuning happens during link startup itself.
	 *
	 * We can manually tune PA layer parameters if either host or device
	 * doesn't support UniPro ver 1.6 or later. But to keep manual tuning
	 * logic simple, we will only do manual tuning if local unipro version
	 * doesn't support ver1.6 or later.
	 */
	if (ufshcd_get_local_unipro_ver(hba) < UFS_UNIPRO_VER_1_6)
		return true;
	else
		return false;
}

/**
 * ufshcd_set_clk_freq - set UFS controller clock frequencies
 * @hba: per adapter instance
 * @scale_up: If True, set max possible frequency othewise set low frequency
 *
 * Returns 0 if successful
 * Returns < 0 for any other errors
 */
static int ufshcd_set_clk_freq(struct ufs_hba *hba, bool scale_up)
{
	int ret = 0;
	struct ufs_clk_info *clki;
	struct list_head *head = &hba->clk_list_head;

	if (list_empty(head))
		goto out;

	list_for_each_entry(clki, head, list) {
		if (!IS_ERR_OR_NULL(clki->clk)) {
			if (scale_up && clki->max_freq) {
				if (clki->curr_freq == clki->max_freq)
					continue;

				ret = clk_set_rate(clki->clk, clki->max_freq);
				if (ret) {
					dev_err(hba->dev, "%s: %s clk set rate(%dHz) failed, %d\n",
						__func__, clki->name,
						clki->max_freq, ret);
					break;
				}
				trace_ufshcd_clk_scaling(dev_name(hba->dev),
						"scaled up", clki->name,
						clki->curr_freq,
						clki->max_freq);

				clki->curr_freq = clki->max_freq;

			} else if (!scale_up && clki->min_freq) {
				if (clki->curr_freq == clki->min_freq)
					continue;

				ret = clk_set_rate(clki->clk, clki->min_freq);
				if (ret) {
					dev_err(hba->dev, "%s: %s clk set rate(%dHz) failed, %d\n",
						__func__, clki->name,
						clki->min_freq, ret);
					break;
				}
				trace_ufshcd_clk_scaling(dev_name(hba->dev),
						"scaled down", clki->name,
						clki->curr_freq,
						clki->min_freq);
				clki->curr_freq = clki->min_freq;
			}
		}
		dev_dbg(hba->dev, "%s: clk: %s, rate: %lu\n", __func__,
				clki->name, clk_get_rate(clki->clk));
	}

out:
	return ret;
}

/**
 * ufshcd_scale_clks - scale up or scale down UFS controller clocks
 * @hba: per adapter instance
 * @scale_up: True if scaling up and false if scaling down
 *
 * Returns 0 if successful
 * Returns < 0 for any other errors
 */
static int ufshcd_scale_clks(struct ufs_hba *hba, bool scale_up)
{
	int ret = 0;
	ktime_t start = ktime_get();

	ret = ufshcd_vops_clk_scale_notify(hba, scale_up, PRE_CHANGE);
	if (ret)
		goto out;

	ret = ufshcd_set_clk_freq(hba, scale_up);
	if (ret)
		goto out;

	ret = ufshcd_vops_clk_scale_notify(hba, scale_up, POST_CHANGE);
	if (ret)
		ufshcd_set_clk_freq(hba, !scale_up);

out:
	trace_ufshcd_profile_clk_scaling(dev_name(hba->dev),
			(scale_up ? "up" : "down"),
			ktime_to_us(ktime_sub(ktime_get(), start)), ret);
	return ret;
}

/**
 * ufshcd_is_devfreq_scaling_required - check if scaling is required or not
 * @hba: per adapter instance
 * @scale_up: True if scaling up and false if scaling down
 *
 * Returns true if scaling is required, false otherwise.
 */
static bool ufshcd_is_devfreq_scaling_required(struct ufs_hba *hba,
					       bool scale_up)
{
	struct ufs_clk_info *clki;
	struct list_head *head = &hba->clk_list_head;

	if (list_empty(head))
		return false;

	list_for_each_entry(clki, head, list) {
		if (!IS_ERR_OR_NULL(clki->clk)) {
			if (scale_up && clki->max_freq) {
				if (clki->curr_freq == clki->max_freq)
					continue;
				return true;
			} else if (!scale_up && clki->min_freq) {
				if (clki->curr_freq == clki->min_freq)
					continue;
				return true;
			}
		}
	}

	return false;
}

static int ufshcd_wait_for_doorbell_clr(struct ufs_hba *hba,
					u64 wait_timeout_us)
{
	unsigned long flags;
	int ret = 0;
	u32 tm_doorbell;
	u32 tr_doorbell;
	bool timeout = false, do_last_check = false;
	ktime_t start;

	ufshcd_hold(hba, false);
	spin_lock_irqsave(hba->host->host_lock, flags);
	/*
	 * Wait for all the outstanding tasks/transfer requests.
	 * Verify by checking the doorbell registers are clear.
	 */
	start = ktime_get();
	do {
		if (hba->ufshcd_state != UFSHCD_STATE_OPERATIONAL) {
			ret = -EBUSY;
			goto out;
		}

		tm_doorbell = ufshcd_readl(hba, REG_UTP_TASK_REQ_DOOR_BELL);
		tr_doorbell = ufshcd_readl(hba, REG_UTP_TRANSFER_REQ_DOOR_BELL);
		if (!tm_doorbell && !tr_doorbell) {
			timeout = false;
			break;
		} else if (do_last_check) {
			break;
		}

		spin_unlock_irqrestore(hba->host->host_lock, flags);
		schedule();
		if (ktime_to_us(ktime_sub(ktime_get(), start)) >
		    wait_timeout_us) {
			timeout = true;
			/*
			 * We might have scheduled out for long time so make
			 * sure to check if doorbells are cleared by this time
			 * or not.
			 */
			do_last_check = true;
		}
		spin_lock_irqsave(hba->host->host_lock, flags);
	} while (tm_doorbell || tr_doorbell);

	if (timeout) {
		dev_err(hba->dev,
			"%s: timedout waiting for doorbell to clear (tm=0x%x, tr=0x%x)\n",
			__func__, tm_doorbell, tr_doorbell);
		ret = -EBUSY;
	}
out:
	spin_unlock_irqrestore(hba->host->host_lock, flags);
	ufshcd_release(hba);
	return ret;
}

/**
 * ufshcd_scale_gear - scale up/down UFS gear
 * @hba: per adapter instance
 * @scale_up: True for scaling up gear and false for scaling down
 *
 * Returns 0 for success,
 * Returns -EBUSY if scaling can't happen at this time
 * Returns non-zero for any other errors
 */
static int ufshcd_scale_gear(struct ufs_hba *hba, bool scale_up)
{
	int ret = 0;
	struct ufs_pa_layer_attr new_pwr_info;

	if (scale_up) {
		memcpy(&new_pwr_info, &hba->clk_scaling.saved_pwr_info.info,
		       sizeof(struct ufs_pa_layer_attr));
	} else {
		memcpy(&new_pwr_info, &hba->pwr_info,
		       sizeof(struct ufs_pa_layer_attr));

		if (hba->pwr_info.gear_tx > hba->clk_scaling.min_gear ||
		    hba->pwr_info.gear_rx > hba->clk_scaling.min_gear) {
			/* save the current power mode */
			memcpy(&hba->clk_scaling.saved_pwr_info.info,
				&hba->pwr_info,
				sizeof(struct ufs_pa_layer_attr));

			/* scale down gear */
			new_pwr_info.gear_tx = hba->clk_scaling.min_gear;
			new_pwr_info.gear_rx = hba->clk_scaling.min_gear;
		}
	}

	/* check if the power mode needs to be changed or not? */
	ret = ufshcd_config_pwr_mode(hba, &new_pwr_info);
	if (ret)
		dev_err(hba->dev, "%s: failed err %d, old gear: (tx %d rx %d), new gear: (tx %d rx %d)",
			__func__, ret,
			hba->pwr_info.gear_tx, hba->pwr_info.gear_rx,
			new_pwr_info.gear_tx, new_pwr_info.gear_rx);

	return ret;
}

static int ufshcd_clock_scaling_prepare(struct ufs_hba *hba)
{
	#define DOORBELL_CLR_TOUT_US		(1000 * 1000) /* 1 sec */
	int ret = 0;
	/*
	 * make sure that there are no outstanding requests when
	 * clock scaling is in progress
	 */
	ufshcd_scsi_block_requests(hba);
	down_write(&hba->clk_scaling_lock);

	if (!hba->clk_scaling.is_allowed ||
	    ufshcd_wait_for_doorbell_clr(hba, DOORBELL_CLR_TOUT_US)) {
		ret = -EBUSY;
		up_write(&hba->clk_scaling_lock);
		ufshcd_scsi_unblock_requests(hba);
		goto out;
	}

	/* let's not get into low power until clock scaling is completed */
	ufshcd_hold(hba, false);

out:
	return ret;
}

static void ufshcd_clock_scaling_unprepare(struct ufs_hba *hba, bool writelock)
{
	if (writelock)
		up_write(&hba->clk_scaling_lock);
	else
		up_read(&hba->clk_scaling_lock);
	ufshcd_scsi_unblock_requests(hba);
	ufshcd_release(hba);
}

/**
 * ufshcd_devfreq_scale - scale up/down UFS clocks and gear
 * @hba: per adapter instance
 * @scale_up: True for scaling up and false for scalin down
 *
 * Returns 0 for success,
 * Returns -EBUSY if scaling can't happen at this time
 * Returns non-zero for any other errors
 */
static int ufshcd_devfreq_scale(struct ufs_hba *hba, bool scale_up)
{
	int ret = 0;
	bool is_writelock = true;

	ret = ufshcd_clock_scaling_prepare(hba);
	if (ret)
		return ret;

	/* scale down the gear before scaling down clocks */
	if (!scale_up) {
		ret = ufshcd_scale_gear(hba, false);
		if (ret)
			goto out_unprepare;
	}

	ret = ufshcd_scale_clks(hba, scale_up);
	if (ret) {
		if (!scale_up)
			ufshcd_scale_gear(hba, true);
		goto out_unprepare;
	}

	/* scale up the gear after scaling up clocks */
	if (scale_up) {
		ret = ufshcd_scale_gear(hba, true);
		if (ret) {
			ufshcd_scale_clks(hba, false);
			goto out_unprepare;
		}
	}

	/* Enable Write Booster if we have scaled up else disable it */
	downgrade_write(&hba->clk_scaling_lock);
	is_writelock = false;
	ufshcd_wb_ctrl(hba, scale_up);

out_unprepare:
	ufshcd_clock_scaling_unprepare(hba, is_writelock);
	return ret;
}

static void ufshcd_clk_scaling_suspend_work(struct work_struct *work)
{
	struct ufs_hba *hba = container_of(work, struct ufs_hba,
					   clk_scaling.suspend_work);
	unsigned long irq_flags;

	spin_lock_irqsave(hba->host->host_lock, irq_flags);
	if (hba->clk_scaling.active_reqs || hba->clk_scaling.is_suspended) {
		spin_unlock_irqrestore(hba->host->host_lock, irq_flags);
		return;
	}
	hba->clk_scaling.is_suspended = true;
	spin_unlock_irqrestore(hba->host->host_lock, irq_flags);

	__ufshcd_suspend_clkscaling(hba);
}

static void ufshcd_clk_scaling_resume_work(struct work_struct *work)
{
	struct ufs_hba *hba = container_of(work, struct ufs_hba,
					   clk_scaling.resume_work);
	unsigned long irq_flags;

	spin_lock_irqsave(hba->host->host_lock, irq_flags);
	if (!hba->clk_scaling.is_suspended) {
		spin_unlock_irqrestore(hba->host->host_lock, irq_flags);
		return;
	}
	hba->clk_scaling.is_suspended = false;
	spin_unlock_irqrestore(hba->host->host_lock, irq_flags);

	devfreq_resume_device(hba->devfreq);
}

static int ufshcd_devfreq_target(struct device *dev,
				unsigned long *freq, u32 flags)
{
	int ret = 0;
	struct ufs_hba *hba = dev_get_drvdata(dev);
	ktime_t start;
	bool scale_up, sched_clk_scaling_suspend_work = false;
	struct list_head *clk_list = &hba->clk_list_head;
	struct ufs_clk_info *clki;
	unsigned long irq_flags;

	if (!ufshcd_is_clkscaling_supported(hba))
		return -EINVAL;

	clki = list_first_entry(&hba->clk_list_head, struct ufs_clk_info, list);
	/* Override with the closest supported frequency */
	*freq = (unsigned long) clk_round_rate(clki->clk, *freq);
	spin_lock_irqsave(hba->host->host_lock, irq_flags);
	if (ufshcd_eh_in_progress(hba)) {
		spin_unlock_irqrestore(hba->host->host_lock, irq_flags);
		return 0;
	}

	if (!hba->clk_scaling.active_reqs)
		sched_clk_scaling_suspend_work = true;

	if (list_empty(clk_list)) {
		spin_unlock_irqrestore(hba->host->host_lock, irq_flags);
		goto out;
	}

	/* Decide based on the rounded-off frequency and update */
	scale_up = (*freq == clki->max_freq) ? true : false;
	if (!scale_up)
		*freq = clki->min_freq;
	/* Update the frequency */
	if (!ufshcd_is_devfreq_scaling_required(hba, scale_up)) {
		spin_unlock_irqrestore(hba->host->host_lock, irq_flags);
		ret = 0;
		goto out; /* no state change required */
	}
	spin_unlock_irqrestore(hba->host->host_lock, irq_flags);

	start = ktime_get();
	ret = ufshcd_devfreq_scale(hba, scale_up);

	trace_ufshcd_profile_clk_scaling(dev_name(hba->dev),
		(scale_up ? "up" : "down"),
		ktime_to_us(ktime_sub(ktime_get(), start)), ret);

out:
	if (sched_clk_scaling_suspend_work)
		queue_work(hba->clk_scaling.workq,
			   &hba->clk_scaling.suspend_work);

	return ret;
}

static bool ufshcd_is_busy(struct request *req, void *priv, bool reserved)
{
	int *busy = priv;

	WARN_ON_ONCE(reserved);
	(*busy)++;
	return false;
}

/* Whether or not any tag is in use by a request that is in progress. */
static bool ufshcd_any_tag_in_use(struct ufs_hba *hba)
{
	struct request_queue *q = hba->cmd_queue;
	int busy = 0;

	blk_mq_tagset_busy_iter(q->tag_set, ufshcd_is_busy, &busy);
	return busy;
}

static int ufshcd_devfreq_get_dev_status(struct device *dev,
		struct devfreq_dev_status *stat)
{
	struct ufs_hba *hba = dev_get_drvdata(dev);
	struct ufs_clk_scaling *scaling = &hba->clk_scaling;
	unsigned long flags;
	struct list_head *clk_list = &hba->clk_list_head;
	struct ufs_clk_info *clki;
	ktime_t curr_t;

	if (!ufshcd_is_clkscaling_supported(hba))
		return -EINVAL;

	memset(stat, 0, sizeof(*stat));

	spin_lock_irqsave(hba->host->host_lock, flags);
	curr_t = ktime_get();
	if (!scaling->window_start_t)
		goto start_window;

	clki = list_first_entry(clk_list, struct ufs_clk_info, list);
	/*
	 * If current frequency is 0, then the ondemand governor considers
	 * there's no initial frequency set. And it always requests to set
	 * to max. frequency.
	 */
	stat->current_frequency = clki->curr_freq;
	if (scaling->is_busy_started)
		scaling->tot_busy_t += ktime_us_delta(curr_t,
				scaling->busy_start_t);

	stat->total_time = ktime_us_delta(curr_t, scaling->window_start_t);
	stat->busy_time = scaling->tot_busy_t;
start_window:
	scaling->window_start_t = curr_t;
	scaling->tot_busy_t = 0;

	if (hba->outstanding_reqs) {
		scaling->busy_start_t = curr_t;
		scaling->is_busy_started = true;
	} else {
		scaling->busy_start_t = 0;
		scaling->is_busy_started = false;
	}
	spin_unlock_irqrestore(hba->host->host_lock, flags);
	return 0;
}

static int ufshcd_devfreq_init(struct ufs_hba *hba)
{
	struct list_head *clk_list = &hba->clk_list_head;
	struct ufs_clk_info *clki;
	struct devfreq *devfreq;
	int ret;

	/* Skip devfreq if we don't have any clocks in the list */
	if (list_empty(clk_list))
		return 0;

	clki = list_first_entry(clk_list, struct ufs_clk_info, list);
	dev_pm_opp_add(hba->dev, clki->min_freq, 0);
	dev_pm_opp_add(hba->dev, clki->max_freq, 0);

	ufshcd_vops_config_scaling_param(hba, &hba->vps->devfreq_profile,
					 &hba->vps->ondemand_data);
	devfreq = devfreq_add_device(hba->dev,
			&hba->vps->devfreq_profile,
			DEVFREQ_GOV_SIMPLE_ONDEMAND,
			&hba->vps->ondemand_data);
	if (IS_ERR(devfreq)) {
		ret = PTR_ERR(devfreq);
		dev_err(hba->dev, "Unable to register with devfreq %d\n", ret);

		dev_pm_opp_remove(hba->dev, clki->min_freq);
		dev_pm_opp_remove(hba->dev, clki->max_freq);
		return ret;
	}

	hba->devfreq = devfreq;

	return 0;
}

static void ufshcd_devfreq_remove(struct ufs_hba *hba)
{
	struct list_head *clk_list = &hba->clk_list_head;
	struct ufs_clk_info *clki;

	if (!hba->devfreq)
		return;

	devfreq_remove_device(hba->devfreq);
	hba->devfreq = NULL;

	clki = list_first_entry(clk_list, struct ufs_clk_info, list);
	dev_pm_opp_remove(hba->dev, clki->min_freq);
	dev_pm_opp_remove(hba->dev, clki->max_freq);
}

static void __ufshcd_suspend_clkscaling(struct ufs_hba *hba)
{
	unsigned long flags;

	devfreq_suspend_device(hba->devfreq);
	spin_lock_irqsave(hba->host->host_lock, flags);
	hba->clk_scaling.window_start_t = 0;
	spin_unlock_irqrestore(hba->host->host_lock, flags);
}

static void ufshcd_suspend_clkscaling(struct ufs_hba *hba)
{
	unsigned long flags;
	bool suspend = false;

	cancel_work_sync(&hba->clk_scaling.suspend_work);
	cancel_work_sync(&hba->clk_scaling.resume_work);

	spin_lock_irqsave(hba->host->host_lock, flags);
	if (!hba->clk_scaling.is_suspended) {
		suspend = true;
		hba->clk_scaling.is_suspended = true;
	}
	spin_unlock_irqrestore(hba->host->host_lock, flags);

	if (suspend)
		__ufshcd_suspend_clkscaling(hba);
}

static void ufshcd_resume_clkscaling(struct ufs_hba *hba)
{
	unsigned long flags;
	bool resume = false;

	spin_lock_irqsave(hba->host->host_lock, flags);
	if (hba->clk_scaling.is_suspended) {
		resume = true;
		hba->clk_scaling.is_suspended = false;
	}
	spin_unlock_irqrestore(hba->host->host_lock, flags);

	if (resume)
		devfreq_resume_device(hba->devfreq);
}

static ssize_t ufshcd_clkscale_enable_show(struct device *dev,
		struct device_attribute *attr, char *buf)
{
	struct ufs_hba *hba = dev_get_drvdata(dev);

	return snprintf(buf, PAGE_SIZE, "%d\n", hba->clk_scaling.is_enabled);
}

static ssize_t ufshcd_clkscale_enable_store(struct device *dev,
		struct device_attribute *attr, const char *buf, size_t count)
{
	struct ufs_hba *hba = dev_get_drvdata(dev);
	u32 value;
	int err = 0;

	if (kstrtou32(buf, 0, &value))
		return -EINVAL;

	down(&hba->host_sem);
	if (!ufshcd_is_user_access_allowed(hba)) {
		err = -EBUSY;
		goto out;
	}

	value = !!value;
	if (value == hba->clk_scaling.is_enabled)
		goto out;

	pm_runtime_get_sync(hba->dev);
	ufshcd_hold(hba, false);

	hba->clk_scaling.is_enabled = value;

	if (value) {
		ufshcd_resume_clkscaling(hba);
	} else {
		ufshcd_suspend_clkscaling(hba);
		err = ufshcd_devfreq_scale(hba, true);
		if (err)
			dev_err(hba->dev, "%s: failed to scale clocks up %d\n",
					__func__, err);
	}

	ufshcd_release(hba);
	pm_runtime_put_sync(hba->dev);
out:
	up(&hba->host_sem);
	return err ? err : count;
}

static void ufshcd_init_clk_scaling_sysfs(struct ufs_hba *hba)
{
	hba->clk_scaling.enable_attr.show = ufshcd_clkscale_enable_show;
	hba->clk_scaling.enable_attr.store = ufshcd_clkscale_enable_store;
	sysfs_attr_init(&hba->clk_scaling.enable_attr.attr);
	hba->clk_scaling.enable_attr.attr.name = "clkscale_enable";
	hba->clk_scaling.enable_attr.attr.mode = 0644;
	if (device_create_file(hba->dev, &hba->clk_scaling.enable_attr))
		dev_err(hba->dev, "Failed to create sysfs for clkscale_enable\n");
}

static void ufshcd_remove_clk_scaling_sysfs(struct ufs_hba *hba)
{
	if (hba->clk_scaling.enable_attr.attr.name)
		device_remove_file(hba->dev, &hba->clk_scaling.enable_attr);
}

static void ufshcd_init_clk_scaling(struct ufs_hba *hba)
{
	char wq_name[sizeof("ufs_clkscaling_00")];

	if (!ufshcd_is_clkscaling_supported(hba))
		return;

	INIT_WORK(&hba->clk_scaling.suspend_work,
		  ufshcd_clk_scaling_suspend_work);
	INIT_WORK(&hba->clk_scaling.resume_work,
		  ufshcd_clk_scaling_resume_work);

	snprintf(wq_name, sizeof(wq_name), "ufs_clkscaling_%d",
		 hba->host->host_no);
	hba->clk_scaling.workq = create_singlethread_workqueue(wq_name);

	hba->clk_scaling.is_initialized = true;
}

static void ufshcd_exit_clk_scaling(struct ufs_hba *hba)
{
	if (!hba->clk_scaling.is_initialized)
		return;

	ufshcd_remove_clk_scaling_sysfs(hba);
	destroy_workqueue(hba->clk_scaling.workq);
	ufshcd_devfreq_remove(hba);
	hba->clk_scaling.is_initialized = false;
}

static void ufshcd_ungate_work(struct work_struct *work)
{
	int ret;
	unsigned long flags;
	struct ufs_hba *hba = container_of(work, struct ufs_hba,
			clk_gating.ungate_work);

	cancel_delayed_work_sync(&hba->clk_gating.gate_work);

	spin_lock_irqsave(hba->host->host_lock, flags);
	if (hba->clk_gating.state == CLKS_ON) {
		spin_unlock_irqrestore(hba->host->host_lock, flags);
		goto unblock_reqs;
	}

	spin_unlock_irqrestore(hba->host->host_lock, flags);
	ufshcd_hba_vreg_set_hpm(hba);
	ufshcd_setup_clocks(hba, true);

	ufshcd_enable_irq(hba);

	/* Exit from hibern8 */
	if (ufshcd_can_hibern8_during_gating(hba)) {
		/* Prevent gating in this path */
		hba->clk_gating.is_suspended = true;
		if (ufshcd_is_link_hibern8(hba)) {
			ret = ufshcd_uic_hibern8_exit(hba);
			if (ret)
				dev_err(hba->dev, "%s: hibern8 exit failed %d\n",
					__func__, ret);
			else
				ufshcd_set_link_active(hba);
		}
		hba->clk_gating.is_suspended = false;
	}
unblock_reqs:
	ufshcd_scsi_unblock_requests(hba);
}

/**
 * ufshcd_hold - Enable clocks that were gated earlier due to ufshcd_release.
 * Also, exit from hibern8 mode and set the link as active.
 * @hba: per adapter instance
 * @async: This indicates whether caller should ungate clocks asynchronously.
 */
int ufshcd_hold(struct ufs_hba *hba, bool async)
{
	int rc = 0;
	bool flush_result;
	unsigned long flags;

	if (!ufshcd_is_clkgating_allowed(hba))
		goto out;
	spin_lock_irqsave(hba->host->host_lock, flags);
	hba->clk_gating.active_reqs++;

start:
	switch (hba->clk_gating.state) {
	case CLKS_ON:
		/*
		 * Wait for the ungate work to complete if in progress.
		 * Though the clocks may be in ON state, the link could
		 * still be in hibner8 state if hibern8 is allowed
		 * during clock gating.
		 * Make sure we exit hibern8 state also in addition to
		 * clocks being ON.
		 */
		if (ufshcd_can_hibern8_during_gating(hba) &&
		    ufshcd_is_link_hibern8(hba)) {
			if (async) {
				rc = -EAGAIN;
				hba->clk_gating.active_reqs--;
				break;
			}
			spin_unlock_irqrestore(hba->host->host_lock, flags);
			flush_result = flush_work(&hba->clk_gating.ungate_work);
			if (hba->clk_gating.is_suspended && !flush_result)
				goto out;
			spin_lock_irqsave(hba->host->host_lock, flags);
			goto start;
		}
		break;
	case REQ_CLKS_OFF:
		if (cancel_delayed_work(&hba->clk_gating.gate_work)) {
			hba->clk_gating.state = CLKS_ON;
			trace_ufshcd_clk_gating(dev_name(hba->dev),
						hba->clk_gating.state);
			break;
		}
		/*
		 * If we are here, it means gating work is either done or
		 * currently running. Hence, fall through to cancel gating
		 * work and to enable clocks.
		 */
		fallthrough;
	case CLKS_OFF:
		hba->clk_gating.state = REQ_CLKS_ON;
		trace_ufshcd_clk_gating(dev_name(hba->dev),
					hba->clk_gating.state);
		if (queue_work(hba->clk_gating.clk_gating_workq,
			       &hba->clk_gating.ungate_work))
			ufshcd_scsi_block_requests(hba);
		/*
		 * fall through to check if we should wait for this
		 * work to be done or not.
		 */
		fallthrough;
	case REQ_CLKS_ON:
		if (async) {
			rc = -EAGAIN;
			hba->clk_gating.active_reqs--;
			break;
		}

		spin_unlock_irqrestore(hba->host->host_lock, flags);
		flush_work(&hba->clk_gating.ungate_work);
		/* Make sure state is CLKS_ON before returning */
		spin_lock_irqsave(hba->host->host_lock, flags);
		goto start;
	default:
		dev_err(hba->dev, "%s: clk gating is in invalid state %d\n",
				__func__, hba->clk_gating.state);
		break;
	}
	spin_unlock_irqrestore(hba->host->host_lock, flags);
out:
	return rc;
}
EXPORT_SYMBOL_GPL(ufshcd_hold);

static void ufshcd_gate_work(struct work_struct *work)
{
	struct ufs_hba *hba = container_of(work, struct ufs_hba,
			clk_gating.gate_work.work);
	unsigned long flags;
	int ret;

	spin_lock_irqsave(hba->host->host_lock, flags);
	/*
	 * In case you are here to cancel this work the gating state
	 * would be marked as REQ_CLKS_ON. In this case save time by
	 * skipping the gating work and exit after changing the clock
	 * state to CLKS_ON.
	 */
	if (hba->clk_gating.is_suspended ||
		(hba->clk_gating.state != REQ_CLKS_OFF)) {
		hba->clk_gating.state = CLKS_ON;
		trace_ufshcd_clk_gating(dev_name(hba->dev),
					hba->clk_gating.state);
		goto rel_lock;
	}

	if (hba->clk_gating.active_reqs
		|| hba->ufshcd_state != UFSHCD_STATE_OPERATIONAL
		|| ufshcd_any_tag_in_use(hba) || hba->outstanding_tasks
		|| hba->active_uic_cmd || hba->uic_async_done)
		goto rel_lock;

	spin_unlock_irqrestore(hba->host->host_lock, flags);

	/* put the link into hibern8 mode before turning off clocks */
	if (ufshcd_can_hibern8_during_gating(hba)) {
		ret = ufshcd_uic_hibern8_enter(hba);
		if (ret) {
			hba->clk_gating.state = CLKS_ON;
			dev_err(hba->dev, "%s: hibern8 enter failed %d\n",
					__func__, ret);
			trace_ufshcd_clk_gating(dev_name(hba->dev),
						hba->clk_gating.state);
			goto out;
		}
		ufshcd_set_link_hibern8(hba);
	}

	ufshcd_disable_irq(hba);

	ufshcd_setup_clocks(hba, false);

	/* Put the host controller in low power mode if possible */
	ufshcd_hba_vreg_set_lpm(hba);
	/*
	 * In case you are here to cancel this work the gating state
	 * would be marked as REQ_CLKS_ON. In this case keep the state
	 * as REQ_CLKS_ON which would anyway imply that clocks are off
	 * and a request to turn them on is pending. By doing this way,
	 * we keep the state machine in tact and this would ultimately
	 * prevent from doing cancel work multiple times when there are
	 * new requests arriving before the current cancel work is done.
	 */
	spin_lock_irqsave(hba->host->host_lock, flags);
	if (hba->clk_gating.state == REQ_CLKS_OFF) {
		hba->clk_gating.state = CLKS_OFF;
		trace_ufshcd_clk_gating(dev_name(hba->dev),
					hba->clk_gating.state);
	}
rel_lock:
	spin_unlock_irqrestore(hba->host->host_lock, flags);
out:
	return;
}

/* host lock must be held before calling this variant */
static void __ufshcd_release(struct ufs_hba *hba)
{
	if (!ufshcd_is_clkgating_allowed(hba))
		return;

	hba->clk_gating.active_reqs--;

	if (hba->clk_gating.active_reqs || hba->clk_gating.is_suspended ||
	    hba->ufshcd_state != UFSHCD_STATE_OPERATIONAL ||
	    hba->outstanding_tasks ||
	    hba->active_uic_cmd || hba->uic_async_done ||
	    hba->clk_gating.state == CLKS_OFF)
		return;

	hba->clk_gating.state = REQ_CLKS_OFF;
	trace_ufshcd_clk_gating(dev_name(hba->dev), hba->clk_gating.state);
	queue_delayed_work(hba->clk_gating.clk_gating_workq,
			   &hba->clk_gating.gate_work,
			   msecs_to_jiffies(hba->clk_gating.delay_ms));
}

void ufshcd_release(struct ufs_hba *hba)
{
	unsigned long flags;

	spin_lock_irqsave(hba->host->host_lock, flags);
	__ufshcd_release(hba);
	spin_unlock_irqrestore(hba->host->host_lock, flags);
}
EXPORT_SYMBOL_GPL(ufshcd_release);

static ssize_t ufshcd_clkgate_delay_show(struct device *dev,
		struct device_attribute *attr, char *buf)
{
	struct ufs_hba *hba = dev_get_drvdata(dev);

	return snprintf(buf, PAGE_SIZE, "%lu\n", hba->clk_gating.delay_ms);
}

static ssize_t ufshcd_clkgate_delay_store(struct device *dev,
		struct device_attribute *attr, const char *buf, size_t count)
{
	struct ufs_hba *hba = dev_get_drvdata(dev);
	unsigned long flags, value;

	if (kstrtoul(buf, 0, &value))
		return -EINVAL;

	spin_lock_irqsave(hba->host->host_lock, flags);
	hba->clk_gating.delay_ms = value;
	spin_unlock_irqrestore(hba->host->host_lock, flags);
	return count;
}

static ssize_t ufshcd_clkgate_enable_show(struct device *dev,
		struct device_attribute *attr, char *buf)
{
	struct ufs_hba *hba = dev_get_drvdata(dev);

	return snprintf(buf, PAGE_SIZE, "%d\n", hba->clk_gating.is_enabled);
}

static ssize_t ufshcd_clkgate_enable_store(struct device *dev,
		struct device_attribute *attr, const char *buf, size_t count)
{
	struct ufs_hba *hba = dev_get_drvdata(dev);
	unsigned long flags;
	u32 value;

	if (kstrtou32(buf, 0, &value))
		return -EINVAL;

	value = !!value;

	spin_lock_irqsave(hba->host->host_lock, flags);
	if (value == hba->clk_gating.is_enabled)
		goto out;

	if (value)
		__ufshcd_release(hba);
	else
		hba->clk_gating.active_reqs++;

	hba->clk_gating.is_enabled = value;
out:
	spin_unlock_irqrestore(hba->host->host_lock, flags);
	return count;
}

static void ufshcd_init_clk_gating_sysfs(struct ufs_hba *hba)
{
	hba->clk_gating.delay_attr.show = ufshcd_clkgate_delay_show;
	hba->clk_gating.delay_attr.store = ufshcd_clkgate_delay_store;
	sysfs_attr_init(&hba->clk_gating.delay_attr.attr);
	hba->clk_gating.delay_attr.attr.name = "clkgate_delay_ms";
	hba->clk_gating.delay_attr.attr.mode = 0644;
	if (device_create_file(hba->dev, &hba->clk_gating.delay_attr))
		dev_err(hba->dev, "Failed to create sysfs for clkgate_delay\n");

	hba->clk_gating.enable_attr.show = ufshcd_clkgate_enable_show;
	hba->clk_gating.enable_attr.store = ufshcd_clkgate_enable_store;
	sysfs_attr_init(&hba->clk_gating.enable_attr.attr);
	hba->clk_gating.enable_attr.attr.name = "clkgate_enable";
	hba->clk_gating.enable_attr.attr.mode = 0644;
	if (device_create_file(hba->dev, &hba->clk_gating.enable_attr))
		dev_err(hba->dev, "Failed to create sysfs for clkgate_enable\n");
}

static void ufshcd_remove_clk_gating_sysfs(struct ufs_hba *hba)
{
	if (hba->clk_gating.delay_attr.attr.name)
		device_remove_file(hba->dev, &hba->clk_gating.delay_attr);
	if (hba->clk_gating.enable_attr.attr.name)
		device_remove_file(hba->dev, &hba->clk_gating.enable_attr);
}

static void ufshcd_init_clk_gating(struct ufs_hba *hba)
{
	char wq_name[sizeof("ufs_clk_gating_00")];

	if (!ufshcd_is_clkgating_allowed(hba))
		return;

	hba->clk_gating.state = CLKS_ON;

	hba->clk_gating.delay_ms = 150;
	INIT_DELAYED_WORK(&hba->clk_gating.gate_work, ufshcd_gate_work);
	INIT_WORK(&hba->clk_gating.ungate_work, ufshcd_ungate_work);

	snprintf(wq_name, ARRAY_SIZE(wq_name), "ufs_clk_gating_%d",
		 hba->host->host_no);
	hba->clk_gating.clk_gating_workq = alloc_ordered_workqueue(wq_name,
					WQ_MEM_RECLAIM | WQ_HIGHPRI);

	ufshcd_init_clk_gating_sysfs(hba);

	hba->clk_gating.is_enabled = true;
	hba->clk_gating.is_initialized = true;
}

static void ufshcd_exit_clk_gating(struct ufs_hba *hba)
{
	if (!hba->clk_gating.is_initialized)
		return;
	ufshcd_remove_clk_gating_sysfs(hba);
	cancel_work_sync(&hba->clk_gating.ungate_work);
	cancel_delayed_work_sync(&hba->clk_gating.gate_work);
	destroy_workqueue(hba->clk_gating.clk_gating_workq);
	hba->clk_gating.is_initialized = false;
}

/* Must be called with host lock acquired */
static void ufshcd_clk_scaling_start_busy(struct ufs_hba *hba)
{
	bool queue_resume_work = false;
	ktime_t curr_t = ktime_get();

	if (!ufshcd_is_clkscaling_supported(hba))
		return;

	if (!hba->clk_scaling.active_reqs++)
		queue_resume_work = true;

	if (!hba->clk_scaling.is_enabled || hba->pm_op_in_progress)
		return;

	if (queue_resume_work)
		queue_work(hba->clk_scaling.workq,
			   &hba->clk_scaling.resume_work);

	if (!hba->clk_scaling.window_start_t) {
		hba->clk_scaling.window_start_t = curr_t;
		hba->clk_scaling.tot_busy_t = 0;
		hba->clk_scaling.is_busy_started = false;
	}

	if (!hba->clk_scaling.is_busy_started) {
		hba->clk_scaling.busy_start_t = curr_t;
		hba->clk_scaling.is_busy_started = true;
	}
}

static void ufshcd_clk_scaling_update_busy(struct ufs_hba *hba)
{
	struct ufs_clk_scaling *scaling = &hba->clk_scaling;

	if (!ufshcd_is_clkscaling_supported(hba))
		return;

	if (!hba->outstanding_reqs && scaling->is_busy_started) {
		scaling->tot_busy_t += ktime_to_us(ktime_sub(ktime_get(),
					scaling->busy_start_t));
		scaling->busy_start_t = 0;
		scaling->is_busy_started = false;
	}
}
/**
 * ufshcd_send_command - Send SCSI or device management commands
 * @hba: per adapter instance
 * @task_tag: Task tag of the command
 */
static inline
void ufshcd_send_command(struct ufs_hba *hba, unsigned int task_tag)
{
	struct ufshcd_lrb *lrbp = &hba->lrb[task_tag];

	lrbp->issue_time_stamp = ktime_get();
	lrbp->compl_time_stamp = ktime_set(0, 0);
	ufshcd_vops_setup_xfer_req(hba, task_tag, (lrbp->cmd ? true : false));
	ufshcd_add_command_trace(hba, task_tag, UFS_CMD_SEND);
	ufshcd_clk_scaling_start_busy(hba);
	__set_bit(task_tag, &hba->outstanding_reqs);
	ufshcd_writel(hba, 1 << task_tag, REG_UTP_TRANSFER_REQ_DOOR_BELL);
	/* Make sure that doorbell is committed immediately */
	wmb();
}

/**
 * ufshcd_copy_sense_data - Copy sense data in case of check condition
 * @lrbp: pointer to local reference block
 */
static inline void ufshcd_copy_sense_data(struct ufshcd_lrb *lrbp)
{
	int len;
	if (lrbp->sense_buffer &&
	    ufshcd_get_rsp_upiu_data_seg_len(lrbp->ucd_rsp_ptr)) {
		int len_to_copy;

		len = be16_to_cpu(lrbp->ucd_rsp_ptr->sr.sense_data_len);
		len_to_copy = min_t(int, UFS_SENSE_SIZE, len);

		memcpy(lrbp->sense_buffer, lrbp->ucd_rsp_ptr->sr.sense_data,
		       len_to_copy);
	}
}

/**
 * ufshcd_copy_query_response() - Copy the Query Response and the data
 * descriptor
 * @hba: per adapter instance
 * @lrbp: pointer to local reference block
 */
static
int ufshcd_copy_query_response(struct ufs_hba *hba, struct ufshcd_lrb *lrbp)
{
	struct ufs_query_res *query_res = &hba->dev_cmd.query.response;

	memcpy(&query_res->upiu_res, &lrbp->ucd_rsp_ptr->qr, QUERY_OSF_SIZE);

	/* Get the descriptor */
	if (hba->dev_cmd.query.descriptor &&
	    lrbp->ucd_rsp_ptr->qr.opcode == UPIU_QUERY_OPCODE_READ_DESC) {
		u8 *descp = (u8 *)lrbp->ucd_rsp_ptr +
				GENERAL_UPIU_REQUEST_SIZE;
		u16 resp_len;
		u16 buf_len;

		/* data segment length */
		resp_len = be32_to_cpu(lrbp->ucd_rsp_ptr->header.dword_2) &
						MASK_QUERY_DATA_SEG_LEN;
		buf_len = be16_to_cpu(
				hba->dev_cmd.query.request.upiu_req.length);
		if (likely(buf_len >= resp_len)) {
			memcpy(hba->dev_cmd.query.descriptor, descp, resp_len);
		} else {
			dev_warn(hba->dev,
				 "%s: rsp size %d is bigger than buffer size %d",
				 __func__, resp_len, buf_len);
			return -EINVAL;
		}
	}

	return 0;
}

/**
 * ufshcd_hba_capabilities - Read controller capabilities
 * @hba: per adapter instance
 *
 * Return: 0 on success, negative on error.
 */
static inline int ufshcd_hba_capabilities(struct ufs_hba *hba)
{
	int err;

	hba->capabilities = ufshcd_readl(hba, REG_CONTROLLER_CAPABILITIES);

	/* nutrs and nutmrs are 0 based values */
	hba->nutrs = (hba->capabilities & MASK_TRANSFER_REQUESTS_SLOTS) + 1;
	hba->nutmrs =
	((hba->capabilities & MASK_TASK_MANAGEMENT_REQUEST_SLOTS) >> 16) + 1;

	/* Read crypto capabilities */
	err = ufshcd_hba_init_crypto_capabilities(hba);
	if (err)
		dev_err(hba->dev, "crypto setup failed\n");

	return err;
}

/**
 * ufshcd_ready_for_uic_cmd - Check if controller is ready
 *                            to accept UIC commands
 * @hba: per adapter instance
 * Return true on success, else false
 */
static inline bool ufshcd_ready_for_uic_cmd(struct ufs_hba *hba)
{
	if (ufshcd_readl(hba, REG_CONTROLLER_STATUS) & UIC_COMMAND_READY)
		return true;
	else
		return false;
}

/**
 * ufshcd_get_upmcrs - Get the power mode change request status
 * @hba: Pointer to adapter instance
 *
 * This function gets the UPMCRS field of HCS register
 * Returns value of UPMCRS field
 */
static inline u8 ufshcd_get_upmcrs(struct ufs_hba *hba)
{
	return (ufshcd_readl(hba, REG_CONTROLLER_STATUS) >> 8) & 0x7;
}

/**
 * ufshcd_dispatch_uic_cmd - Dispatch UIC commands to unipro layers
 * @hba: per adapter instance
 * @uic_cmd: UIC command
 *
 * Mutex must be held.
 */
static inline void
ufshcd_dispatch_uic_cmd(struct ufs_hba *hba, struct uic_command *uic_cmd)
{
	WARN_ON(hba->active_uic_cmd);

	hba->active_uic_cmd = uic_cmd;

	/* Write Args */
	ufshcd_writel(hba, uic_cmd->argument1, REG_UIC_COMMAND_ARG_1);
	ufshcd_writel(hba, uic_cmd->argument2, REG_UIC_COMMAND_ARG_2);
	ufshcd_writel(hba, uic_cmd->argument3, REG_UIC_COMMAND_ARG_3);

	ufshcd_add_uic_command_trace(hba, uic_cmd, UFS_CMD_SEND);

	/* Write UIC Cmd */
	ufshcd_writel(hba, uic_cmd->command & COMMAND_OPCODE_MASK,
		      REG_UIC_COMMAND);
}

/**
 * ufshcd_wait_for_uic_cmd - Wait complectioin of UIC command
 * @hba: per adapter instance
 * @uic_cmd: UIC command
 *
 * Must be called with mutex held.
 * Returns 0 only if success.
 */
static int
ufshcd_wait_for_uic_cmd(struct ufs_hba *hba, struct uic_command *uic_cmd)
{
	int ret;
	unsigned long flags;

	if (wait_for_completion_timeout(&uic_cmd->done,
					msecs_to_jiffies(UIC_CMD_TIMEOUT))) {
		ret = uic_cmd->argument2 & MASK_UIC_COMMAND_RESULT;
	} else {
		ret = -ETIMEDOUT;
		dev_err(hba->dev,
			"uic cmd 0x%x with arg3 0x%x completion timeout\n",
			uic_cmd->command, uic_cmd->argument3);

		if (!uic_cmd->cmd_active) {
			dev_err(hba->dev, "%s: UIC cmd has been completed, return the result\n",
				__func__);
			ret = uic_cmd->argument2 & MASK_UIC_COMMAND_RESULT;
		}
	}

	spin_lock_irqsave(hba->host->host_lock, flags);
	hba->active_uic_cmd = NULL;
	spin_unlock_irqrestore(hba->host->host_lock, flags);

	return ret;
}

/**
 * __ufshcd_send_uic_cmd - Send UIC commands and retrieve the result
 * @hba: per adapter instance
 * @uic_cmd: UIC command
 * @completion: initialize the completion only if this is set to true
 *
 * Identical to ufshcd_send_uic_cmd() expect mutex. Must be called
 * with mutex held and host_lock locked.
 * Returns 0 only if success.
 */
static int
__ufshcd_send_uic_cmd(struct ufs_hba *hba, struct uic_command *uic_cmd,
		      bool completion)
{
	if (!ufshcd_ready_for_uic_cmd(hba)) {
		dev_err(hba->dev,
			"Controller not ready to accept UIC commands\n");
		return -EIO;
	}

	if (completion)
		init_completion(&uic_cmd->done);

	uic_cmd->cmd_active = 1;
	ufshcd_dispatch_uic_cmd(hba, uic_cmd);

	return 0;
}

/**
 * ufshcd_send_uic_cmd - Send UIC commands and retrieve the result
 * @hba: per adapter instance
 * @uic_cmd: UIC command
 *
 * Returns 0 only if success.
 */
int ufshcd_send_uic_cmd(struct ufs_hba *hba, struct uic_command *uic_cmd)
{
	int ret;
	unsigned long flags;

	ufshcd_hold(hba, false);
	mutex_lock(&hba->uic_cmd_mutex);
	ufshcd_add_delay_before_dme_cmd(hba);

	spin_lock_irqsave(hba->host->host_lock, flags);
	ret = __ufshcd_send_uic_cmd(hba, uic_cmd, true);
	spin_unlock_irqrestore(hba->host->host_lock, flags);
	if (!ret)
		ret = ufshcd_wait_for_uic_cmd(hba, uic_cmd);

	mutex_unlock(&hba->uic_cmd_mutex);

	ufshcd_release(hba);
	return ret;
}

/**
 * ufshcd_map_sg - Map scatter-gather list to prdt
 * @hba: per adapter instance
 * @lrbp: pointer to local reference block
 *
 * Returns 0 in case of success, non-zero value in case of failure
 */
static int ufshcd_map_sg(struct ufs_hba *hba, struct ufshcd_lrb *lrbp)
{
	struct ufshcd_sg_entry *prd_table;
	struct scatterlist *sg;
	struct scsi_cmnd *cmd;
	int sg_segments;
	int i;

	cmd = lrbp->cmd;
	sg_segments = scsi_dma_map(cmd);
	if (sg_segments < 0)
		return sg_segments;

	if (sg_segments) {

		if (hba->quirks & UFSHCD_QUIRK_PRDT_BYTE_GRAN)
			lrbp->utr_descriptor_ptr->prd_table_length =
				cpu_to_le16((sg_segments *
					sizeof(struct ufshcd_sg_entry)));
		else
			lrbp->utr_descriptor_ptr->prd_table_length =
				cpu_to_le16((u16) (sg_segments));

		prd_table = (struct ufshcd_sg_entry *)lrbp->ucd_prdt_ptr;

		scsi_for_each_sg(cmd, sg, sg_segments, i) {
			prd_table[i].size  =
				cpu_to_le32(((u32) sg_dma_len(sg))-1);
			prd_table[i].base_addr =
				cpu_to_le32(lower_32_bits(sg->dma_address));
			prd_table[i].upper_addr =
				cpu_to_le32(upper_32_bits(sg->dma_address));
			prd_table[i].reserved = 0;
		}
	} else {
		lrbp->utr_descriptor_ptr->prd_table_length = 0;
	}

	return 0;
}

/**
 * ufshcd_enable_intr - enable interrupts
 * @hba: per adapter instance
 * @intrs: interrupt bits
 */
static void ufshcd_enable_intr(struct ufs_hba *hba, u32 intrs)
{
	u32 set = ufshcd_readl(hba, REG_INTERRUPT_ENABLE);

	if (hba->ufs_version == UFSHCI_VERSION_10) {
		u32 rw;
		rw = set & INTERRUPT_MASK_RW_VER_10;
		set = rw | ((set ^ intrs) & intrs);
	} else {
		set |= intrs;
	}

	ufshcd_writel(hba, set, REG_INTERRUPT_ENABLE);
}

/**
 * ufshcd_disable_intr - disable interrupts
 * @hba: per adapter instance
 * @intrs: interrupt bits
 */
static void ufshcd_disable_intr(struct ufs_hba *hba, u32 intrs)
{
	u32 set = ufshcd_readl(hba, REG_INTERRUPT_ENABLE);

	if (hba->ufs_version == UFSHCI_VERSION_10) {
		u32 rw;
		rw = (set & INTERRUPT_MASK_RW_VER_10) &
			~(intrs & INTERRUPT_MASK_RW_VER_10);
		set = rw | ((set & intrs) & ~INTERRUPT_MASK_RW_VER_10);

	} else {
		set &= ~intrs;
	}

	ufshcd_writel(hba, set, REG_INTERRUPT_ENABLE);
}

/**
 * ufshcd_prepare_req_desc_hdr() - Fills the requests header
 * descriptor according to request
 * @lrbp: pointer to local reference block
 * @upiu_flags: flags required in the header
 * @cmd_dir: requests data direction
 */
static void ufshcd_prepare_req_desc_hdr(struct ufshcd_lrb *lrbp,
			u8 *upiu_flags, enum dma_data_direction cmd_dir)
{
	struct utp_transfer_req_desc *req_desc = lrbp->utr_descriptor_ptr;
	u32 data_direction;
	u32 dword_0;
	u32 dword_1 = 0;
	u32 dword_3 = 0;

	if (cmd_dir == DMA_FROM_DEVICE) {
		data_direction = UTP_DEVICE_TO_HOST;
		*upiu_flags = UPIU_CMD_FLAGS_READ;
	} else if (cmd_dir == DMA_TO_DEVICE) {
		data_direction = UTP_HOST_TO_DEVICE;
		*upiu_flags = UPIU_CMD_FLAGS_WRITE;
	} else {
		data_direction = UTP_NO_DATA_TRANSFER;
		*upiu_flags = UPIU_CMD_FLAGS_NONE;
	}

	dword_0 = data_direction | (lrbp->command_type
				<< UPIU_COMMAND_TYPE_OFFSET);
	if (lrbp->intr_cmd)
		dword_0 |= UTP_REQ_DESC_INT_CMD;

	/* Prepare crypto related dwords */
	ufshcd_prepare_req_desc_hdr_crypto(lrbp, &dword_0, &dword_1, &dword_3);

	/* Transfer request descriptor header fields */
	req_desc->header.dword_0 = cpu_to_le32(dword_0);
	req_desc->header.dword_1 = cpu_to_le32(dword_1);
	/*
	 * assigning invalid value for command status. Controller
	 * updates OCS on command completion, with the command
	 * status
	 */
	req_desc->header.dword_2 =
		cpu_to_le32(OCS_INVALID_COMMAND_STATUS);
	req_desc->header.dword_3 = cpu_to_le32(dword_3);

	req_desc->prd_table_length = 0;
}

/**
 * ufshcd_prepare_utp_scsi_cmd_upiu() - fills the utp_transfer_req_desc,
 * for scsi commands
 * @lrbp: local reference block pointer
 * @upiu_flags: flags
 */
static
void ufshcd_prepare_utp_scsi_cmd_upiu(struct ufshcd_lrb *lrbp, u8 upiu_flags)
{
	struct scsi_cmnd *cmd = lrbp->cmd;
	struct utp_upiu_req *ucd_req_ptr = lrbp->ucd_req_ptr;
	unsigned short cdb_len;

	/* command descriptor fields */
	ucd_req_ptr->header.dword_0 = UPIU_HEADER_DWORD(
				UPIU_TRANSACTION_COMMAND, upiu_flags,
				lrbp->lun, lrbp->task_tag);
	ucd_req_ptr->header.dword_1 = UPIU_HEADER_DWORD(
				UPIU_COMMAND_SET_TYPE_SCSI, 0, 0, 0);

	/* Total EHS length and Data segment length will be zero */
	ucd_req_ptr->header.dword_2 = 0;

	ucd_req_ptr->sc.exp_data_transfer_len = cpu_to_be32(cmd->sdb.length);

	cdb_len = min_t(unsigned short, cmd->cmd_len, UFS_CDB_SIZE);
	memset(ucd_req_ptr->sc.cdb, 0, UFS_CDB_SIZE);
	memcpy(ucd_req_ptr->sc.cdb, cmd->cmnd, cdb_len);

	memset(lrbp->ucd_rsp_ptr, 0, sizeof(struct utp_upiu_rsp));
}

/**
 * ufshcd_prepare_utp_query_req_upiu() - fills the utp_transfer_req_desc,
 * for query requsts
 * @hba: UFS hba
 * @lrbp: local reference block pointer
 * @upiu_flags: flags
 */
static void ufshcd_prepare_utp_query_req_upiu(struct ufs_hba *hba,
				struct ufshcd_lrb *lrbp, u8 upiu_flags)
{
	struct utp_upiu_req *ucd_req_ptr = lrbp->ucd_req_ptr;
	struct ufs_query *query = &hba->dev_cmd.query;
	u16 len = be16_to_cpu(query->request.upiu_req.length);

	/* Query request header */
	ucd_req_ptr->header.dword_0 = UPIU_HEADER_DWORD(
			UPIU_TRANSACTION_QUERY_REQ, upiu_flags,
			lrbp->lun, lrbp->task_tag);
	ucd_req_ptr->header.dword_1 = UPIU_HEADER_DWORD(
			0, query->request.query_func, 0, 0);

	/* Data segment length only need for WRITE_DESC */
	if (query->request.upiu_req.opcode == UPIU_QUERY_OPCODE_WRITE_DESC)
		ucd_req_ptr->header.dword_2 =
			UPIU_HEADER_DWORD(0, 0, (len >> 8), (u8)len);
	else
		ucd_req_ptr->header.dword_2 = 0;

	/* Copy the Query Request buffer as is */
	memcpy(&ucd_req_ptr->qr, &query->request.upiu_req,
			QUERY_OSF_SIZE);

	/* Copy the Descriptor */
	if (query->request.upiu_req.opcode == UPIU_QUERY_OPCODE_WRITE_DESC)
		memcpy(ucd_req_ptr + 1, query->descriptor, len);

	memset(lrbp->ucd_rsp_ptr, 0, sizeof(struct utp_upiu_rsp));
}

static inline void ufshcd_prepare_utp_nop_upiu(struct ufshcd_lrb *lrbp)
{
	struct utp_upiu_req *ucd_req_ptr = lrbp->ucd_req_ptr;

	memset(ucd_req_ptr, 0, sizeof(struct utp_upiu_req));

	/* command descriptor fields */
	ucd_req_ptr->header.dword_0 =
		UPIU_HEADER_DWORD(
			UPIU_TRANSACTION_NOP_OUT, 0, 0, lrbp->task_tag);
	/* clear rest of the fields of basic header */
	ucd_req_ptr->header.dword_1 = 0;
	ucd_req_ptr->header.dword_2 = 0;

	memset(lrbp->ucd_rsp_ptr, 0, sizeof(struct utp_upiu_rsp));
}

/**
 * ufshcd_compose_devman_upiu - UFS Protocol Information Unit(UPIU)
 *			     for Device Management Purposes
 * @hba: per adapter instance
 * @lrbp: pointer to local reference block
 */
static int ufshcd_compose_devman_upiu(struct ufs_hba *hba,
				      struct ufshcd_lrb *lrbp)
{
	u8 upiu_flags;
	int ret = 0;

	if ((hba->ufs_version == UFSHCI_VERSION_10) ||
	    (hba->ufs_version == UFSHCI_VERSION_11))
		lrbp->command_type = UTP_CMD_TYPE_DEV_MANAGE;
	else
		lrbp->command_type = UTP_CMD_TYPE_UFS_STORAGE;

	ufshcd_prepare_req_desc_hdr(lrbp, &upiu_flags, DMA_NONE);
	if (hba->dev_cmd.type == DEV_CMD_TYPE_QUERY)
		ufshcd_prepare_utp_query_req_upiu(hba, lrbp, upiu_flags);
	else if (hba->dev_cmd.type == DEV_CMD_TYPE_NOP)
		ufshcd_prepare_utp_nop_upiu(lrbp);
	else
		ret = -EINVAL;

	return ret;
}

/**
 * ufshcd_comp_scsi_upiu - UFS Protocol Information Unit(UPIU)
 *			   for SCSI Purposes
 * @hba: per adapter instance
 * @lrbp: pointer to local reference block
 */
static int ufshcd_comp_scsi_upiu(struct ufs_hba *hba, struct ufshcd_lrb *lrbp)
{
	u8 upiu_flags;
	int ret = 0;

	if ((hba->ufs_version == UFSHCI_VERSION_10) ||
	    (hba->ufs_version == UFSHCI_VERSION_11))
		lrbp->command_type = UTP_CMD_TYPE_SCSI;
	else
		lrbp->command_type = UTP_CMD_TYPE_UFS_STORAGE;

	if (likely(lrbp->cmd)) {
		ufshcd_prepare_req_desc_hdr(lrbp, &upiu_flags,
						lrbp->cmd->sc_data_direction);
		ufshcd_prepare_utp_scsi_cmd_upiu(lrbp, upiu_flags);
	} else {
		ret = -EINVAL;
	}

	return ret;
}

/**
 * ufshcd_upiu_wlun_to_scsi_wlun - maps UPIU W-LUN id to SCSI W-LUN ID
 * @upiu_wlun_id: UPIU W-LUN id
 *
 * Returns SCSI W-LUN id
 */
static inline u16 ufshcd_upiu_wlun_to_scsi_wlun(u8 upiu_wlun_id)
{
	return (upiu_wlun_id & ~UFS_UPIU_WLUN_ID) | SCSI_W_LUN_BASE;
}

static void ufshcd_init_lrb(struct ufs_hba *hba, struct ufshcd_lrb *lrb, int i)
{
	struct utp_transfer_cmd_desc *cmd_descp = hba->ucdl_base_addr;
	struct utp_transfer_req_desc *utrdlp = hba->utrdl_base_addr;
	dma_addr_t cmd_desc_element_addr = hba->ucdl_dma_addr +
		i * sizeof(struct utp_transfer_cmd_desc);
	u16 response_offset = offsetof(struct utp_transfer_cmd_desc,
				       response_upiu);
	u16 prdt_offset = offsetof(struct utp_transfer_cmd_desc, prd_table);

	lrb->utr_descriptor_ptr = utrdlp + i;
	lrb->utrd_dma_addr = hba->utrdl_dma_addr +
		i * sizeof(struct utp_transfer_req_desc);
	lrb->ucd_req_ptr = (struct utp_upiu_req *)(cmd_descp + i);
	lrb->ucd_req_dma_addr = cmd_desc_element_addr;
	lrb->ucd_rsp_ptr = (struct utp_upiu_rsp *)cmd_descp[i].response_upiu;
	lrb->ucd_rsp_dma_addr = cmd_desc_element_addr + response_offset;
	lrb->ucd_prdt_ptr = (struct ufshcd_sg_entry *)cmd_descp[i].prd_table;
	lrb->ucd_prdt_dma_addr = cmd_desc_element_addr + prdt_offset;
}

/**
 * ufshcd_queuecommand - main entry point for SCSI requests
 * @host: SCSI host pointer
 * @cmd: command from SCSI Midlayer
 *
 * Returns 0 for success, non-zero in case of failure
 */
static int ufshcd_queuecommand(struct Scsi_Host *host, struct scsi_cmnd *cmd)
{
	struct ufshcd_lrb *lrbp;
	struct ufs_hba *hba;
	unsigned long flags;
	int tag;
	int err = 0;

	hba = shost_priv(host);

	tag = cmd->request->tag;
	if (!ufshcd_valid_tag(hba, tag)) {
		dev_err(hba->dev,
			"%s: invalid command tag %d: cmd=0x%p, cmd->request=0x%p",
			__func__, tag, cmd, cmd->request);
		BUG();
	}

	if (!down_read_trylock(&hba->clk_scaling_lock))
		return SCSI_MLQUEUE_HOST_BUSY;

	hba->req_abort_count = 0;

	err = ufshcd_hold(hba, true);
	if (err) {
		err = SCSI_MLQUEUE_HOST_BUSY;
		goto out;
	}
	WARN_ON(ufshcd_is_clkgating_allowed(hba) &&
		(hba->clk_gating.state != CLKS_ON));

	lrbp = &hba->lrb[tag];
	if (unlikely(lrbp->in_use)) {
		if (hba->pm_op_in_progress)
			set_host_byte(cmd, DID_BAD_TARGET);
		else
			err = SCSI_MLQUEUE_HOST_BUSY;
		ufshcd_release(hba);
		goto out;
	}

	WARN_ON(lrbp->cmd);
	lrbp->cmd = cmd;
	lrbp->sense_bufflen = UFS_SENSE_SIZE;
	lrbp->sense_buffer = cmd->sense_buffer;
	lrbp->task_tag = tag;
	lrbp->lun = ufshcd_scsi_to_upiu_lun(cmd->device->lun);
	lrbp->intr_cmd = !ufshcd_is_intr_aggr_allowed(hba) ? true : false;

	ufshcd_prepare_lrbp_crypto(cmd->request, lrbp);

	lrbp->req_abort_skip = false;

	ufshcd_comp_scsi_upiu(hba, lrbp);

	err = ufshcd_map_sg(hba, lrbp);
	if (err) {
		lrbp->cmd = NULL;
		ufshcd_release(hba);
		goto out;
	}
	/* Make sure descriptors are ready before ringing the doorbell */
	wmb();

	spin_lock_irqsave(hba->host->host_lock, flags);
	switch (hba->ufshcd_state) {
	case UFSHCD_STATE_OPERATIONAL:
	case UFSHCD_STATE_EH_SCHEDULED_NON_FATAL:
		break;
	case UFSHCD_STATE_EH_SCHEDULED_FATAL:
		/*
		 * pm_runtime_get_sync() is used at error handling preparation
		 * stage. If a scsi cmd, e.g. the SSU cmd, is sent from hba's
		 * PM ops, it can never be finished if we let SCSI layer keep
		 * retrying it, which gets err handler stuck forever. Neither
		 * can we let the scsi cmd pass through, because UFS is in bad
		 * state, the scsi cmd may eventually time out, which will get
		 * err handler blocked for too long. So, just fail the scsi cmd
		 * sent from PM ops, err handler can recover PM error anyways.
		 */
		if (hba->pm_op_in_progress) {
			hba->force_reset = true;
			set_host_byte(cmd, DID_BAD_TARGET);
			goto out_compl_cmd;
		}
		fallthrough;
	case UFSHCD_STATE_RESET:
		err = SCSI_MLQUEUE_HOST_BUSY;
		goto out_compl_cmd;
	case UFSHCD_STATE_ERROR:
		set_host_byte(cmd, DID_ERROR);
		goto out_compl_cmd;
	default:
		dev_WARN_ONCE(hba->dev, 1, "%s: invalid state %d\n",
				__func__, hba->ufshcd_state);
		set_host_byte(cmd, DID_BAD_TARGET);
		goto out_compl_cmd;
	}
	ufshcd_send_command(hba, tag);
	spin_unlock_irqrestore(hba->host->host_lock, flags);
	goto out;

out_compl_cmd:
	scsi_dma_unmap(lrbp->cmd);
	lrbp->cmd = NULL;
	spin_unlock_irqrestore(hba->host->host_lock, flags);
	ufshcd_release(hba);
	if (!err)
		cmd->scsi_done(cmd);
out:
	up_read(&hba->clk_scaling_lock);
	return err;
}

static int ufshcd_compose_dev_cmd(struct ufs_hba *hba,
		struct ufshcd_lrb *lrbp, enum dev_cmd_type cmd_type, int tag)
{
	lrbp->cmd = NULL;
	lrbp->sense_bufflen = 0;
	lrbp->sense_buffer = NULL;
	lrbp->task_tag = tag;
	lrbp->lun = 0; /* device management cmd is not specific to any LUN */
	lrbp->intr_cmd = true; /* No interrupt aggregation */
	ufshcd_prepare_lrbp_crypto(NULL, lrbp);
	hba->dev_cmd.type = cmd_type;

	return ufshcd_compose_devman_upiu(hba, lrbp);
}

static int
ufshcd_clear_cmd(struct ufs_hba *hba, int tag)
{
	int err = 0;
	unsigned long flags;
	u32 mask = 1 << tag;

	/* clear outstanding transaction before retry */
	spin_lock_irqsave(hba->host->host_lock, flags);
	ufshcd_utrl_clear(hba, tag);
	spin_unlock_irqrestore(hba->host->host_lock, flags);

	/*
	 * wait for for h/w to clear corresponding bit in door-bell.
	 * max. wait is 1 sec.
	 */
	err = ufshcd_wait_for_register(hba,
			REG_UTP_TRANSFER_REQ_DOOR_BELL,
			mask, ~mask, 1000, 1000);

	return err;
}

static int
ufshcd_check_query_response(struct ufs_hba *hba, struct ufshcd_lrb *lrbp)
{
	struct ufs_query_res *query_res = &hba->dev_cmd.query.response;

	/* Get the UPIU response */
	query_res->response = ufshcd_get_rsp_upiu_result(lrbp->ucd_rsp_ptr) >>
				UPIU_RSP_CODE_OFFSET;
	return query_res->response;
}

/**
 * ufshcd_dev_cmd_completion() - handles device management command responses
 * @hba: per adapter instance
 * @lrbp: pointer to local reference block
 */
static int
ufshcd_dev_cmd_completion(struct ufs_hba *hba, struct ufshcd_lrb *lrbp)
{
	int resp;
	int err = 0;

	hba->ufs_stats.last_hibern8_exit_tstamp = ktime_set(0, 0);
	resp = ufshcd_get_req_rsp(lrbp->ucd_rsp_ptr);

	switch (resp) {
	case UPIU_TRANSACTION_NOP_IN:
		if (hba->dev_cmd.type != DEV_CMD_TYPE_NOP) {
			err = -EINVAL;
			dev_err(hba->dev, "%s: unexpected response %x\n",
					__func__, resp);
		}
		break;
	case UPIU_TRANSACTION_QUERY_RSP:
		err = ufshcd_check_query_response(hba, lrbp);
		if (!err)
			err = ufshcd_copy_query_response(hba, lrbp);
		break;
	case UPIU_TRANSACTION_REJECT_UPIU:
		/* TODO: handle Reject UPIU Response */
		err = -EPERM;
		dev_err(hba->dev, "%s: Reject UPIU not fully implemented\n",
				__func__);
		break;
	default:
		err = -EINVAL;
		dev_err(hba->dev, "%s: Invalid device management cmd response: %x\n",
				__func__, resp);
		break;
	}

	return err;
}

static int ufshcd_wait_for_dev_cmd(struct ufs_hba *hba,
		struct ufshcd_lrb *lrbp, int max_timeout)
{
	int err = 0;
	unsigned long time_left;
	unsigned long flags;

	time_left = wait_for_completion_timeout(hba->dev_cmd.complete,
			msecs_to_jiffies(max_timeout));

	/* Make sure descriptors are ready before ringing the doorbell */
	wmb();
	spin_lock_irqsave(hba->host->host_lock, flags);
	hba->dev_cmd.complete = NULL;
	if (likely(time_left)) {
		err = ufshcd_get_tr_ocs(lrbp);
		if (!err)
			err = ufshcd_dev_cmd_completion(hba, lrbp);
	}
	spin_unlock_irqrestore(hba->host->host_lock, flags);

	if (!time_left) {
		err = -ETIMEDOUT;
		dev_dbg(hba->dev, "%s: dev_cmd request timedout, tag %d\n",
			__func__, lrbp->task_tag);
		if (!ufshcd_clear_cmd(hba, lrbp->task_tag))
			/* successfully cleared the command, retry if needed */
			err = -EAGAIN;
		/*
		 * in case of an error, after clearing the doorbell,
		 * we also need to clear the outstanding_request
		 * field in hba
		 */
		ufshcd_outstanding_req_clear(hba, lrbp->task_tag);
	}

	return err;
}

/**
 * ufshcd_exec_dev_cmd - API for sending device management requests
 * @hba: UFS hba
 * @cmd_type: specifies the type (NOP, Query...)
 * @timeout: time in seconds
 *
 * NOTE: Since there is only one available tag for device management commands,
 * it is expected you hold the hba->dev_cmd.lock mutex.
 */
static int ufshcd_exec_dev_cmd(struct ufs_hba *hba,
		enum dev_cmd_type cmd_type, int timeout)
{
	struct request_queue *q = hba->cmd_queue;
	struct request *req;
	struct ufshcd_lrb *lrbp;
	int err;
	int tag;
	struct completion wait;
	unsigned long flags;

	down_read(&hba->clk_scaling_lock);

	/*
	 * Get free slot, sleep if slots are unavailable.
	 * Even though we use wait_event() which sleeps indefinitely,
	 * the maximum wait time is bounded by SCSI request timeout.
	 */
	req = blk_get_request(q, REQ_OP_DRV_OUT, 0);
	if (IS_ERR(req)) {
		err = PTR_ERR(req);
		goto out_unlock;
	}
	tag = req->tag;
	WARN_ON_ONCE(!ufshcd_valid_tag(hba, tag));

	init_completion(&wait);
	lrbp = &hba->lrb[tag];
	if (unlikely(lrbp->in_use)) {
		err = -EBUSY;
		goto out;
	}

	WARN_ON(lrbp->cmd);
	err = ufshcd_compose_dev_cmd(hba, lrbp, cmd_type, tag);
	if (unlikely(err))
		goto out_put_tag;

	hba->dev_cmd.complete = &wait;

	ufshcd_add_query_upiu_trace(hba, UFS_QUERY_SEND, lrbp->ucd_req_ptr);
	/* Make sure descriptors are ready before ringing the doorbell */
	wmb();
	spin_lock_irqsave(hba->host->host_lock, flags);
	ufshcd_send_command(hba, tag);
	spin_unlock_irqrestore(hba->host->host_lock, flags);

	err = ufshcd_wait_for_dev_cmd(hba, lrbp, timeout);

out:
	ufshcd_add_query_upiu_trace(hba, err ? UFS_QUERY_ERR : UFS_QUERY_COMP,
				    (struct utp_upiu_req *)lrbp->ucd_rsp_ptr);

out_put_tag:
	blk_put_request(req);
out_unlock:
	up_read(&hba->clk_scaling_lock);
	return err;
}

/**
 * ufshcd_init_query() - init the query response and request parameters
 * @hba: per-adapter instance
 * @request: address of the request pointer to be initialized
 * @response: address of the response pointer to be initialized
 * @opcode: operation to perform
 * @idn: flag idn to access
 * @index: LU number to access
 * @selector: query/flag/descriptor further identification
 */
static inline void ufshcd_init_query(struct ufs_hba *hba,
		struct ufs_query_req **request, struct ufs_query_res **response,
		enum query_opcode opcode, u8 idn, u8 index, u8 selector)
{
	*request = &hba->dev_cmd.query.request;
	*response = &hba->dev_cmd.query.response;
	memset(*request, 0, sizeof(struct ufs_query_req));
	memset(*response, 0, sizeof(struct ufs_query_res));
	(*request)->upiu_req.opcode = opcode;
	(*request)->upiu_req.idn = idn;
	(*request)->upiu_req.index = index;
	(*request)->upiu_req.selector = selector;
}

static int ufshcd_query_flag_retry(struct ufs_hba *hba,
	enum query_opcode opcode, enum flag_idn idn, u8 index, bool *flag_res)
{
	int ret;
	int retries;

	for (retries = 0; retries < QUERY_REQ_RETRIES; retries++) {
		ret = ufshcd_query_flag(hba, opcode, idn, index, flag_res);
		if (ret)
			dev_dbg(hba->dev,
				"%s: failed with error %d, retries %d\n",
				__func__, ret, retries);
		else
			break;
	}

	if (ret)
		dev_err(hba->dev,
			"%s: query attribute, opcode %d, idn %d, failed with error %d after %d retires\n",
			__func__, opcode, idn, ret, retries);
	return ret;
}

/**
 * ufshcd_query_flag() - API function for sending flag query requests
 * @hba: per-adapter instance
 * @opcode: flag query to perform
 * @idn: flag idn to access
 * @index: flag index to access
 * @flag_res: the flag value after the query request completes
 *
 * Returns 0 for success, non-zero in case of failure
 */
int ufshcd_query_flag(struct ufs_hba *hba, enum query_opcode opcode,
			enum flag_idn idn, u8 index, bool *flag_res)
{
	struct ufs_query_req *request = NULL;
	struct ufs_query_res *response = NULL;
	int err, selector = 0;
	int timeout = QUERY_REQ_TIMEOUT;

	BUG_ON(!hba);

	ufshcd_hold(hba, false);
	mutex_lock(&hba->dev_cmd.lock);
	ufshcd_init_query(hba, &request, &response, opcode, idn, index,
			selector);

	switch (opcode) {
	case UPIU_QUERY_OPCODE_SET_FLAG:
	case UPIU_QUERY_OPCODE_CLEAR_FLAG:
	case UPIU_QUERY_OPCODE_TOGGLE_FLAG:
		request->query_func = UPIU_QUERY_FUNC_STANDARD_WRITE_REQUEST;
		break;
	case UPIU_QUERY_OPCODE_READ_FLAG:
		request->query_func = UPIU_QUERY_FUNC_STANDARD_READ_REQUEST;
		if (!flag_res) {
			/* No dummy reads */
			dev_err(hba->dev, "%s: Invalid argument for read request\n",
					__func__);
			err = -EINVAL;
			goto out_unlock;
		}
		break;
	default:
		dev_err(hba->dev,
			"%s: Expected query flag opcode but got = %d\n",
			__func__, opcode);
		err = -EINVAL;
		goto out_unlock;
	}

	err = ufshcd_exec_dev_cmd(hba, DEV_CMD_TYPE_QUERY, timeout);

	if (err) {
		dev_err(hba->dev,
			"%s: Sending flag query for idn %d failed, err = %d\n",
			__func__, idn, err);
		goto out_unlock;
	}

	if (flag_res)
		*flag_res = (be32_to_cpu(response->upiu_res.value) &
				MASK_QUERY_UPIU_FLAG_LOC) & 0x1;

out_unlock:
	mutex_unlock(&hba->dev_cmd.lock);
	ufshcd_release(hba);
	return err;
}

/**
 * ufshcd_query_attr - API function for sending attribute requests
 * @hba: per-adapter instance
 * @opcode: attribute opcode
 * @idn: attribute idn to access
 * @index: index field
 * @selector: selector field
 * @attr_val: the attribute value after the query request completes
 *
 * Returns 0 for success, non-zero in case of failure
*/
int ufshcd_query_attr(struct ufs_hba *hba, enum query_opcode opcode,
		      enum attr_idn idn, u8 index, u8 selector, u32 *attr_val)
{
	struct ufs_query_req *request = NULL;
	struct ufs_query_res *response = NULL;
	int err;

	BUG_ON(!hba);

	if (!attr_val) {
		dev_err(hba->dev, "%s: attribute value required for opcode 0x%x\n",
				__func__, opcode);
		return -EINVAL;
	}

	ufshcd_hold(hba, false);

	mutex_lock(&hba->dev_cmd.lock);
	ufshcd_init_query(hba, &request, &response, opcode, idn, index,
			selector);

	switch (opcode) {
	case UPIU_QUERY_OPCODE_WRITE_ATTR:
		request->query_func = UPIU_QUERY_FUNC_STANDARD_WRITE_REQUEST;
		request->upiu_req.value = cpu_to_be32(*attr_val);
		break;
	case UPIU_QUERY_OPCODE_READ_ATTR:
		request->query_func = UPIU_QUERY_FUNC_STANDARD_READ_REQUEST;
		break;
	default:
		dev_err(hba->dev, "%s: Expected query attr opcode but got = 0x%.2x\n",
				__func__, opcode);
		err = -EINVAL;
		goto out_unlock;
	}

	err = ufshcd_exec_dev_cmd(hba, DEV_CMD_TYPE_QUERY, QUERY_REQ_TIMEOUT);

	if (err) {
		dev_err(hba->dev, "%s: opcode 0x%.2x for idn %d failed, index %d, err = %d\n",
				__func__, opcode, idn, index, err);
		goto out_unlock;
	}

	*attr_val = be32_to_cpu(response->upiu_res.value);

out_unlock:
	mutex_unlock(&hba->dev_cmd.lock);
	ufshcd_release(hba);
	return err;
}

/**
 * ufshcd_query_attr_retry() - API function for sending query
 * attribute with retries
 * @hba: per-adapter instance
 * @opcode: attribute opcode
 * @idn: attribute idn to access
 * @index: index field
 * @selector: selector field
 * @attr_val: the attribute value after the query request
 * completes
 *
 * Returns 0 for success, non-zero in case of failure
*/
static int ufshcd_query_attr_retry(struct ufs_hba *hba,
	enum query_opcode opcode, enum attr_idn idn, u8 index, u8 selector,
	u32 *attr_val)
{
	int ret = 0;
	u32 retries;

	for (retries = QUERY_REQ_RETRIES; retries > 0; retries--) {
		ret = ufshcd_query_attr(hba, opcode, idn, index,
						selector, attr_val);
		if (ret)
			dev_dbg(hba->dev, "%s: failed with error %d, retries %d\n",
				__func__, ret, retries);
		else
			break;
	}

	if (ret)
		dev_err(hba->dev,
			"%s: query attribute, idn %d, failed with error %d after %d retires\n",
			__func__, idn, ret, QUERY_REQ_RETRIES);
	return ret;
}

static int __ufshcd_query_descriptor(struct ufs_hba *hba,
			enum query_opcode opcode, enum desc_idn idn, u8 index,
			u8 selector, u8 *desc_buf, int *buf_len)
{
	struct ufs_query_req *request = NULL;
	struct ufs_query_res *response = NULL;
	int err;

	BUG_ON(!hba);

	if (!desc_buf) {
		dev_err(hba->dev, "%s: descriptor buffer required for opcode 0x%x\n",
				__func__, opcode);
		return -EINVAL;
	}

	if (*buf_len < QUERY_DESC_MIN_SIZE || *buf_len > QUERY_DESC_MAX_SIZE) {
		dev_err(hba->dev, "%s: descriptor buffer size (%d) is out of range\n",
				__func__, *buf_len);
		return -EINVAL;
	}

	ufshcd_hold(hba, false);

	mutex_lock(&hba->dev_cmd.lock);
	ufshcd_init_query(hba, &request, &response, opcode, idn, index,
			selector);
	hba->dev_cmd.query.descriptor = desc_buf;
	request->upiu_req.length = cpu_to_be16(*buf_len);

	switch (opcode) {
	case UPIU_QUERY_OPCODE_WRITE_DESC:
		request->query_func = UPIU_QUERY_FUNC_STANDARD_WRITE_REQUEST;
		break;
	case UPIU_QUERY_OPCODE_READ_DESC:
		request->query_func = UPIU_QUERY_FUNC_STANDARD_READ_REQUEST;
		break;
	default:
		dev_err(hba->dev,
				"%s: Expected query descriptor opcode but got = 0x%.2x\n",
				__func__, opcode);
		err = -EINVAL;
		goto out_unlock;
	}

	err = ufshcd_exec_dev_cmd(hba, DEV_CMD_TYPE_QUERY, QUERY_REQ_TIMEOUT);

	if (err) {
		dev_err(hba->dev, "%s: opcode 0x%.2x for idn %d failed, index %d, err = %d\n",
				__func__, opcode, idn, index, err);
		goto out_unlock;
	}

	*buf_len = be16_to_cpu(response->upiu_res.length);

out_unlock:
	hba->dev_cmd.query.descriptor = NULL;
	mutex_unlock(&hba->dev_cmd.lock);
	ufshcd_release(hba);
	return err;
}

/**
 * ufshcd_query_descriptor_retry - API function for sending descriptor requests
 * @hba: per-adapter instance
 * @opcode: attribute opcode
 * @idn: attribute idn to access
 * @index: index field
 * @selector: selector field
 * @desc_buf: the buffer that contains the descriptor
 * @buf_len: length parameter passed to the device
 *
 * Returns 0 for success, non-zero in case of failure.
 * The buf_len parameter will contain, on return, the length parameter
 * received on the response.
 */
int ufshcd_query_descriptor_retry(struct ufs_hba *hba,
				  enum query_opcode opcode,
				  enum desc_idn idn, u8 index,
				  u8 selector,
				  u8 *desc_buf, int *buf_len)
{
	int err;
	int retries;

	for (retries = QUERY_REQ_RETRIES; retries > 0; retries--) {
		err = __ufshcd_query_descriptor(hba, opcode, idn, index,
						selector, desc_buf, buf_len);
		if (!err || err == -EINVAL)
			break;
	}

	return err;
}

/**
 * ufshcd_map_desc_id_to_length - map descriptor IDN to its length
 * @hba: Pointer to adapter instance
 * @desc_id: descriptor idn value
 * @desc_len: mapped desc length (out)
 */
void ufshcd_map_desc_id_to_length(struct ufs_hba *hba, enum desc_idn desc_id,
				  int *desc_len)
{
	if (desc_id >= QUERY_DESC_IDN_MAX || desc_id == QUERY_DESC_IDN_RFU_0 ||
	    desc_id == QUERY_DESC_IDN_RFU_1)
		*desc_len = 0;
	else
		*desc_len = hba->desc_size[desc_id];
}
EXPORT_SYMBOL(ufshcd_map_desc_id_to_length);

static void ufshcd_update_desc_length(struct ufs_hba *hba,
				      enum desc_idn desc_id, int desc_index,
				      unsigned char desc_len)
{
	if (hba->desc_size[desc_id] == QUERY_DESC_MAX_SIZE &&
	    desc_id != QUERY_DESC_IDN_STRING && desc_index != UFS_RPMB_UNIT)
		/* For UFS 3.1, the normal unit descriptor is 10 bytes larger
		 * than the RPMB unit, however, both descriptors share the same
		 * desc_idn, to cover both unit descriptors with one length, we
		 * choose the normal unit descriptor length by desc_index.
		 */
		hba->desc_size[desc_id] = desc_len;
}

/**
 * ufshcd_read_desc_param - read the specified descriptor parameter
 * @hba: Pointer to adapter instance
 * @desc_id: descriptor idn value
 * @desc_index: descriptor index
 * @param_offset: offset of the parameter to read
 * @param_read_buf: pointer to buffer where parameter would be read
 * @param_size: sizeof(param_read_buf)
 *
 * Return 0 in case of success, non-zero otherwise
 */
int ufshcd_read_desc_param(struct ufs_hba *hba,
			   enum desc_idn desc_id,
			   int desc_index,
			   u8 param_offset,
			   u8 *param_read_buf,
			   u8 param_size)
{
	int ret;
	u8 *desc_buf;
	int buff_len;
	bool is_kmalloc = true;

	/* Safety check */
	if (desc_id >= QUERY_DESC_IDN_MAX || !param_size)
		return -EINVAL;

	/* Get the length of descriptor */
	ufshcd_map_desc_id_to_length(hba, desc_id, &buff_len);
	if (!buff_len) {
		dev_err(hba->dev, "%s: Failed to get desc length\n", __func__);
		return -EINVAL;
	}

	if (param_offset >= buff_len) {
		dev_err(hba->dev, "%s: Invalid offset 0x%x in descriptor IDN 0x%x, length 0x%x\n",
			__func__, param_offset, desc_id, buff_len);
		return -EINVAL;
	}

	/* Check whether we need temp memory */
	if (param_offset != 0 || param_size < buff_len) {
		desc_buf = kzalloc(buff_len, GFP_KERNEL);
		if (!desc_buf)
			return -ENOMEM;
	} else {
		desc_buf = param_read_buf;
		is_kmalloc = false;
	}

	/* Request for full descriptor */
	ret = ufshcd_query_descriptor_retry(hba, UPIU_QUERY_OPCODE_READ_DESC,
					desc_id, desc_index, 0,
					desc_buf, &buff_len);

	if (ret) {
		dev_err(hba->dev, "%s: Failed reading descriptor. desc_id %d, desc_index %d, param_offset %d, ret %d\n",
			__func__, desc_id, desc_index, param_offset, ret);
		goto out;
	}

	/* Sanity check */
	if (desc_buf[QUERY_DESC_DESC_TYPE_OFFSET] != desc_id) {
		dev_err(hba->dev, "%s: invalid desc_id %d in descriptor header\n",
			__func__, desc_buf[QUERY_DESC_DESC_TYPE_OFFSET]);
		ret = -EINVAL;
		goto out;
	}

	/* Update descriptor length */
	buff_len = desc_buf[QUERY_DESC_LENGTH_OFFSET];
	ufshcd_update_desc_length(hba, desc_id, desc_index, buff_len);

	if (is_kmalloc) {
		/* Make sure we don't copy more data than available */
		if (param_offset + param_size > buff_len)
			param_size = buff_len - param_offset;
		memcpy(param_read_buf, &desc_buf[param_offset], param_size);
	}
out:
	if (is_kmalloc)
		kfree(desc_buf);
	return ret;
}

/**
 * struct uc_string_id - unicode string
 *
 * @len: size of this descriptor inclusive
 * @type: descriptor type
 * @uc: unicode string character
 */
struct uc_string_id {
	u8 len;
	u8 type;
	wchar_t uc[];
} __packed;

/* replace non-printable or non-ASCII characters with spaces */
static inline char ufshcd_remove_non_printable(u8 ch)
{
	return (ch >= 0x20 && ch <= 0x7e) ? ch : ' ';
}

/**
 * ufshcd_read_string_desc - read string descriptor
 * @hba: pointer to adapter instance
 * @desc_index: descriptor index
 * @buf: pointer to buffer where descriptor would be read,
 *       the caller should free the memory.
 * @ascii: if true convert from unicode to ascii characters
 *         null terminated string.
 *
 * Return:
 * *      string size on success.
 * *      -ENOMEM: on allocation failure
 * *      -EINVAL: on a wrong parameter
 */
int ufshcd_read_string_desc(struct ufs_hba *hba, u8 desc_index,
			    u8 **buf, bool ascii)
{
	struct uc_string_id *uc_str;
	u8 *str;
	int ret;

	if (!buf)
		return -EINVAL;

	uc_str = kzalloc(QUERY_DESC_MAX_SIZE, GFP_KERNEL);
	if (!uc_str)
		return -ENOMEM;

	ret = ufshcd_read_desc_param(hba, QUERY_DESC_IDN_STRING, desc_index, 0,
				     (u8 *)uc_str, QUERY_DESC_MAX_SIZE);
	if (ret < 0) {
		dev_err(hba->dev, "Reading String Desc failed after %d retries. err = %d\n",
			QUERY_REQ_RETRIES, ret);
		str = NULL;
		goto out;
	}

	if (uc_str->len <= QUERY_DESC_HDR_SIZE) {
		dev_dbg(hba->dev, "String Desc is of zero length\n");
		str = NULL;
		ret = 0;
		goto out;
	}

	if (ascii) {
		ssize_t ascii_len;
		int i;
		/* remove header and divide by 2 to move from UTF16 to UTF8 */
		ascii_len = (uc_str->len - QUERY_DESC_HDR_SIZE) / 2 + 1;
		str = kzalloc(ascii_len, GFP_KERNEL);
		if (!str) {
			ret = -ENOMEM;
			goto out;
		}

		/*
		 * the descriptor contains string in UTF16 format
		 * we need to convert to utf-8 so it can be displayed
		 */
		ret = utf16s_to_utf8s(uc_str->uc,
				      uc_str->len - QUERY_DESC_HDR_SIZE,
				      UTF16_BIG_ENDIAN, str, ascii_len);

		/* replace non-printable or non-ASCII characters with spaces */
		for (i = 0; i < ret; i++)
			str[i] = ufshcd_remove_non_printable(str[i]);

		str[ret++] = '\0';

	} else {
		str = kmemdup(uc_str, uc_str->len, GFP_KERNEL);
		if (!str) {
			ret = -ENOMEM;
			goto out;
		}
		ret = uc_str->len;
	}
out:
	*buf = str;
	kfree(uc_str);
	return ret;
}

/**
 * ufshcd_read_unit_desc_param - read the specified unit descriptor parameter
 * @hba: Pointer to adapter instance
 * @lun: lun id
 * @param_offset: offset of the parameter to read
 * @param_read_buf: pointer to buffer where parameter would be read
 * @param_size: sizeof(param_read_buf)
 *
 * Return 0 in case of success, non-zero otherwise
 */
static inline int ufshcd_read_unit_desc_param(struct ufs_hba *hba,
					      int lun,
					      enum unit_desc_param param_offset,
					      u8 *param_read_buf,
					      u32 param_size)
{
	/*
	 * Unit descriptors are only available for general purpose LUs (LUN id
	 * from 0 to 7) and RPMB Well known LU.
	 */
	if (!ufs_is_valid_unit_desc_lun(&hba->dev_info, lun, param_offset))
		return -EOPNOTSUPP;

	return ufshcd_read_desc_param(hba, QUERY_DESC_IDN_UNIT, lun,
				      param_offset, param_read_buf, param_size);
}

static int ufshcd_get_ref_clk_gating_wait(struct ufs_hba *hba)
{
	int err = 0;
	u32 gating_wait = UFSHCD_REF_CLK_GATING_WAIT_US;

	if (hba->dev_info.wspecversion >= 0x300) {
		err = ufshcd_query_attr_retry(hba, UPIU_QUERY_OPCODE_READ_ATTR,
				QUERY_ATTR_IDN_REF_CLK_GATING_WAIT_TIME, 0, 0,
				&gating_wait);
		if (err)
			dev_err(hba->dev, "Failed reading bRefClkGatingWait. err = %d, use default %uus\n",
					 err, gating_wait);

		if (gating_wait == 0) {
			gating_wait = UFSHCD_REF_CLK_GATING_WAIT_US;
			dev_err(hba->dev, "Undefined ref clk gating wait time, use default %uus\n",
					 gating_wait);
		}

		hba->dev_info.clk_gating_wait_us = gating_wait;
	}

	return err;
}

/**
 * ufshcd_memory_alloc - allocate memory for host memory space data structures
 * @hba: per adapter instance
 *
 * 1. Allocate DMA memory for Command Descriptor array
 *	Each command descriptor consist of Command UPIU, Response UPIU and PRDT
 * 2. Allocate DMA memory for UTP Transfer Request Descriptor List (UTRDL).
 * 3. Allocate DMA memory for UTP Task Management Request Descriptor List
 *	(UTMRDL)
 * 4. Allocate memory for local reference block(lrb).
 *
 * Returns 0 for success, non-zero in case of failure
 */
static int ufshcd_memory_alloc(struct ufs_hba *hba)
{
	size_t utmrdl_size, utrdl_size, ucdl_size;

	/* Allocate memory for UTP command descriptors */
	ucdl_size = (sizeof(struct utp_transfer_cmd_desc) * hba->nutrs);
	hba->ucdl_base_addr = dmam_alloc_coherent(hba->dev,
						  ucdl_size,
						  &hba->ucdl_dma_addr,
						  GFP_KERNEL);

	/*
	 * UFSHCI requires UTP command descriptor to be 128 byte aligned.
	 * make sure hba->ucdl_dma_addr is aligned to PAGE_SIZE
	 * if hba->ucdl_dma_addr is aligned to PAGE_SIZE, then it will
	 * be aligned to 128 bytes as well
	 */
	if (!hba->ucdl_base_addr ||
	    WARN_ON(hba->ucdl_dma_addr & (PAGE_SIZE - 1))) {
		dev_err(hba->dev,
			"Command Descriptor Memory allocation failed\n");
		goto out;
	}

	/*
	 * Allocate memory for UTP Transfer descriptors
	 * UFSHCI requires 1024 byte alignment of UTRD
	 */
	utrdl_size = (sizeof(struct utp_transfer_req_desc) * hba->nutrs);
	hba->utrdl_base_addr = dmam_alloc_coherent(hba->dev,
						   utrdl_size,
						   &hba->utrdl_dma_addr,
						   GFP_KERNEL);
	if (!hba->utrdl_base_addr ||
	    WARN_ON(hba->utrdl_dma_addr & (PAGE_SIZE - 1))) {
		dev_err(hba->dev,
			"Transfer Descriptor Memory allocation failed\n");
		goto out;
	}

	/*
	 * Allocate memory for UTP Task Management descriptors
	 * UFSHCI requires 1024 byte alignment of UTMRD
	 */
	utmrdl_size = sizeof(struct utp_task_req_desc) * hba->nutmrs;
	hba->utmrdl_base_addr = dmam_alloc_coherent(hba->dev,
						    utmrdl_size,
						    &hba->utmrdl_dma_addr,
						    GFP_KERNEL);
	if (!hba->utmrdl_base_addr ||
	    WARN_ON(hba->utmrdl_dma_addr & (PAGE_SIZE - 1))) {
		dev_err(hba->dev,
		"Task Management Descriptor Memory allocation failed\n");
		goto out;
	}

	/* Allocate memory for local reference block */
	hba->lrb = devm_kcalloc(hba->dev,
				hba->nutrs, sizeof(struct ufshcd_lrb),
				GFP_KERNEL);
	if (!hba->lrb) {
		dev_err(hba->dev, "LRB Memory allocation failed\n");
		goto out;
	}
	return 0;
out:
	return -ENOMEM;
}

/**
 * ufshcd_host_memory_configure - configure local reference block with
 *				memory offsets
 * @hba: per adapter instance
 *
 * Configure Host memory space
 * 1. Update Corresponding UTRD.UCDBA and UTRD.UCDBAU with UCD DMA
 * address.
 * 2. Update each UTRD with Response UPIU offset, Response UPIU length
 * and PRDT offset.
 * 3. Save the corresponding addresses of UTRD, UCD.CMD, UCD.RSP and UCD.PRDT
 * into local reference block.
 */
static void ufshcd_host_memory_configure(struct ufs_hba *hba)
{
	struct utp_transfer_req_desc *utrdlp;
	dma_addr_t cmd_desc_dma_addr;
	dma_addr_t cmd_desc_element_addr;
	u16 response_offset;
	u16 prdt_offset;
	int cmd_desc_size;
	int i;

	utrdlp = hba->utrdl_base_addr;

	response_offset =
		offsetof(struct utp_transfer_cmd_desc, response_upiu);
	prdt_offset =
		offsetof(struct utp_transfer_cmd_desc, prd_table);

	cmd_desc_size = sizeof(struct utp_transfer_cmd_desc);
	cmd_desc_dma_addr = hba->ucdl_dma_addr;

	for (i = 0; i < hba->nutrs; i++) {
		/* Configure UTRD with command descriptor base address */
		cmd_desc_element_addr =
				(cmd_desc_dma_addr + (cmd_desc_size * i));
		utrdlp[i].command_desc_base_addr_lo =
				cpu_to_le32(lower_32_bits(cmd_desc_element_addr));
		utrdlp[i].command_desc_base_addr_hi =
				cpu_to_le32(upper_32_bits(cmd_desc_element_addr));

		/* Response upiu and prdt offset should be in double words */
		if (hba->quirks & UFSHCD_QUIRK_PRDT_BYTE_GRAN) {
			utrdlp[i].response_upiu_offset =
				cpu_to_le16(response_offset);
			utrdlp[i].prd_table_offset =
				cpu_to_le16(prdt_offset);
			utrdlp[i].response_upiu_length =
				cpu_to_le16(ALIGNED_UPIU_SIZE);
		} else {
			utrdlp[i].response_upiu_offset =
				cpu_to_le16(response_offset >> 2);
			utrdlp[i].prd_table_offset =
				cpu_to_le16(prdt_offset >> 2);
			utrdlp[i].response_upiu_length =
				cpu_to_le16(ALIGNED_UPIU_SIZE >> 2);
		}

		ufshcd_init_lrb(hba, &hba->lrb[i], i);
	}
}

/**
 * ufshcd_dme_link_startup - Notify Unipro to perform link startup
 * @hba: per adapter instance
 *
 * UIC_CMD_DME_LINK_STARTUP command must be issued to Unipro layer,
 * in order to initialize the Unipro link startup procedure.
 * Once the Unipro links are up, the device connected to the controller
 * is detected.
 *
 * Returns 0 on success, non-zero value on failure
 */
static int ufshcd_dme_link_startup(struct ufs_hba *hba)
{
	struct uic_command uic_cmd = {0};
	int ret;

	uic_cmd.command = UIC_CMD_DME_LINK_STARTUP;

	ret = ufshcd_send_uic_cmd(hba, &uic_cmd);
	if (ret)
		dev_dbg(hba->dev,
			"dme-link-startup: error code %d\n", ret);
	return ret;
}
/**
 * ufshcd_dme_reset - UIC command for DME_RESET
 * @hba: per adapter instance
 *
 * DME_RESET command is issued in order to reset UniPro stack.
 * This function now deals with cold reset.
 *
 * Returns 0 on success, non-zero value on failure
 */
static int ufshcd_dme_reset(struct ufs_hba *hba)
{
	struct uic_command uic_cmd = {0};
	int ret;

	uic_cmd.command = UIC_CMD_DME_RESET;

	ret = ufshcd_send_uic_cmd(hba, &uic_cmd);
	if (ret)
		dev_err(hba->dev,
			"dme-reset: error code %d\n", ret);

	return ret;
}

int ufshcd_dme_configure_adapt(struct ufs_hba *hba,
			       int agreed_gear,
			       int adapt_val)
{
	int ret;

	if (agreed_gear != UFS_HS_G4)
		adapt_val = PA_NO_ADAPT;

	ret = ufshcd_dme_set(hba,
			     UIC_ARG_MIB(PA_TXHSADAPTTYPE),
			     adapt_val);
	return ret;
}
EXPORT_SYMBOL_GPL(ufshcd_dme_configure_adapt);

/**
 * ufshcd_dme_enable - UIC command for DME_ENABLE
 * @hba: per adapter instance
 *
 * DME_ENABLE command is issued in order to enable UniPro stack.
 *
 * Returns 0 on success, non-zero value on failure
 */
static int ufshcd_dme_enable(struct ufs_hba *hba)
{
	struct uic_command uic_cmd = {0};
	int ret;

	uic_cmd.command = UIC_CMD_DME_ENABLE;

	ret = ufshcd_send_uic_cmd(hba, &uic_cmd);
	if (ret)
		dev_err(hba->dev,
			"dme-enable: error code %d\n", ret);

	return ret;
}

static inline void ufshcd_add_delay_before_dme_cmd(struct ufs_hba *hba)
{
	#define MIN_DELAY_BEFORE_DME_CMDS_US	1000
	unsigned long min_sleep_time_us;

	if (!(hba->quirks & UFSHCD_QUIRK_DELAY_BEFORE_DME_CMDS))
		return;

	/*
	 * last_dme_cmd_tstamp will be 0 only for 1st call to
	 * this function
	 */
	if (unlikely(!ktime_to_us(hba->last_dme_cmd_tstamp))) {
		min_sleep_time_us = MIN_DELAY_BEFORE_DME_CMDS_US;
	} else {
		unsigned long delta =
			(unsigned long) ktime_to_us(
				ktime_sub(ktime_get(),
				hba->last_dme_cmd_tstamp));

		if (delta < MIN_DELAY_BEFORE_DME_CMDS_US)
			min_sleep_time_us =
				MIN_DELAY_BEFORE_DME_CMDS_US - delta;
		else
			return; /* no more delay required */
	}

	/* allow sleep for extra 50us if needed */
	usleep_range(min_sleep_time_us, min_sleep_time_us + 50);
}

/**
 * ufshcd_dme_set_attr - UIC command for DME_SET, DME_PEER_SET
 * @hba: per adapter instance
 * @attr_sel: uic command argument1
 * @attr_set: attribute set type as uic command argument2
 * @mib_val: setting value as uic command argument3
 * @peer: indicate whether peer or local
 *
 * Returns 0 on success, non-zero value on failure
 */
int ufshcd_dme_set_attr(struct ufs_hba *hba, u32 attr_sel,
			u8 attr_set, u32 mib_val, u8 peer)
{
	struct uic_command uic_cmd = {0};
	static const char *const action[] = {
		"dme-set",
		"dme-peer-set"
	};
	const char *set = action[!!peer];
	int ret;
	int retries = UFS_UIC_COMMAND_RETRIES;

	uic_cmd.command = peer ?
		UIC_CMD_DME_PEER_SET : UIC_CMD_DME_SET;
	uic_cmd.argument1 = attr_sel;
	uic_cmd.argument2 = UIC_ARG_ATTR_TYPE(attr_set);
	uic_cmd.argument3 = mib_val;

	do {
		/* for peer attributes we retry upon failure */
		ret = ufshcd_send_uic_cmd(hba, &uic_cmd);
		if (ret)
			dev_dbg(hba->dev, "%s: attr-id 0x%x val 0x%x error code %d\n",
				set, UIC_GET_ATTR_ID(attr_sel), mib_val, ret);
	} while (ret && peer && --retries);

	if (ret)
		dev_err(hba->dev, "%s: attr-id 0x%x val 0x%x failed %d retries\n",
			set, UIC_GET_ATTR_ID(attr_sel), mib_val,
			UFS_UIC_COMMAND_RETRIES - retries);

	return ret;
}
EXPORT_SYMBOL_GPL(ufshcd_dme_set_attr);

/**
 * ufshcd_dme_get_attr - UIC command for DME_GET, DME_PEER_GET
 * @hba: per adapter instance
 * @attr_sel: uic command argument1
 * @mib_val: the value of the attribute as returned by the UIC command
 * @peer: indicate whether peer or local
 *
 * Returns 0 on success, non-zero value on failure
 */
int ufshcd_dme_get_attr(struct ufs_hba *hba, u32 attr_sel,
			u32 *mib_val, u8 peer)
{
	struct uic_command uic_cmd = {0};
	static const char *const action[] = {
		"dme-get",
		"dme-peer-get"
	};
	const char *get = action[!!peer];
	int ret;
	int retries = UFS_UIC_COMMAND_RETRIES;
	struct ufs_pa_layer_attr orig_pwr_info;
	struct ufs_pa_layer_attr temp_pwr_info;
	bool pwr_mode_change = false;

	if (peer && (hba->quirks & UFSHCD_QUIRK_DME_PEER_ACCESS_AUTO_MODE)) {
		orig_pwr_info = hba->pwr_info;
		temp_pwr_info = orig_pwr_info;

		if (orig_pwr_info.pwr_tx == FAST_MODE ||
		    orig_pwr_info.pwr_rx == FAST_MODE) {
			temp_pwr_info.pwr_tx = FASTAUTO_MODE;
			temp_pwr_info.pwr_rx = FASTAUTO_MODE;
			pwr_mode_change = true;
		} else if (orig_pwr_info.pwr_tx == SLOW_MODE ||
		    orig_pwr_info.pwr_rx == SLOW_MODE) {
			temp_pwr_info.pwr_tx = SLOWAUTO_MODE;
			temp_pwr_info.pwr_rx = SLOWAUTO_MODE;
			pwr_mode_change = true;
		}
		if (pwr_mode_change) {
			ret = ufshcd_change_power_mode(hba, &temp_pwr_info);
			if (ret)
				goto out;
		}
	}

	uic_cmd.command = peer ?
		UIC_CMD_DME_PEER_GET : UIC_CMD_DME_GET;
	uic_cmd.argument1 = attr_sel;

	do {
		/* for peer attributes we retry upon failure */
		ret = ufshcd_send_uic_cmd(hba, &uic_cmd);
		if (ret)
			dev_dbg(hba->dev, "%s: attr-id 0x%x error code %d\n",
				get, UIC_GET_ATTR_ID(attr_sel), ret);
	} while (ret && peer && --retries);

	if (ret)
		dev_err(hba->dev, "%s: attr-id 0x%x failed %d retries\n",
			get, UIC_GET_ATTR_ID(attr_sel),
			UFS_UIC_COMMAND_RETRIES - retries);

	if (mib_val && !ret)
		*mib_val = uic_cmd.argument3;

	if (peer && (hba->quirks & UFSHCD_QUIRK_DME_PEER_ACCESS_AUTO_MODE)
	    && pwr_mode_change)
		ufshcd_change_power_mode(hba, &orig_pwr_info);
out:
	return ret;
}
EXPORT_SYMBOL_GPL(ufshcd_dme_get_attr);

/**
 * ufshcd_uic_pwr_ctrl - executes UIC commands (which affects the link power
 * state) and waits for it to take effect.
 *
 * @hba: per adapter instance
 * @cmd: UIC command to execute
 *
 * DME operations like DME_SET(PA_PWRMODE), DME_HIBERNATE_ENTER &
 * DME_HIBERNATE_EXIT commands take some time to take its effect on both host
 * and device UniPro link and hence it's final completion would be indicated by
 * dedicated status bits in Interrupt Status register (UPMS, UHES, UHXS) in
 * addition to normal UIC command completion Status (UCCS). This function only
 * returns after the relevant status bits indicate the completion.
 *
 * Returns 0 on success, non-zero value on failure
 */
static int ufshcd_uic_pwr_ctrl(struct ufs_hba *hba, struct uic_command *cmd)
{
	struct completion uic_async_done;
	unsigned long flags;
	u8 status;
	int ret;
	bool reenable_intr = false;

	mutex_lock(&hba->uic_cmd_mutex);
	init_completion(&uic_async_done);
	ufshcd_add_delay_before_dme_cmd(hba);

	spin_lock_irqsave(hba->host->host_lock, flags);
	if (ufshcd_is_link_broken(hba)) {
		ret = -ENOLINK;
		goto out_unlock;
	}
	hba->uic_async_done = &uic_async_done;
	if (ufshcd_readl(hba, REG_INTERRUPT_ENABLE) & UIC_COMMAND_COMPL) {
		ufshcd_disable_intr(hba, UIC_COMMAND_COMPL);
		/*
		 * Make sure UIC command completion interrupt is disabled before
		 * issuing UIC command.
		 */
		wmb();
		reenable_intr = true;
	}
	ret = __ufshcd_send_uic_cmd(hba, cmd, false);
	spin_unlock_irqrestore(hba->host->host_lock, flags);
	if (ret) {
		dev_err(hba->dev,
			"pwr ctrl cmd 0x%x with mode 0x%x uic error %d\n",
			cmd->command, cmd->argument3, ret);
		goto out;
	}

	if (!wait_for_completion_timeout(hba->uic_async_done,
					 msecs_to_jiffies(UIC_CMD_TIMEOUT))) {
		dev_err(hba->dev,
			"pwr ctrl cmd 0x%x with mode 0x%x completion timeout\n",
			cmd->command, cmd->argument3);

		if (!cmd->cmd_active) {
			dev_err(hba->dev, "%s: Power Mode Change operation has been completed, go check UPMCRS\n",
				__func__);
			goto check_upmcrs;
		}

		ret = -ETIMEDOUT;
		goto out;
	}

check_upmcrs:
	status = ufshcd_get_upmcrs(hba);
	if (status != PWR_LOCAL) {
		dev_err(hba->dev,
			"pwr ctrl cmd 0x%x failed, host upmcrs:0x%x\n",
			cmd->command, status);
		ret = (status != PWR_OK) ? status : -1;
	}
out:
	if (ret) {
		ufshcd_print_host_state(hba);
		ufshcd_print_pwr_info(hba);
		ufshcd_print_evt_hist(hba);
	}

	spin_lock_irqsave(hba->host->host_lock, flags);
	hba->active_uic_cmd = NULL;
	hba->uic_async_done = NULL;
	if (reenable_intr)
		ufshcd_enable_intr(hba, UIC_COMMAND_COMPL);
	if (ret) {
		ufshcd_set_link_broken(hba);
		ufshcd_schedule_eh_work(hba);
	}
out_unlock:
	spin_unlock_irqrestore(hba->host->host_lock, flags);
	mutex_unlock(&hba->uic_cmd_mutex);

	return ret;
}

/**
 * ufshcd_uic_change_pwr_mode - Perform the UIC power mode chage
 *				using DME_SET primitives.
 * @hba: per adapter instance
 * @mode: powr mode value
 *
 * Returns 0 on success, non-zero value on failure
 */
static int ufshcd_uic_change_pwr_mode(struct ufs_hba *hba, u8 mode)
{
	struct uic_command uic_cmd = {0};
	int ret;

	if (hba->quirks & UFSHCD_QUIRK_BROKEN_PA_RXHSUNTERMCAP) {
		ret = ufshcd_dme_set(hba,
				UIC_ARG_MIB_SEL(PA_RXHSUNTERMCAP, 0), 1);
		if (ret) {
			dev_err(hba->dev, "%s: failed to enable PA_RXHSUNTERMCAP ret %d\n",
						__func__, ret);
			goto out;
		}
	}

	uic_cmd.command = UIC_CMD_DME_SET;
	uic_cmd.argument1 = UIC_ARG_MIB(PA_PWRMODE);
	uic_cmd.argument3 = mode;
	ufshcd_hold(hba, false);
	ret = ufshcd_uic_pwr_ctrl(hba, &uic_cmd);
	ufshcd_release(hba);

out:
	return ret;
}

int ufshcd_link_recovery(struct ufs_hba *hba)
{
	int ret;
	unsigned long flags;

	spin_lock_irqsave(hba->host->host_lock, flags);
	hba->ufshcd_state = UFSHCD_STATE_RESET;
	ufshcd_set_eh_in_progress(hba);
	spin_unlock_irqrestore(hba->host->host_lock, flags);

	/* Reset the attached device */
	ufshcd_device_reset(hba);

	ret = ufshcd_host_reset_and_restore(hba);

	spin_lock_irqsave(hba->host->host_lock, flags);
	if (ret)
		hba->ufshcd_state = UFSHCD_STATE_ERROR;
	ufshcd_clear_eh_in_progress(hba);
	spin_unlock_irqrestore(hba->host->host_lock, flags);

	if (ret)
		dev_err(hba->dev, "%s: link recovery failed, err %d",
			__func__, ret);
	else
		ufshcd_clear_ua_wluns(hba);

	return ret;
}
EXPORT_SYMBOL_GPL(ufshcd_link_recovery);

static int ufshcd_uic_hibern8_enter(struct ufs_hba *hba)
{
	int ret;
	struct uic_command uic_cmd = {0};
	ktime_t start = ktime_get();

	ufshcd_vops_hibern8_notify(hba, UIC_CMD_DME_HIBER_ENTER, PRE_CHANGE);

	uic_cmd.command = UIC_CMD_DME_HIBER_ENTER;
	ret = ufshcd_uic_pwr_ctrl(hba, &uic_cmd);
	trace_ufshcd_profile_hibern8(dev_name(hba->dev), "enter",
			     ktime_to_us(ktime_sub(ktime_get(), start)), ret);

	if (ret)
		dev_err(hba->dev, "%s: hibern8 enter failed. ret = %d\n",
			__func__, ret);
	else
		ufshcd_vops_hibern8_notify(hba, UIC_CMD_DME_HIBER_ENTER,
								POST_CHANGE);

	return ret;
}

int ufshcd_uic_hibern8_exit(struct ufs_hba *hba)
{
	struct uic_command uic_cmd = {0};
	int ret;
	ktime_t start = ktime_get();

	ufshcd_vops_hibern8_notify(hba, UIC_CMD_DME_HIBER_EXIT, PRE_CHANGE);

	uic_cmd.command = UIC_CMD_DME_HIBER_EXIT;
	ret = ufshcd_uic_pwr_ctrl(hba, &uic_cmd);
	trace_ufshcd_profile_hibern8(dev_name(hba->dev), "exit",
			     ktime_to_us(ktime_sub(ktime_get(), start)), ret);

	if (ret) {
		dev_err(hba->dev, "%s: hibern8 exit failed. ret = %d\n",
			__func__, ret);
	} else {
		ufshcd_vops_hibern8_notify(hba, UIC_CMD_DME_HIBER_EXIT,
								POST_CHANGE);
		hba->ufs_stats.last_hibern8_exit_tstamp = ktime_get();
		hba->ufs_stats.hibern8_exit_cnt++;
	}

	return ret;
}
EXPORT_SYMBOL_GPL(ufshcd_uic_hibern8_exit);

void ufshcd_auto_hibern8_update(struct ufs_hba *hba, u32 ahit)
{
	unsigned long flags;
	bool update = false;

	if (!ufshcd_is_auto_hibern8_supported(hba))
		return;

	spin_lock_irqsave(hba->host->host_lock, flags);
	if (hba->ahit != ahit) {
		hba->ahit = ahit;
		update = true;
	}
	spin_unlock_irqrestore(hba->host->host_lock, flags);

	if (update && !pm_runtime_suspended(hba->dev)) {
		pm_runtime_get_sync(hba->dev);
		ufshcd_hold(hba, false);
		ufshcd_auto_hibern8_enable(hba);
		ufshcd_release(hba);
		pm_runtime_put(hba->dev);
	}
}
EXPORT_SYMBOL_GPL(ufshcd_auto_hibern8_update);

void ufshcd_auto_hibern8_enable(struct ufs_hba *hba)
{
	unsigned long flags;

	if (!ufshcd_is_auto_hibern8_supported(hba))
		return;

	spin_lock_irqsave(hba->host->host_lock, flags);
	ufshcd_writel(hba, hba->ahit, REG_AUTO_HIBERNATE_IDLE_TIMER);
	spin_unlock_irqrestore(hba->host->host_lock, flags);
}

 /**
 * ufshcd_init_pwr_info - setting the POR (power on reset)
 * values in hba power info
 * @hba: per-adapter instance
 */
static void ufshcd_init_pwr_info(struct ufs_hba *hba)
{
	hba->pwr_info.gear_rx = UFS_PWM_G1;
	hba->pwr_info.gear_tx = UFS_PWM_G1;
	hba->pwr_info.lane_rx = 1;
	hba->pwr_info.lane_tx = 1;
	hba->pwr_info.pwr_rx = SLOWAUTO_MODE;
	hba->pwr_info.pwr_tx = SLOWAUTO_MODE;
	hba->pwr_info.hs_rate = 0;
}

/**
 * ufshcd_get_max_pwr_mode - reads the max power mode negotiated with device
 * @hba: per-adapter instance
 */
static int ufshcd_get_max_pwr_mode(struct ufs_hba *hba)
{
	struct ufs_pa_layer_attr *pwr_info = &hba->max_pwr_info.info;

	if (hba->max_pwr_info.is_valid)
		return 0;

	pwr_info->pwr_tx = FAST_MODE;
	pwr_info->pwr_rx = FAST_MODE;
	pwr_info->hs_rate = PA_HS_MODE_B;

	/* Get the connected lane count */
	ufshcd_dme_get(hba, UIC_ARG_MIB(PA_CONNECTEDRXDATALANES),
			&pwr_info->lane_rx);
	ufshcd_dme_get(hba, UIC_ARG_MIB(PA_CONNECTEDTXDATALANES),
			&pwr_info->lane_tx);

	if (!pwr_info->lane_rx || !pwr_info->lane_tx) {
		dev_err(hba->dev, "%s: invalid connected lanes value. rx=%d, tx=%d\n",
				__func__,
				pwr_info->lane_rx,
				pwr_info->lane_tx);
		return -EINVAL;
	}

	/*
	 * First, get the maximum gears of HS speed.
	 * If a zero value, it means there is no HSGEAR capability.
	 * Then, get the maximum gears of PWM speed.
	 */
	ufshcd_dme_get(hba, UIC_ARG_MIB(PA_MAXRXHSGEAR), &pwr_info->gear_rx);
	if (!pwr_info->gear_rx) {
		ufshcd_dme_get(hba, UIC_ARG_MIB(PA_MAXRXPWMGEAR),
				&pwr_info->gear_rx);
		if (!pwr_info->gear_rx) {
			dev_err(hba->dev, "%s: invalid max pwm rx gear read = %d\n",
				__func__, pwr_info->gear_rx);
			return -EINVAL;
		}
		pwr_info->pwr_rx = SLOW_MODE;
	}

	ufshcd_dme_peer_get(hba, UIC_ARG_MIB(PA_MAXRXHSGEAR),
			&pwr_info->gear_tx);
	if (!pwr_info->gear_tx) {
		ufshcd_dme_peer_get(hba, UIC_ARG_MIB(PA_MAXRXPWMGEAR),
				&pwr_info->gear_tx);
		if (!pwr_info->gear_tx) {
			dev_err(hba->dev, "%s: invalid max pwm tx gear read = %d\n",
				__func__, pwr_info->gear_tx);
			return -EINVAL;
		}
		pwr_info->pwr_tx = SLOW_MODE;
	}

	hba->max_pwr_info.is_valid = true;
	return 0;
}

static int ufshcd_change_power_mode(struct ufs_hba *hba,
			     struct ufs_pa_layer_attr *pwr_mode)
{
	int ret;

	/* if already configured to the requested pwr_mode */
	if (!hba->force_pmc &&
	    pwr_mode->gear_rx == hba->pwr_info.gear_rx &&
	    pwr_mode->gear_tx == hba->pwr_info.gear_tx &&
	    pwr_mode->lane_rx == hba->pwr_info.lane_rx &&
	    pwr_mode->lane_tx == hba->pwr_info.lane_tx &&
	    pwr_mode->pwr_rx == hba->pwr_info.pwr_rx &&
	    pwr_mode->pwr_tx == hba->pwr_info.pwr_tx &&
	    pwr_mode->hs_rate == hba->pwr_info.hs_rate) {
		dev_dbg(hba->dev, "%s: power already configured\n", __func__);
		return 0;
	}

	/*
	 * Configure attributes for power mode change with below.
	 * - PA_RXGEAR, PA_ACTIVERXDATALANES, PA_RXTERMINATION,
	 * - PA_TXGEAR, PA_ACTIVETXDATALANES, PA_TXTERMINATION,
	 * - PA_HSSERIES
	 */
	ufshcd_dme_set(hba, UIC_ARG_MIB(PA_RXGEAR), pwr_mode->gear_rx);
	ufshcd_dme_set(hba, UIC_ARG_MIB(PA_ACTIVERXDATALANES),
			pwr_mode->lane_rx);
	if (pwr_mode->pwr_rx == FASTAUTO_MODE ||
			pwr_mode->pwr_rx == FAST_MODE)
		ufshcd_dme_set(hba, UIC_ARG_MIB(PA_RXTERMINATION), TRUE);
	else
		ufshcd_dme_set(hba, UIC_ARG_MIB(PA_RXTERMINATION), FALSE);

	ufshcd_dme_set(hba, UIC_ARG_MIB(PA_TXGEAR), pwr_mode->gear_tx);
	ufshcd_dme_set(hba, UIC_ARG_MIB(PA_ACTIVETXDATALANES),
			pwr_mode->lane_tx);
	if (pwr_mode->pwr_tx == FASTAUTO_MODE ||
			pwr_mode->pwr_tx == FAST_MODE)
		ufshcd_dme_set(hba, UIC_ARG_MIB(PA_TXTERMINATION), TRUE);
	else
		ufshcd_dme_set(hba, UIC_ARG_MIB(PA_TXTERMINATION), FALSE);

	if (pwr_mode->pwr_rx == FASTAUTO_MODE ||
	    pwr_mode->pwr_tx == FASTAUTO_MODE ||
	    pwr_mode->pwr_rx == FAST_MODE ||
	    pwr_mode->pwr_tx == FAST_MODE)
		ufshcd_dme_set(hba, UIC_ARG_MIB(PA_HSSERIES),
						pwr_mode->hs_rate);

	if (!(hba->quirks & UFSHCD_QUIRK_SKIP_DEF_UNIPRO_TIMEOUT_SETTING)) {
		ufshcd_dme_set(hba, UIC_ARG_MIB(PA_PWRMODEUSERDATA0),
				DL_FC0ProtectionTimeOutVal_Default);
		ufshcd_dme_set(hba, UIC_ARG_MIB(PA_PWRMODEUSERDATA1),
				DL_TC0ReplayTimeOutVal_Default);
		ufshcd_dme_set(hba, UIC_ARG_MIB(PA_PWRMODEUSERDATA2),
				DL_AFC0ReqTimeOutVal_Default);
		ufshcd_dme_set(hba, UIC_ARG_MIB(PA_PWRMODEUSERDATA3),
				DL_FC1ProtectionTimeOutVal_Default);
		ufshcd_dme_set(hba, UIC_ARG_MIB(PA_PWRMODEUSERDATA4),
				DL_TC1ReplayTimeOutVal_Default);
		ufshcd_dme_set(hba, UIC_ARG_MIB(PA_PWRMODEUSERDATA5),
				DL_AFC1ReqTimeOutVal_Default);

		ufshcd_dme_set(hba, UIC_ARG_MIB(DME_LocalFC0ProtectionTimeOutVal),
				DL_FC0ProtectionTimeOutVal_Default);
		ufshcd_dme_set(hba, UIC_ARG_MIB(DME_LocalTC0ReplayTimeOutVal),
				DL_TC0ReplayTimeOutVal_Default);
		ufshcd_dme_set(hba, UIC_ARG_MIB(DME_LocalAFC0ReqTimeOutVal),
				DL_AFC0ReqTimeOutVal_Default);
	}

	ret = ufshcd_uic_change_pwr_mode(hba, pwr_mode->pwr_rx << 4
			| pwr_mode->pwr_tx);

	if (ret) {
		dev_err(hba->dev,
			"%s: power mode change failed %d\n", __func__, ret);
	} else {
		ufshcd_vops_pwr_change_notify(hba, POST_CHANGE, NULL,
								pwr_mode);

		memcpy(&hba->pwr_info, pwr_mode,
			sizeof(struct ufs_pa_layer_attr));
	}

	return ret;
}

/**
 * ufshcd_config_pwr_mode - configure a new power mode
 * @hba: per-adapter instance
 * @desired_pwr_mode: desired power configuration
 */
int ufshcd_config_pwr_mode(struct ufs_hba *hba,
		struct ufs_pa_layer_attr *desired_pwr_mode)
{
	struct ufs_pa_layer_attr final_params = { 0 };
	int ret;

	ret = ufshcd_vops_pwr_change_notify(hba, PRE_CHANGE,
					desired_pwr_mode, &final_params);

	if (ret)
		memcpy(&final_params, desired_pwr_mode, sizeof(final_params));

	ret = ufshcd_change_power_mode(hba, &final_params);

	return ret;
}
EXPORT_SYMBOL_GPL(ufshcd_config_pwr_mode);

/**
 * ufshcd_complete_dev_init() - checks device readiness
 * @hba: per-adapter instance
 *
 * Set fDeviceInit flag and poll until device toggles it.
 */
static int ufshcd_complete_dev_init(struct ufs_hba *hba)
{
	int err;
	bool flag_res = true;
	ktime_t timeout;

	err = ufshcd_query_flag_retry(hba, UPIU_QUERY_OPCODE_SET_FLAG,
		QUERY_FLAG_IDN_FDEVICEINIT, 0, NULL);
	if (err) {
		dev_err(hba->dev,
			"%s setting fDeviceInit flag failed with error %d\n",
			__func__, err);
		goto out;
	}

	/* Poll fDeviceInit flag to be cleared */
	timeout = ktime_add_ms(ktime_get(), FDEVICEINIT_COMPL_TIMEOUT);
	do {
		err = ufshcd_query_flag(hba, UPIU_QUERY_OPCODE_READ_FLAG,
					QUERY_FLAG_IDN_FDEVICEINIT, 0, &flag_res);
		if (!flag_res)
			break;
		usleep_range(5000, 10000);
	} while (ktime_before(ktime_get(), timeout));

	if (err) {
		dev_err(hba->dev,
				"%s reading fDeviceInit flag failed with error %d\n",
				__func__, err);
	} else if (flag_res) {
		dev_err(hba->dev,
				"%s fDeviceInit was not cleared by the device\n",
				__func__);
		err = -EBUSY;
	}
out:
	return err;
}

/**
 * ufshcd_make_hba_operational - Make UFS controller operational
 * @hba: per adapter instance
 *
 * To bring UFS host controller to operational state,
 * 1. Enable required interrupts
 * 2. Configure interrupt aggregation
 * 3. Program UTRL and UTMRL base address
 * 4. Configure run-stop-registers
 *
 * Returns 0 on success, non-zero value on failure
 */
int ufshcd_make_hba_operational(struct ufs_hba *hba)
{
	int err = 0;
	u32 reg;

	/* Enable required interrupts */
	ufshcd_enable_intr(hba, UFSHCD_ENABLE_INTRS);

	/* Configure interrupt aggregation */
	if (ufshcd_is_intr_aggr_allowed(hba))
		ufshcd_config_intr_aggr(hba, hba->nutrs - 1, INT_AGGR_DEF_TO);
	else
		ufshcd_disable_intr_aggr(hba);

	/* Configure UTRL and UTMRL base address registers */
	ufshcd_writel(hba, lower_32_bits(hba->utrdl_dma_addr),
			REG_UTP_TRANSFER_REQ_LIST_BASE_L);
	ufshcd_writel(hba, upper_32_bits(hba->utrdl_dma_addr),
			REG_UTP_TRANSFER_REQ_LIST_BASE_H);
	ufshcd_writel(hba, lower_32_bits(hba->utmrdl_dma_addr),
			REG_UTP_TASK_REQ_LIST_BASE_L);
	ufshcd_writel(hba, upper_32_bits(hba->utmrdl_dma_addr),
			REG_UTP_TASK_REQ_LIST_BASE_H);

	/*
	 * Make sure base address and interrupt setup are updated before
	 * enabling the run/stop registers below.
	 */
	wmb();

	/*
	 * UCRDY, UTMRLDY and UTRLRDY bits must be 1
	 */
	reg = ufshcd_readl(hba, REG_CONTROLLER_STATUS);
	if (!(ufshcd_get_lists_status(reg))) {
		ufshcd_enable_run_stop_reg(hba);
	} else {
		dev_err(hba->dev,
			"Host controller not ready to process requests");
		err = -EIO;
	}

	return err;
}
EXPORT_SYMBOL_GPL(ufshcd_make_hba_operational);

/**
 * ufshcd_hba_stop - Send controller to reset state
 * @hba: per adapter instance
 */
static inline void ufshcd_hba_stop(struct ufs_hba *hba)
{
	unsigned long flags;
	int err;

	/*
	 * Obtain the host lock to prevent that the controller is disabled
	 * while the UFS interrupt handler is active on another CPU.
	 */
	spin_lock_irqsave(hba->host->host_lock, flags);
	ufshcd_writel(hba, CONTROLLER_DISABLE,  REG_CONTROLLER_ENABLE);
	spin_unlock_irqrestore(hba->host->host_lock, flags);

	err = ufshcd_wait_for_register(hba, REG_CONTROLLER_ENABLE,
					CONTROLLER_ENABLE, CONTROLLER_DISABLE,
					10, 1);
	if (err)
		dev_err(hba->dev, "%s: Controller disable failed\n", __func__);
}

/**
 * ufshcd_hba_execute_hce - initialize the controller
 * @hba: per adapter instance
 *
 * The controller resets itself and controller firmware initialization
 * sequence kicks off. When controller is ready it will set
 * the Host Controller Enable bit to 1.
 *
 * Returns 0 on success, non-zero value on failure
 */
static int ufshcd_hba_execute_hce(struct ufs_hba *hba)
{
	int retry_outer = 3;
	int retry_inner;

start:
	if (!ufshcd_is_hba_active(hba))
		/* change controller state to "reset state" */
		ufshcd_hba_stop(hba);

	/* UniPro link is disabled at this point */
	ufshcd_set_link_off(hba);

	ufshcd_vops_hce_enable_notify(hba, PRE_CHANGE);

	/* start controller initialization sequence */
	ufshcd_hba_start(hba);

	/*
	 * To initialize a UFS host controller HCE bit must be set to 1.
	 * During initialization the HCE bit value changes from 1->0->1.
	 * When the host controller completes initialization sequence
	 * it sets the value of HCE bit to 1. The same HCE bit is read back
	 * to check if the controller has completed initialization sequence.
	 * So without this delay the value HCE = 1, set in the previous
	 * instruction might be read back.
	 * This delay can be changed based on the controller.
	 */
	ufshcd_delay_us(hba->vps->hba_enable_delay_us, 100);

	/* wait for the host controller to complete initialization */
	retry_inner = 50;
	while (ufshcd_is_hba_active(hba)) {
		if (retry_inner) {
			retry_inner--;
		} else {
			dev_err(hba->dev,
				"Controller enable failed\n");
			if (retry_outer) {
				retry_outer--;
				goto start;
			}
			return -EIO;
		}
		usleep_range(1000, 1100);
	}

	/* enable UIC related interrupts */
	ufshcd_enable_intr(hba, UFSHCD_UIC_MASK);

	ufshcd_vops_hce_enable_notify(hba, POST_CHANGE);

	return 0;
}

int ufshcd_hba_enable(struct ufs_hba *hba)
{
	int ret;

	if (hba->quirks & UFSHCI_QUIRK_BROKEN_HCE) {
		ufshcd_set_link_off(hba);
		ufshcd_vops_hce_enable_notify(hba, PRE_CHANGE);

		/* enable UIC related interrupts */
		ufshcd_enable_intr(hba, UFSHCD_UIC_MASK);
		ret = ufshcd_dme_reset(hba);
		if (!ret) {
			ret = ufshcd_dme_enable(hba);
			if (!ret)
				ufshcd_vops_hce_enable_notify(hba, POST_CHANGE);
			if (ret)
				dev_err(hba->dev,
					"Host controller enable failed with non-hce\n");
		}
	} else {
		ret = ufshcd_hba_execute_hce(hba);
	}

	return ret;
}
EXPORT_SYMBOL_GPL(ufshcd_hba_enable);

static int ufshcd_disable_tx_lcc(struct ufs_hba *hba, bool peer)
{
	int tx_lanes = 0, i, err = 0;

	if (!peer)
		ufshcd_dme_get(hba, UIC_ARG_MIB(PA_CONNECTEDTXDATALANES),
			       &tx_lanes);
	else
		ufshcd_dme_peer_get(hba, UIC_ARG_MIB(PA_CONNECTEDTXDATALANES),
				    &tx_lanes);
	for (i = 0; i < tx_lanes; i++) {
		if (!peer)
			err = ufshcd_dme_set(hba,
				UIC_ARG_MIB_SEL(TX_LCC_ENABLE,
					UIC_ARG_MPHY_TX_GEN_SEL_INDEX(i)),
					0);
		else
			err = ufshcd_dme_peer_set(hba,
				UIC_ARG_MIB_SEL(TX_LCC_ENABLE,
					UIC_ARG_MPHY_TX_GEN_SEL_INDEX(i)),
					0);
		if (err) {
			dev_err(hba->dev, "%s: TX LCC Disable failed, peer = %d, lane = %d, err = %d",
				__func__, peer, i, err);
			break;
		}
	}

	return err;
}

static inline int ufshcd_disable_device_tx_lcc(struct ufs_hba *hba)
{
	return ufshcd_disable_tx_lcc(hba, true);
}

void ufshcd_update_evt_hist(struct ufs_hba *hba, u32 id, u32 val)
{
	struct ufs_event_hist *e;

	if (id >= UFS_EVT_CNT)
		return;

	e = &hba->ufs_stats.event[id];
	e->val[e->pos] = val;
	e->tstamp[e->pos] = ktime_get();
	e->cnt += 1;
	e->pos = (e->pos + 1) % UFS_EVENT_HIST_LENGTH;

	ufshcd_vops_event_notify(hba, id, &val);
}
EXPORT_SYMBOL_GPL(ufshcd_update_evt_hist);

/**
 * ufshcd_link_startup - Initialize unipro link startup
 * @hba: per adapter instance
 *
 * Returns 0 for success, non-zero in case of failure
 */
static int ufshcd_link_startup(struct ufs_hba *hba)
{
	int ret;
	int retries = DME_LINKSTARTUP_RETRIES;
	bool link_startup_again = false;

	/*
	 * If UFS device isn't active then we will have to issue link startup
	 * 2 times to make sure the device state move to active.
	 */
	if (!ufshcd_is_ufs_dev_active(hba))
		link_startup_again = true;

link_startup:
	do {
		ufshcd_vops_link_startup_notify(hba, PRE_CHANGE);

		ret = ufshcd_dme_link_startup(hba);

		/* check if device is detected by inter-connect layer */
		if (!ret && !ufshcd_is_device_present(hba)) {
			ufshcd_update_evt_hist(hba,
					       UFS_EVT_LINK_STARTUP_FAIL,
					       0);
			dev_err(hba->dev, "%s: Device not present\n", __func__);
			ret = -ENXIO;
			goto out;
		}

		/*
		 * DME link lost indication is only received when link is up,
		 * but we can't be sure if the link is up until link startup
		 * succeeds. So reset the local Uni-Pro and try again.
		 */
		if (ret && ufshcd_hba_enable(hba)) {
			ufshcd_update_evt_hist(hba,
					       UFS_EVT_LINK_STARTUP_FAIL,
					       (u32)ret);
			goto out;
		}
	} while (ret && retries--);

	if (ret) {
		/* failed to get the link up... retire */
		ufshcd_update_evt_hist(hba,
				       UFS_EVT_LINK_STARTUP_FAIL,
				       (u32)ret);
		goto out;
	}

	if (link_startup_again) {
		link_startup_again = false;
		retries = DME_LINKSTARTUP_RETRIES;
		goto link_startup;
	}

	/* Mark that link is up in PWM-G1, 1-lane, SLOW-AUTO mode */
	ufshcd_init_pwr_info(hba);
	ufshcd_print_pwr_info(hba);

	if (hba->quirks & UFSHCD_QUIRK_BROKEN_LCC) {
		ret = ufshcd_disable_device_tx_lcc(hba);
		if (ret)
			goto out;
	}

	/* Include any host controller configuration via UIC commands */
	ret = ufshcd_vops_link_startup_notify(hba, POST_CHANGE);
	if (ret)
		goto out;

	/* Clear UECPA once due to LINERESET has happened during LINK_STARTUP */
	ufshcd_readl(hba, REG_UIC_ERROR_CODE_PHY_ADAPTER_LAYER);
	ret = ufshcd_make_hba_operational(hba);
out:
	if (ret) {
		dev_err(hba->dev, "link startup failed %d\n", ret);
		ufshcd_print_host_state(hba);
		ufshcd_print_pwr_info(hba);
		ufshcd_print_evt_hist(hba);
	}
	return ret;
}

/**
 * ufshcd_verify_dev_init() - Verify device initialization
 * @hba: per-adapter instance
 *
 * Send NOP OUT UPIU and wait for NOP IN response to check whether the
 * device Transport Protocol (UTP) layer is ready after a reset.
 * If the UTP layer at the device side is not initialized, it may
 * not respond with NOP IN UPIU within timeout of %NOP_OUT_TIMEOUT
 * and we retry sending NOP OUT for %NOP_OUT_RETRIES iterations.
 */
static int ufshcd_verify_dev_init(struct ufs_hba *hba)
{
	int err = 0;
	int retries;

	ufshcd_hold(hba, false);
	mutex_lock(&hba->dev_cmd.lock);
	for (retries = NOP_OUT_RETRIES; retries > 0; retries--) {
		err = ufshcd_exec_dev_cmd(hba, DEV_CMD_TYPE_NOP,
					       NOP_OUT_TIMEOUT);

		if (!err || err == -ETIMEDOUT)
			break;

		dev_dbg(hba->dev, "%s: error %d retrying\n", __func__, err);
	}
	mutex_unlock(&hba->dev_cmd.lock);
	ufshcd_release(hba);

	if (err)
		dev_err(hba->dev, "%s: NOP OUT failed %d\n", __func__, err);
	return err;
}

/**
 * ufshcd_set_queue_depth - set lun queue depth
 * @sdev: pointer to SCSI device
 *
 * Read bLUQueueDepth value and activate scsi tagged command
 * queueing. For WLUN, queue depth is set to 1. For best-effort
 * cases (bLUQueueDepth = 0) the queue depth is set to a maximum
 * value that host can queue.
 */
static void ufshcd_set_queue_depth(struct scsi_device *sdev)
{
	int ret = 0;
	u8 lun_qdepth;
	struct ufs_hba *hba;

	hba = shost_priv(sdev->host);

	lun_qdepth = hba->nutrs;
	ret = ufshcd_read_unit_desc_param(hba,
					  ufshcd_scsi_to_upiu_lun(sdev->lun),
					  UNIT_DESC_PARAM_LU_Q_DEPTH,
					  &lun_qdepth,
					  sizeof(lun_qdepth));

	/* Some WLUN doesn't support unit descriptor */
	if (ret == -EOPNOTSUPP)
		lun_qdepth = 1;
	else if (!lun_qdepth)
		/* eventually, we can figure out the real queue depth */
		lun_qdepth = hba->nutrs;
	else
		lun_qdepth = min_t(int, lun_qdepth, hba->nutrs);

	dev_dbg(hba->dev, "%s: activate tcq with queue depth %d\n",
			__func__, lun_qdepth);
	scsi_change_queue_depth(sdev, lun_qdepth);
}

/*
 * ufshcd_get_lu_wp - returns the "b_lu_write_protect" from UNIT DESCRIPTOR
 * @hba: per-adapter instance
 * @lun: UFS device lun id
 * @b_lu_write_protect: pointer to buffer to hold the LU's write protect info
 *
 * Returns 0 in case of success and b_lu_write_protect status would be returned
 * @b_lu_write_protect parameter.
 * Returns -ENOTSUPP if reading b_lu_write_protect is not supported.
 * Returns -EINVAL in case of invalid parameters passed to this function.
 */
static int ufshcd_get_lu_wp(struct ufs_hba *hba,
			    u8 lun,
			    u8 *b_lu_write_protect)
{
	int ret;

	if (!b_lu_write_protect)
		ret = -EINVAL;
	/*
	 * According to UFS device spec, RPMB LU can't be write
	 * protected so skip reading bLUWriteProtect parameter for
	 * it. For other W-LUs, UNIT DESCRIPTOR is not available.
	 */
	else if (lun >= hba->dev_info.max_lu_supported)
		ret = -ENOTSUPP;
	else
		ret = ufshcd_read_unit_desc_param(hba,
					  lun,
					  UNIT_DESC_PARAM_LU_WR_PROTECT,
					  b_lu_write_protect,
					  sizeof(*b_lu_write_protect));
	return ret;
}

/**
 * ufshcd_get_lu_power_on_wp_status - get LU's power on write protect
 * status
 * @hba: per-adapter instance
 * @sdev: pointer to SCSI device
 *
 */
static inline void ufshcd_get_lu_power_on_wp_status(struct ufs_hba *hba,
						    struct scsi_device *sdev)
{
	if (hba->dev_info.f_power_on_wp_en &&
	    !hba->dev_info.is_lu_power_on_wp) {
		u8 b_lu_write_protect;

		if (!ufshcd_get_lu_wp(hba, ufshcd_scsi_to_upiu_lun(sdev->lun),
				      &b_lu_write_protect) &&
		    (b_lu_write_protect == UFS_LU_POWER_ON_WP))
			hba->dev_info.is_lu_power_on_wp = true;
	}
}

/**
 * ufshcd_slave_alloc - handle initial SCSI device configurations
 * @sdev: pointer to SCSI device
 *
 * Returns success
 */
static int ufshcd_slave_alloc(struct scsi_device *sdev)
{
	struct ufs_hba *hba;

	hba = shost_priv(sdev->host);

	/* Mode sense(6) is not supported by UFS, so use Mode sense(10) */
	sdev->use_10_for_ms = 1;

	/* DBD field should be set to 1 in mode sense(10) */
	sdev->set_dbd_for_ms = 1;

	/* allow SCSI layer to restart the device in case of errors */
	sdev->allow_restart = 1;

	/* REPORT SUPPORTED OPERATION CODES is not supported */
	sdev->no_report_opcodes = 1;

	/* WRITE_SAME command is not supported */
	sdev->no_write_same = 1;

	ufshcd_set_queue_depth(sdev);

	ufshcd_get_lu_power_on_wp_status(hba, sdev);

	return 0;
}

/**
 * ufshcd_change_queue_depth - change queue depth
 * @sdev: pointer to SCSI device
 * @depth: required depth to set
 *
 * Change queue depth and make sure the max. limits are not crossed.
 */
static int ufshcd_change_queue_depth(struct scsi_device *sdev, int depth)
{
	struct ufs_hba *hba = shost_priv(sdev->host);

	if (depth > hba->nutrs)
		depth = hba->nutrs;
	return scsi_change_queue_depth(sdev, depth);
}

/**
 * ufshcd_slave_configure - adjust SCSI device configurations
 * @sdev: pointer to SCSI device
 */
static int ufshcd_slave_configure(struct scsi_device *sdev)
{
	struct ufs_hba *hba = shost_priv(sdev->host);
	struct request_queue *q = sdev->request_queue;

	blk_queue_update_dma_pad(q, PRDT_DATA_BYTE_COUNT_PAD - 1);
	if (hba->quirks & UFSHCD_QUIRK_ALIGN_SG_WITH_PAGE_SIZE)
		blk_queue_update_dma_alignment(q, PAGE_SIZE - 1);

	if (ufshcd_is_rpm_autosuspend_allowed(hba))
		sdev->rpm_autosuspend = 1;

	ufshcd_crypto_setup_rq_keyslot_manager(hba, q);

	return 0;
}

/**
 * ufshcd_slave_destroy - remove SCSI device configurations
 * @sdev: pointer to SCSI device
 */
static void ufshcd_slave_destroy(struct scsi_device *sdev)
{
	struct ufs_hba *hba;

	hba = shost_priv(sdev->host);
	/* Drop the reference as it won't be needed anymore */
	if (ufshcd_scsi_to_upiu_lun(sdev->lun) == UFS_UPIU_UFS_DEVICE_WLUN) {
		unsigned long flags;

		spin_lock_irqsave(hba->host->host_lock, flags);
		hba->sdev_ufs_device = NULL;
		spin_unlock_irqrestore(hba->host->host_lock, flags);
	}
}

/**
 * ufshcd_scsi_cmd_status - Update SCSI command result based on SCSI status
 * @lrbp: pointer to local reference block of completed command
 * @scsi_status: SCSI command status
 *
 * Returns value base on SCSI command status
 */
static inline int
ufshcd_scsi_cmd_status(struct ufshcd_lrb *lrbp, int scsi_status)
{
	int result = 0;

	switch (scsi_status) {
	case SAM_STAT_CHECK_CONDITION:
		ufshcd_copy_sense_data(lrbp);
		fallthrough;
	case SAM_STAT_GOOD:
		result |= DID_OK << 16 | scsi_status;
		break;
	case SAM_STAT_TASK_SET_FULL:
	case SAM_STAT_BUSY:
	case SAM_STAT_TASK_ABORTED:
		ufshcd_copy_sense_data(lrbp);
		result |= scsi_status;
		break;
	default:
		result |= DID_ERROR << 16;
		break;
	} /* end of switch */

	return result;
}

/**
 * ufshcd_transfer_rsp_status - Get overall status of the response
 * @hba: per adapter instance
 * @lrbp: pointer to local reference block of completed command
 *
 * Returns result of the command to notify SCSI midlayer
 */
static inline int
ufshcd_transfer_rsp_status(struct ufs_hba *hba, struct ufshcd_lrb *lrbp)
{
	int result = 0;
	int scsi_status;
	int ocs;

	/* overall command status of utrd */
	ocs = ufshcd_get_tr_ocs(lrbp);

	if (hba->quirks & UFSHCD_QUIRK_BROKEN_OCS_FATAL_ERROR) {
		if (be32_to_cpu(lrbp->ucd_rsp_ptr->header.dword_1) &
					MASK_RSP_UPIU_RESULT)
			ocs = OCS_SUCCESS;
	}

	switch (ocs) {
	case OCS_SUCCESS:
		result = ufshcd_get_req_rsp(lrbp->ucd_rsp_ptr);
		hba->ufs_stats.last_hibern8_exit_tstamp = ktime_set(0, 0);
		switch (result) {
		case UPIU_TRANSACTION_RESPONSE:
			/*
			 * get the response UPIU result to extract
			 * the SCSI command status
			 */
			result = ufshcd_get_rsp_upiu_result(lrbp->ucd_rsp_ptr);

			/*
			 * get the result based on SCSI status response
			 * to notify the SCSI midlayer of the command status
			 */
			scsi_status = result & MASK_SCSI_STATUS;
			result = ufshcd_scsi_cmd_status(lrbp, scsi_status);

			/*
			 * Currently we are only supporting BKOPs exception
			 * events hence we can ignore BKOPs exception event
			 * during power management callbacks. BKOPs exception
			 * event is not expected to be raised in runtime suspend
			 * callback as it allows the urgent bkops.
			 * During system suspend, we are anyway forcefully
			 * disabling the bkops and if urgent bkops is needed
			 * it will be enabled on system resume. Long term
			 * solution could be to abort the system suspend if
			 * UFS device needs urgent BKOPs.
			 */
			if (!hba->pm_op_in_progress &&
			    ufshcd_is_exception_event(lrbp->ucd_rsp_ptr) &&
			    schedule_work(&hba->eeh_work)) {
				/*
				 * Prevent suspend once eeh_work is scheduled
				 * to avoid deadlock between ufshcd_suspend
				 * and exception event handler.
				 */
				pm_runtime_get_noresume(hba->dev);
			}
			break;
		case UPIU_TRANSACTION_REJECT_UPIU:
			/* TODO: handle Reject UPIU Response */
			result = DID_ERROR << 16;
			dev_err(hba->dev,
				"Reject UPIU not fully implemented\n");
			break;
		default:
			dev_err(hba->dev,
				"Unexpected request response code = %x\n",
				result);
			result = DID_ERROR << 16;
			break;
		}
		break;
	case OCS_ABORTED:
		result |= DID_ABORT << 16;
		break;
	case OCS_INVALID_COMMAND_STATUS:
		result |= DID_REQUEUE << 16;
		break;
	case OCS_INVALID_CMD_TABLE_ATTR:
	case OCS_INVALID_PRDT_ATTR:
	case OCS_MISMATCH_DATA_BUF_SIZE:
	case OCS_MISMATCH_RESP_UPIU_SIZE:
	case OCS_PEER_COMM_FAILURE:
	case OCS_FATAL_ERROR:
	case OCS_DEVICE_FATAL_ERROR:
	case OCS_INVALID_CRYPTO_CONFIG:
	case OCS_GENERAL_CRYPTO_ERROR:
	default:
		result |= DID_ERROR << 16;
		dev_err(hba->dev,
				"OCS error from controller = %x for tag %d\n",
				ocs, lrbp->task_tag);
		ufshcd_print_evt_hist(hba);
		ufshcd_print_host_state(hba);
		break;
	} /* end of switch */

	if ((host_byte(result) != DID_OK) &&
	    (host_byte(result) != DID_REQUEUE) && !hba->silence_err_logs)
		ufshcd_print_trs(hba, 1 << lrbp->task_tag, true);
	return result;
}

/**
 * ufshcd_uic_cmd_compl - handle completion of uic command
 * @hba: per adapter instance
 * @intr_status: interrupt status generated by the controller
 *
 * Returns
 *  IRQ_HANDLED - If interrupt is valid
 *  IRQ_NONE    - If invalid interrupt
 */
static irqreturn_t ufshcd_uic_cmd_compl(struct ufs_hba *hba, u32 intr_status)
{
	irqreturn_t retval = IRQ_NONE;

	if ((intr_status & UIC_COMMAND_COMPL) && hba->active_uic_cmd) {
		hba->active_uic_cmd->argument2 |=
			ufshcd_get_uic_cmd_result(hba);
		hba->active_uic_cmd->argument3 =
			ufshcd_get_dme_attr_val(hba);
		if (!hba->uic_async_done)
			hba->active_uic_cmd->cmd_active = 0;
		complete(&hba->active_uic_cmd->done);
		retval = IRQ_HANDLED;
	}

	if ((intr_status & UFSHCD_UIC_PWR_MASK) && hba->uic_async_done) {
		hba->active_uic_cmd->cmd_active = 0;
		complete(hba->uic_async_done);
		retval = IRQ_HANDLED;
	}

	if (retval == IRQ_HANDLED)
		ufshcd_add_uic_command_trace(hba, hba->active_uic_cmd,
					     UFS_CMD_COMP);
	return retval;
}

/**
 * __ufshcd_transfer_req_compl - handle SCSI and query command completion
 * @hba: per adapter instance
 * @completed_reqs: requests to complete
 */
static void __ufshcd_transfer_req_compl(struct ufs_hba *hba,
					unsigned long completed_reqs)
{
	struct ufshcd_lrb *lrbp;
	struct scsi_cmnd *cmd;
	int result;
	int index;
	bool update_scaling = false;

	for_each_set_bit(index, &completed_reqs, hba->nutrs) {
		lrbp = &hba->lrb[index];
		lrbp->in_use = false;
		lrbp->compl_time_stamp = ktime_get();
		cmd = lrbp->cmd;
		if (cmd) {
			ufshcd_add_command_trace(hba, index, UFS_CMD_COMP);
			result = ufshcd_transfer_rsp_status(hba, lrbp);
			scsi_dma_unmap(cmd);
			cmd->result = result;
			/* Mark completed command as NULL in LRB */
			lrbp->cmd = NULL;
			/* Do not touch lrbp after scsi done */
			cmd->scsi_done(cmd);
			__ufshcd_release(hba);
			update_scaling = true;
		} else if (lrbp->command_type == UTP_CMD_TYPE_DEV_MANAGE ||
			lrbp->command_type == UTP_CMD_TYPE_UFS_STORAGE) {
			if (hba->dev_cmd.complete) {
				ufshcd_add_command_trace(hba, index,
							 UFS_DEV_COMP);
				complete(hba->dev_cmd.complete);
				update_scaling = true;
			}
		}
		if (ufshcd_is_clkscaling_supported(hba) && update_scaling)
			hba->clk_scaling.active_reqs--;
	}

	/* clear corresponding bits of completed commands */
	hba->outstanding_reqs ^= completed_reqs;

	ufshcd_clk_scaling_update_busy(hba);
}

/**
 * ufshcd_transfer_req_compl - handle SCSI and query command completion
 * @hba: per adapter instance
 *
 * Returns
 *  IRQ_HANDLED - If interrupt is valid
 *  IRQ_NONE    - If invalid interrupt
 */
static irqreturn_t ufshcd_transfer_req_compl(struct ufs_hba *hba)
{
	unsigned long completed_reqs;
	u32 tr_doorbell;

	/* Resetting interrupt aggregation counters first and reading the
	 * DOOR_BELL afterward allows us to handle all the completed requests.
	 * In order to prevent other interrupts starvation the DB is read once
	 * after reset. The down side of this solution is the possibility of
	 * false interrupt if device completes another request after resetting
	 * aggregation and before reading the DB.
	 */
	if (ufshcd_is_intr_aggr_allowed(hba) &&
	    !(hba->quirks & UFSHCI_QUIRK_SKIP_RESET_INTR_AGGR))
		ufshcd_reset_intr_aggr(hba);

	tr_doorbell = ufshcd_readl(hba, REG_UTP_TRANSFER_REQ_DOOR_BELL);
	completed_reqs = tr_doorbell ^ hba->outstanding_reqs;

	if (completed_reqs) {
		__ufshcd_transfer_req_compl(hba, completed_reqs);
		return IRQ_HANDLED;
	} else {
		return IRQ_NONE;
	}
}

/**
 * ufshcd_disable_ee - disable exception event
 * @hba: per-adapter instance
 * @mask: exception event to disable
 *
 * Disables exception event in the device so that the EVENT_ALERT
 * bit is not set.
 *
 * Returns zero on success, non-zero error value on failure.
 */
static int ufshcd_disable_ee(struct ufs_hba *hba, u16 mask)
{
	int err = 0;
	u32 val;

	if (!(hba->ee_ctrl_mask & mask))
		goto out;

	val = hba->ee_ctrl_mask & ~mask;
	val &= MASK_EE_STATUS;
	err = ufshcd_query_attr_retry(hba, UPIU_QUERY_OPCODE_WRITE_ATTR,
			QUERY_ATTR_IDN_EE_CONTROL, 0, 0, &val);
	if (!err)
		hba->ee_ctrl_mask &= ~mask;
out:
	return err;
}

/**
 * ufshcd_enable_ee - enable exception event
 * @hba: per-adapter instance
 * @mask: exception event to enable
 *
 * Enable corresponding exception event in the device to allow
 * device to alert host in critical scenarios.
 *
 * Returns zero on success, non-zero error value on failure.
 */
static int ufshcd_enable_ee(struct ufs_hba *hba, u16 mask)
{
	int err = 0;
	u32 val;

	if (hba->ee_ctrl_mask & mask)
		goto out;

	val = hba->ee_ctrl_mask | mask;
	val &= MASK_EE_STATUS;
	err = ufshcd_query_attr_retry(hba, UPIU_QUERY_OPCODE_WRITE_ATTR,
			QUERY_ATTR_IDN_EE_CONTROL, 0, 0, &val);
	if (!err)
		hba->ee_ctrl_mask |= mask;
out:
	return err;
}

/**
 * ufshcd_enable_auto_bkops - Allow device managed BKOPS
 * @hba: per-adapter instance
 *
 * Allow device to manage background operations on its own. Enabling
 * this might lead to inconsistent latencies during normal data transfers
 * as the device is allowed to manage its own way of handling background
 * operations.
 *
 * Returns zero on success, non-zero on failure.
 */
static int ufshcd_enable_auto_bkops(struct ufs_hba *hba)
{
	int err = 0;

	if (hba->auto_bkops_enabled)
		goto out;

	err = ufshcd_query_flag_retry(hba, UPIU_QUERY_OPCODE_SET_FLAG,
			QUERY_FLAG_IDN_BKOPS_EN, 0, NULL);
	if (err) {
		dev_err(hba->dev, "%s: failed to enable bkops %d\n",
				__func__, err);
		goto out;
	}

	hba->auto_bkops_enabled = true;
	trace_ufshcd_auto_bkops_state(dev_name(hba->dev), "Enabled");

	/* No need of URGENT_BKOPS exception from the device */
	err = ufshcd_disable_ee(hba, MASK_EE_URGENT_BKOPS);
	if (err)
		dev_err(hba->dev, "%s: failed to disable exception event %d\n",
				__func__, err);
out:
	return err;
}

/**
 * ufshcd_disable_auto_bkops - block device in doing background operations
 * @hba: per-adapter instance
 *
 * Disabling background operations improves command response latency but
 * has drawback of device moving into critical state where the device is
 * not-operable. Make sure to call ufshcd_enable_auto_bkops() whenever the
 * host is idle so that BKOPS are managed effectively without any negative
 * impacts.
 *
 * Returns zero on success, non-zero on failure.
 */
static int ufshcd_disable_auto_bkops(struct ufs_hba *hba)
{
	int err = 0;

	if (!hba->auto_bkops_enabled)
		goto out;

	/*
	 * If host assisted BKOPs is to be enabled, make sure
	 * urgent bkops exception is allowed.
	 */
	err = ufshcd_enable_ee(hba, MASK_EE_URGENT_BKOPS);
	if (err) {
		dev_err(hba->dev, "%s: failed to enable exception event %d\n",
				__func__, err);
		goto out;
	}

	err = ufshcd_query_flag_retry(hba, UPIU_QUERY_OPCODE_CLEAR_FLAG,
			QUERY_FLAG_IDN_BKOPS_EN, 0, NULL);
	if (err) {
		dev_err(hba->dev, "%s: failed to disable bkops %d\n",
				__func__, err);
		ufshcd_disable_ee(hba, MASK_EE_URGENT_BKOPS);
		goto out;
	}

	hba->auto_bkops_enabled = false;
	trace_ufshcd_auto_bkops_state(dev_name(hba->dev), "Disabled");
	hba->is_urgent_bkops_lvl_checked = false;
out:
	return err;
}

/**
 * ufshcd_force_reset_auto_bkops - force reset auto bkops state
 * @hba: per adapter instance
 *
 * After a device reset the device may toggle the BKOPS_EN flag
 * to default value. The s/w tracking variables should be updated
 * as well. This function would change the auto-bkops state based on
 * UFSHCD_CAP_KEEP_AUTO_BKOPS_ENABLED_EXCEPT_SUSPEND.
 */
static void ufshcd_force_reset_auto_bkops(struct ufs_hba *hba)
{
	if (ufshcd_keep_autobkops_enabled_except_suspend(hba)) {
		hba->auto_bkops_enabled = false;
		hba->ee_ctrl_mask |= MASK_EE_URGENT_BKOPS;
		ufshcd_enable_auto_bkops(hba);
	} else {
		hba->auto_bkops_enabled = true;
		hba->ee_ctrl_mask &= ~MASK_EE_URGENT_BKOPS;
		ufshcd_disable_auto_bkops(hba);
	}
	hba->urgent_bkops_lvl = BKOPS_STATUS_PERF_IMPACT;
	hba->is_urgent_bkops_lvl_checked = false;
}

static inline int ufshcd_get_bkops_status(struct ufs_hba *hba, u32 *status)
{
	return ufshcd_query_attr_retry(hba, UPIU_QUERY_OPCODE_READ_ATTR,
			QUERY_ATTR_IDN_BKOPS_STATUS, 0, 0, status);
}

/**
 * ufshcd_bkops_ctrl - control the auto bkops based on current bkops status
 * @hba: per-adapter instance
 * @status: bkops_status value
 *
 * Read the bkops_status from the UFS device and Enable fBackgroundOpsEn
 * flag in the device to permit background operations if the device
 * bkops_status is greater than or equal to "status" argument passed to
 * this function, disable otherwise.
 *
 * Returns 0 for success, non-zero in case of failure.
 *
 * NOTE: Caller of this function can check the "hba->auto_bkops_enabled" flag
 * to know whether auto bkops is enabled or disabled after this function
 * returns control to it.
 */
static int ufshcd_bkops_ctrl(struct ufs_hba *hba,
			     enum bkops_status status)
{
	int err;
	u32 curr_status = 0;

	err = ufshcd_get_bkops_status(hba, &curr_status);
	if (err) {
		dev_err(hba->dev, "%s: failed to get BKOPS status %d\n",
				__func__, err);
		goto out;
	} else if (curr_status > BKOPS_STATUS_MAX) {
		dev_err(hba->dev, "%s: invalid BKOPS status %d\n",
				__func__, curr_status);
		err = -EINVAL;
		goto out;
	}

	if (curr_status >= status)
		err = ufshcd_enable_auto_bkops(hba);
	else
		err = ufshcd_disable_auto_bkops(hba);
out:
	return err;
}

/**
 * ufshcd_urgent_bkops - handle urgent bkops exception event
 * @hba: per-adapter instance
 *
 * Enable fBackgroundOpsEn flag in the device to permit background
 * operations.
 *
 * If BKOPs is enabled, this function returns 0, 1 if the bkops in not enabled
 * and negative error value for any other failure.
 */
static int ufshcd_urgent_bkops(struct ufs_hba *hba)
{
	return ufshcd_bkops_ctrl(hba, hba->urgent_bkops_lvl);
}

static inline int ufshcd_get_ee_status(struct ufs_hba *hba, u32 *status)
{
	return ufshcd_query_attr_retry(hba, UPIU_QUERY_OPCODE_READ_ATTR,
			QUERY_ATTR_IDN_EE_STATUS, 0, 0, status);
}

static void ufshcd_bkops_exception_event_handler(struct ufs_hba *hba)
{
	int err;
	u32 curr_status = 0;

	if (hba->is_urgent_bkops_lvl_checked)
		goto enable_auto_bkops;

	err = ufshcd_get_bkops_status(hba, &curr_status);
	if (err) {
		dev_err(hba->dev, "%s: failed to get BKOPS status %d\n",
				__func__, err);
		goto out;
	}

	/*
	 * We are seeing that some devices are raising the urgent bkops
	 * exception events even when BKOPS status doesn't indicate performace
	 * impacted or critical. Handle these device by determining their urgent
	 * bkops status at runtime.
	 */
	if (curr_status < BKOPS_STATUS_PERF_IMPACT) {
		dev_err(hba->dev, "%s: device raised urgent BKOPS exception for bkops status %d\n",
				__func__, curr_status);
		/* update the current status as the urgent bkops level */
		hba->urgent_bkops_lvl = curr_status;
		hba->is_urgent_bkops_lvl_checked = true;
	}

enable_auto_bkops:
	err = ufshcd_enable_auto_bkops(hba);
out:
	if (err < 0)
		dev_err(hba->dev, "%s: failed to handle urgent bkops %d\n",
				__func__, err);
}

int ufshcd_wb_ctrl(struct ufs_hba *hba, bool enable)
{
	int ret;
	u8 index;
	enum query_opcode opcode;

	if (!ufshcd_is_wb_allowed(hba))
		return 0;

	if (!(enable ^ hba->dev_info.wb_enabled))
		return 0;
	if (enable)
		opcode = UPIU_QUERY_OPCODE_SET_FLAG;
	else
		opcode = UPIU_QUERY_OPCODE_CLEAR_FLAG;

	index = ufshcd_wb_get_query_index(hba);
	ret = ufshcd_query_flag_retry(hba, opcode,
				      QUERY_FLAG_IDN_WB_EN, index, NULL);
	if (ret) {
		dev_err(hba->dev, "%s write booster %s failed %d\n",
			__func__, enable ? "enable" : "disable", ret);
		return ret;
	}

	hba->dev_info.wb_enabled = enable;
	dev_dbg(hba->dev, "%s write booster %s %d\n",
			__func__, enable ? "enable" : "disable", ret);

	return ret;
}

static int ufshcd_wb_toggle_flush_during_h8(struct ufs_hba *hba, bool set)
{
	int val;
	u8 index;

	if (set)
		val =  UPIU_QUERY_OPCODE_SET_FLAG;
	else
		val = UPIU_QUERY_OPCODE_CLEAR_FLAG;

	index = ufshcd_wb_get_query_index(hba);
	return ufshcd_query_flag_retry(hba, val,
				QUERY_FLAG_IDN_WB_BUFF_FLUSH_DURING_HIBERN8,
				index, NULL);
}

static inline int ufshcd_wb_toggle_flush(struct ufs_hba *hba, bool enable)
{
	int ret;
	u8 index;
	enum query_opcode opcode;

	if (!ufshcd_is_wb_allowed(hba) ||
	    hba->dev_info.wb_buf_flush_enabled == enable)
		return 0;

	if (enable)
		opcode = UPIU_QUERY_OPCODE_SET_FLAG;
	else
		opcode = UPIU_QUERY_OPCODE_CLEAR_FLAG;

	index = ufshcd_wb_get_query_index(hba);
	ret = ufshcd_query_flag_retry(hba, opcode,
				      QUERY_FLAG_IDN_WB_BUFF_FLUSH_EN, index,
				      NULL);
	if (ret) {
		dev_err(hba->dev, "%s WB-Buf Flush %s failed %d\n", __func__,
			enable ? "enable" : "disable", ret);
		goto out;
	}

	hba->dev_info.wb_buf_flush_enabled = enable;

	dev_dbg(hba->dev, "WB-Buf Flush %s\n", enable ? "enabled" : "disabled");
out:
	return ret;

}

static bool ufshcd_wb_presrv_usrspc_keep_vcc_on(struct ufs_hba *hba,
						u32 avail_buf)
{
	u32 cur_buf;
	int ret;
	u8 index;

	index = ufshcd_wb_get_query_index(hba);
	ret = ufshcd_query_attr_retry(hba, UPIU_QUERY_OPCODE_READ_ATTR,
					      QUERY_ATTR_IDN_CURR_WB_BUFF_SIZE,
					      index, 0, &cur_buf);
	if (ret) {
		dev_err(hba->dev, "%s dCurWriteBoosterBufferSize read failed %d\n",
			__func__, ret);
		return false;
	}

	if (!cur_buf) {
		dev_info(hba->dev, "dCurWBBuf: %d WB disabled until free-space is available\n",
			 cur_buf);
		return false;
	}
	/* Let it continue to flush when available buffer exceeds threshold */
	if (avail_buf < hba->vps->wb_flush_threshold)
		return true;

	return false;
}

static bool ufshcd_wb_need_flush(struct ufs_hba *hba)
{
	int ret;
	u32 avail_buf;
	u8 index;

	if (!ufshcd_is_wb_allowed(hba))
		return false;
	/*
	 * The ufs device needs the vcc to be ON to flush.
	 * With user-space reduction enabled, it's enough to enable flush
	 * by checking only the available buffer. The threshold
	 * defined here is > 90% full.
	 * With user-space preserved enabled, the current-buffer
	 * should be checked too because the wb buffer size can reduce
	 * when disk tends to be full. This info is provided by current
	 * buffer (dCurrentWriteBoosterBufferSize). There's no point in
	 * keeping vcc on when current buffer is empty.
	 */
	index = ufshcd_wb_get_query_index(hba);
	ret = ufshcd_query_attr_retry(hba, UPIU_QUERY_OPCODE_READ_ATTR,
				      QUERY_ATTR_IDN_AVAIL_WB_BUFF_SIZE,
				      index, 0, &avail_buf);
	if (ret) {
		dev_warn(hba->dev, "%s dAvailableWriteBoosterBufferSize read failed %d\n",
			 __func__, ret);
		return false;
	}

	if (!hba->dev_info.b_presrv_uspc_en) {
		if (avail_buf <= UFS_WB_BUF_REMAIN_PERCENT(10))
			return true;
		return false;
	}

	return ufshcd_wb_presrv_usrspc_keep_vcc_on(hba, avail_buf);
}

static void ufshcd_rpm_dev_flush_recheck_work(struct work_struct *work)
{
	struct ufs_hba *hba = container_of(to_delayed_work(work),
					   struct ufs_hba,
					   rpm_dev_flush_recheck_work);
	/*
	 * To prevent unnecessary VCC power drain after device finishes
	 * WriteBooster buffer flush or Auto BKOPs, force runtime resume
	 * after a certain delay to recheck the threshold by next runtime
	 * suspend.
	 */
	pm_runtime_get_sync(hba->dev);
	pm_runtime_put_sync(hba->dev);
}

/**
 * ufshcd_exception_event_handler - handle exceptions raised by device
 * @work: pointer to work data
 *
 * Read bExceptionEventStatus attribute from the device and handle the
 * exception event accordingly.
 */
static void ufshcd_exception_event_handler(struct work_struct *work)
{
	struct ufs_hba *hba;
	int err;
	u32 status = 0;
	hba = container_of(work, struct ufs_hba, eeh_work);

	pm_runtime_get_sync(hba->dev);
	ufshcd_scsi_block_requests(hba);
	err = ufshcd_get_ee_status(hba, &status);
	if (err) {
		dev_err(hba->dev, "%s: failed to get exception status %d\n",
				__func__, err);
		goto out;
	}

	status &= hba->ee_ctrl_mask;

	if (status & MASK_EE_URGENT_BKOPS)
		ufshcd_bkops_exception_event_handler(hba);

out:
	ufshcd_scsi_unblock_requests(hba);
	/*
	 * pm_runtime_get_noresume is called while scheduling
	 * eeh_work to avoid suspend racing with exception work.
	 * Hence decrement usage counter using pm_runtime_put_noidle
	 * to allow suspend on completion of exception event handler.
	 */
	pm_runtime_put_noidle(hba->dev);
	pm_runtime_put(hba->dev);
	return;
}

/* Complete requests that have door-bell cleared */
static void ufshcd_complete_requests(struct ufs_hba *hba)
{
	ufshcd_transfer_req_compl(hba);
	ufshcd_tmc_handler(hba);
}

/**
 * ufshcd_quirk_dl_nac_errors - This function checks if error handling is
 *				to recover from the DL NAC errors or not.
 * @hba: per-adapter instance
 *
 * Returns true if error handling is required, false otherwise
 */
static bool ufshcd_quirk_dl_nac_errors(struct ufs_hba *hba)
{
	unsigned long flags;
	bool err_handling = true;

	spin_lock_irqsave(hba->host->host_lock, flags);
	/*
	 * UFS_DEVICE_QUIRK_RECOVERY_FROM_DL_NAC_ERRORS only workaround the
	 * device fatal error and/or DL NAC & REPLAY timeout errors.
	 */
	if (hba->saved_err & (CONTROLLER_FATAL_ERROR | SYSTEM_BUS_FATAL_ERROR))
		goto out;

	if ((hba->saved_err & DEVICE_FATAL_ERROR) ||
	    ((hba->saved_err & UIC_ERROR) &&
	     (hba->saved_uic_err & UFSHCD_UIC_DL_TCx_REPLAY_ERROR)))
		goto out;

	if ((hba->saved_err & UIC_ERROR) &&
	    (hba->saved_uic_err & UFSHCD_UIC_DL_NAC_RECEIVED_ERROR)) {
		int err;
		/*
		 * wait for 50ms to see if we can get any other errors or not.
		 */
		spin_unlock_irqrestore(hba->host->host_lock, flags);
		msleep(50);
		spin_lock_irqsave(hba->host->host_lock, flags);

		/*
		 * now check if we have got any other severe errors other than
		 * DL NAC error?
		 */
		if ((hba->saved_err & INT_FATAL_ERRORS) ||
		    ((hba->saved_err & UIC_ERROR) &&
		    (hba->saved_uic_err & ~UFSHCD_UIC_DL_NAC_RECEIVED_ERROR)))
			goto out;

		/*
		 * As DL NAC is the only error received so far, send out NOP
		 * command to confirm if link is still active or not.
		 *   - If we don't get any response then do error recovery.
		 *   - If we get response then clear the DL NAC error bit.
		 */

		spin_unlock_irqrestore(hba->host->host_lock, flags);
		err = ufshcd_verify_dev_init(hba);
		spin_lock_irqsave(hba->host->host_lock, flags);

		if (err)
			goto out;

		/* Link seems to be alive hence ignore the DL NAC errors */
		if (hba->saved_uic_err == UFSHCD_UIC_DL_NAC_RECEIVED_ERROR)
			hba->saved_err &= ~UIC_ERROR;
		/* clear NAC error */
		hba->saved_uic_err &= ~UFSHCD_UIC_DL_NAC_RECEIVED_ERROR;
		if (!hba->saved_uic_err)
			err_handling = false;
	}
out:
	spin_unlock_irqrestore(hba->host->host_lock, flags);
	return err_handling;
}

/* host lock must be held before calling this func */
static inline bool ufshcd_is_saved_err_fatal(struct ufs_hba *hba)
{
	return (hba->saved_uic_err & UFSHCD_UIC_DL_PA_INIT_ERROR) ||
	       (hba->saved_err & (INT_FATAL_ERRORS | UFSHCD_UIC_HIBERN8_MASK));
}

/* host lock must be held before calling this func */
static inline void ufshcd_schedule_eh_work(struct ufs_hba *hba)
{
	/* handle fatal errors only when link is not in error state */
	if (hba->ufshcd_state != UFSHCD_STATE_ERROR) {
		if (hba->force_reset || ufshcd_is_link_broken(hba) ||
		    ufshcd_is_saved_err_fatal(hba))
			hba->ufshcd_state = UFSHCD_STATE_EH_SCHEDULED_FATAL;
		else
			hba->ufshcd_state = UFSHCD_STATE_EH_SCHEDULED_NON_FATAL;
		queue_work(hba->eh_wq, &hba->eh_work);
	}
}

static void ufshcd_clk_scaling_allow(struct ufs_hba *hba, bool allow)
{
	down_write(&hba->clk_scaling_lock);
	hba->clk_scaling.is_allowed = allow;
	up_write(&hba->clk_scaling_lock);
}

static void ufshcd_clk_scaling_suspend(struct ufs_hba *hba, bool suspend)
{
	if (suspend) {
		if (hba->clk_scaling.is_enabled)
			ufshcd_suspend_clkscaling(hba);
		ufshcd_clk_scaling_allow(hba, false);
	} else {
		ufshcd_clk_scaling_allow(hba, true);
		if (hba->clk_scaling.is_enabled)
			ufshcd_resume_clkscaling(hba);
	}
}

static void ufshcd_err_handling_prepare(struct ufs_hba *hba)
{
	pm_runtime_get_sync(hba->dev);
	if (pm_runtime_status_suspended(hba->dev) || hba->is_sys_suspended) {
		enum ufs_pm_op pm_op;

		/*
		 * Don't assume anything of pm_runtime_get_sync(), if
		 * resume fails, irq and clocks can be OFF, and powers
		 * can be OFF or in LPM.
		 */
		ufshcd_setup_hba_vreg(hba, true);
		ufshcd_enable_irq(hba);
		ufshcd_setup_vreg(hba, true);
		ufshcd_config_vreg_hpm(hba, hba->vreg_info.vccq);
		ufshcd_config_vreg_hpm(hba, hba->vreg_info.vccq2);
		ufshcd_hold(hba, false);
		if (!ufshcd_is_clkgating_allowed(hba))
			ufshcd_setup_clocks(hba, true);
		ufshcd_release(hba);
		pm_op = hba->is_sys_suspended ? UFS_SYSTEM_PM : UFS_RUNTIME_PM;
		ufshcd_vops_resume(hba, pm_op);
	} else {
		ufshcd_hold(hba, false);
		if (ufshcd_is_clkscaling_supported(hba) &&
		    hba->clk_scaling.is_enabled)
			ufshcd_suspend_clkscaling(hba);
		ufshcd_clk_scaling_allow(hba, false);
	}
}

static void ufshcd_err_handling_unprepare(struct ufs_hba *hba)
{
	ufshcd_release(hba);
	if (ufshcd_is_clkscaling_supported(hba))
		ufshcd_clk_scaling_suspend(hba, false);
	pm_runtime_put(hba->dev);
}

static inline bool ufshcd_err_handling_should_stop(struct ufs_hba *hba)
{
	return (!hba->is_powered || hba->shutting_down ||
		hba->ufshcd_state == UFSHCD_STATE_ERROR ||
		(!(hba->saved_err || hba->saved_uic_err || hba->force_reset ||
		   ufshcd_is_link_broken(hba))));
}

#ifdef CONFIG_PM
static void ufshcd_recover_pm_error(struct ufs_hba *hba)
{
	struct Scsi_Host *shost = hba->host;
	struct scsi_device *sdev;
	struct request_queue *q;
	int ret;

	hba->is_sys_suspended = false;
	/*
	 * Set RPM status of hba device to RPM_ACTIVE,
	 * this also clears its runtime error.
	 */
	ret = pm_runtime_set_active(hba->dev);
	/*
	 * If hba device had runtime error, we also need to resume those
	 * scsi devices under hba in case any of them has failed to be
	 * resumed due to hba runtime resume failure. This is to unblock
	 * blk_queue_enter in case there are bios waiting inside it.
	 */
	if (!ret) {
		shost_for_each_device(sdev, shost) {
			q = sdev->request_queue;
			if (q->dev && (q->rpm_status == RPM_SUSPENDED ||
				       q->rpm_status == RPM_SUSPENDING))
				pm_request_resume(q->dev);
		}
	}
}
#else
static inline void ufshcd_recover_pm_error(struct ufs_hba *hba)
{
}
#endif

static bool ufshcd_is_pwr_mode_restore_needed(struct ufs_hba *hba)
{
	struct ufs_pa_layer_attr *pwr_info = &hba->pwr_info;
	u32 mode;

	ufshcd_dme_get(hba, UIC_ARG_MIB(PA_PWRMODE), &mode);

	if (pwr_info->pwr_rx != ((mode >> PWRMODE_RX_OFFSET) & PWRMODE_MASK))
		return true;

	if (pwr_info->pwr_tx != (mode & PWRMODE_MASK))
		return true;

	return false;
}

/**
 * ufshcd_err_handler - handle UFS errors that require s/w attention
 * @work: pointer to work structure
 */
static void ufshcd_err_handler(struct work_struct *work)
{
	struct ufs_hba *hba;
	unsigned long flags;
	bool err_xfer = false;
	bool err_tm = false;
	int err = 0, pmc_err;
	int tag;
	bool needs_reset = false, needs_restore = false;

	hba = container_of(work, struct ufs_hba, eh_work);

	down(&hba->host_sem);
	spin_lock_irqsave(hba->host->host_lock, flags);
	if (ufshcd_err_handling_should_stop(hba)) {
		if (hba->ufshcd_state != UFSHCD_STATE_ERROR)
			hba->ufshcd_state = UFSHCD_STATE_OPERATIONAL;
		spin_unlock_irqrestore(hba->host->host_lock, flags);
		up(&hba->host_sem);
		return;
	}
	ufshcd_set_eh_in_progress(hba);
	spin_unlock_irqrestore(hba->host->host_lock, flags);
	ufshcd_err_handling_prepare(hba);
	spin_lock_irqsave(hba->host->host_lock, flags);
	ufshcd_scsi_block_requests(hba);
	hba->ufshcd_state = UFSHCD_STATE_RESET;

	/* Complete requests that have door-bell cleared by h/w */
	ufshcd_complete_requests(hba);

	/*
	 * A full reset and restore might have happened after preparation
	 * is finished, double check whether we should stop.
	 */
	if (ufshcd_err_handling_should_stop(hba))
		goto skip_err_handling;

	if (hba->dev_quirks & UFS_DEVICE_QUIRK_RECOVERY_FROM_DL_NAC_ERRORS) {
		bool ret;

		spin_unlock_irqrestore(hba->host->host_lock, flags);
		/* release the lock as ufshcd_quirk_dl_nac_errors() may sleep */
		ret = ufshcd_quirk_dl_nac_errors(hba);
		spin_lock_irqsave(hba->host->host_lock, flags);
		if (!ret && ufshcd_err_handling_should_stop(hba))
			goto skip_err_handling;
	}

	if ((hba->saved_err & (INT_FATAL_ERRORS | UFSHCD_UIC_HIBERN8_MASK)) ||
	    (hba->saved_uic_err &&
	     (hba->saved_uic_err != UFSHCD_UIC_PA_GENERIC_ERROR))) {
		bool pr_prdt = !!(hba->saved_err & SYSTEM_BUS_FATAL_ERROR);

		spin_unlock_irqrestore(hba->host->host_lock, flags);
		ufshcd_print_host_state(hba);
		ufshcd_print_pwr_info(hba);
		ufshcd_print_evt_hist(hba);
		ufshcd_print_tmrs(hba, hba->outstanding_tasks);
		ufshcd_print_trs(hba, hba->outstanding_reqs, pr_prdt);
		spin_lock_irqsave(hba->host->host_lock, flags);
	}

	/*
	 * if host reset is required then skip clearing the pending
	 * transfers forcefully because they will get cleared during
	 * host reset and restore
	 */
	if (hba->force_reset || ufshcd_is_link_broken(hba) ||
	    ufshcd_is_saved_err_fatal(hba) ||
	    ((hba->saved_err & UIC_ERROR) &&
	     (hba->saved_uic_err & (UFSHCD_UIC_DL_NAC_RECEIVED_ERROR |
				    UFSHCD_UIC_DL_TCx_REPLAY_ERROR)))) {
		needs_reset = true;
		goto do_reset;
	}

	/*
	 * If LINERESET was caught, UFS might have been put to PWM mode,
	 * check if power mode restore is needed.
	 */
	if (hba->saved_uic_err & UFSHCD_UIC_PA_GENERIC_ERROR) {
		hba->saved_uic_err &= ~UFSHCD_UIC_PA_GENERIC_ERROR;
		if (!hba->saved_uic_err)
			hba->saved_err &= ~UIC_ERROR;
		spin_unlock_irqrestore(hba->host->host_lock, flags);
		if (ufshcd_is_pwr_mode_restore_needed(hba))
			needs_restore = true;
		spin_lock_irqsave(hba->host->host_lock, flags);
		if (!hba->saved_err && !needs_restore)
			goto skip_err_handling;
	}

	hba->silence_err_logs = true;
	/* release lock as clear command might sleep */
	spin_unlock_irqrestore(hba->host->host_lock, flags);
	/* Clear pending transfer requests */
	for_each_set_bit(tag, &hba->outstanding_reqs, hba->nutrs) {
		if (ufshcd_try_to_abort_task(hba, tag)) {
			err_xfer = true;
			goto lock_skip_pending_xfer_clear;
		}
	}

	/* Clear pending task management requests */
	for_each_set_bit(tag, &hba->outstanding_tasks, hba->nutmrs) {
		if (ufshcd_clear_tm_cmd(hba, tag)) {
			err_tm = true;
			goto lock_skip_pending_xfer_clear;
		}
	}

lock_skip_pending_xfer_clear:
	spin_lock_irqsave(hba->host->host_lock, flags);

	/* Complete the requests that are cleared by s/w */
	ufshcd_complete_requests(hba);
	hba->silence_err_logs = false;

	if (err_xfer || err_tm) {
		needs_reset = true;
		goto do_reset;
	}

	/*
	 * After all reqs and tasks are cleared from doorbell,
	 * now it is safe to retore power mode.
	 */
	if (needs_restore) {
		spin_unlock_irqrestore(hba->host->host_lock, flags);
		/*
		 * Hold the scaling lock just in case dev cmds
		 * are sent via bsg and/or sysfs.
		 */
		down_write(&hba->clk_scaling_lock);
		hba->force_pmc = true;
		pmc_err = ufshcd_config_pwr_mode(hba, &(hba->pwr_info));
		if (pmc_err) {
			needs_reset = true;
			dev_err(hba->dev, "%s: Failed to restore power mode, err = %d\n",
					__func__, pmc_err);
		}
		hba->force_pmc = false;
		ufshcd_print_pwr_info(hba);
		up_write(&hba->clk_scaling_lock);
		spin_lock_irqsave(hba->host->host_lock, flags);
	}

do_reset:
	/* Fatal errors need reset */
	if (needs_reset) {
		unsigned long max_doorbells = (1UL << hba->nutrs) - 1;

		/*
		 * ufshcd_reset_and_restore() does the link reinitialization
		 * which will need atleast one empty doorbell slot to send the
		 * device management commands (NOP and query commands).
		 * If there is no slot empty at this moment then free up last
		 * slot forcefully.
		 */
		if (hba->outstanding_reqs == max_doorbells)
			__ufshcd_transfer_req_compl(hba,
						    (1UL << (hba->nutrs - 1)));

		hba->force_reset = false;
		spin_unlock_irqrestore(hba->host->host_lock, flags);
		err = ufshcd_reset_and_restore(hba);
		if (err)
			dev_err(hba->dev, "%s: reset and restore failed with err %d\n",
					__func__, err);
		else
			ufshcd_recover_pm_error(hba);
		spin_lock_irqsave(hba->host->host_lock, flags);
	}

skip_err_handling:
	if (!needs_reset) {
		if (hba->ufshcd_state == UFSHCD_STATE_RESET)
			hba->ufshcd_state = UFSHCD_STATE_OPERATIONAL;
		if (hba->saved_err || hba->saved_uic_err)
			dev_err_ratelimited(hba->dev, "%s: exit: saved_err 0x%x saved_uic_err 0x%x",
			    __func__, hba->saved_err, hba->saved_uic_err);
	}
	ufshcd_clear_eh_in_progress(hba);
	spin_unlock_irqrestore(hba->host->host_lock, flags);
	ufshcd_scsi_unblock_requests(hba);
	ufshcd_err_handling_unprepare(hba);
<<<<<<< HEAD
	up(&hba->host_sem);
=======
	up(&hba->eh_sem);

	if (!err && needs_reset)
		ufshcd_clear_ua_wluns(hba);
>>>>>>> aa2c24e7
}

/**
 * ufshcd_update_uic_error - check and set fatal UIC error flags.
 * @hba: per-adapter instance
 *
 * Returns
 *  IRQ_HANDLED - If interrupt is valid
 *  IRQ_NONE    - If invalid interrupt
 */
static irqreturn_t ufshcd_update_uic_error(struct ufs_hba *hba)
{
	u32 reg;
	irqreturn_t retval = IRQ_NONE;

	/* PHY layer error */
	reg = ufshcd_readl(hba, REG_UIC_ERROR_CODE_PHY_ADAPTER_LAYER);
	if ((reg & UIC_PHY_ADAPTER_LAYER_ERROR) &&
	    (reg & UIC_PHY_ADAPTER_LAYER_ERROR_CODE_MASK)) {
		ufshcd_update_evt_hist(hba, UFS_EVT_PA_ERR, reg);
		/*
		 * To know whether this error is fatal or not, DB timeout
		 * must be checked but this error is handled separately.
		 */
		if (reg & UIC_PHY_ADAPTER_LAYER_LANE_ERR_MASK)
			dev_dbg(hba->dev, "%s: UIC Lane error reported\n",
					__func__);

		/* Got a LINERESET indication. */
		if (reg & UIC_PHY_ADAPTER_LAYER_GENERIC_ERROR) {
			struct uic_command *cmd = NULL;

			hba->uic_error |= UFSHCD_UIC_PA_GENERIC_ERROR;
			if (hba->uic_async_done && hba->active_uic_cmd)
				cmd = hba->active_uic_cmd;
			/*
			 * Ignore the LINERESET during power mode change
			 * operation via DME_SET command.
			 */
			if (cmd && (cmd->command == UIC_CMD_DME_SET))
				hba->uic_error &= ~UFSHCD_UIC_PA_GENERIC_ERROR;
		}
		retval |= IRQ_HANDLED;
	}

	/* PA_INIT_ERROR is fatal and needs UIC reset */
	reg = ufshcd_readl(hba, REG_UIC_ERROR_CODE_DATA_LINK_LAYER);
	if ((reg & UIC_DATA_LINK_LAYER_ERROR) &&
	    (reg & UIC_DATA_LINK_LAYER_ERROR_CODE_MASK)) {
		ufshcd_update_evt_hist(hba, UFS_EVT_DL_ERR, reg);

		if (reg & UIC_DATA_LINK_LAYER_ERROR_PA_INIT)
			hba->uic_error |= UFSHCD_UIC_DL_PA_INIT_ERROR;
		else if (hba->dev_quirks &
				UFS_DEVICE_QUIRK_RECOVERY_FROM_DL_NAC_ERRORS) {
			if (reg & UIC_DATA_LINK_LAYER_ERROR_NAC_RECEIVED)
				hba->uic_error |=
					UFSHCD_UIC_DL_NAC_RECEIVED_ERROR;
			else if (reg & UIC_DATA_LINK_LAYER_ERROR_TCx_REPLAY_TIMEOUT)
				hba->uic_error |= UFSHCD_UIC_DL_TCx_REPLAY_ERROR;
		}
		retval |= IRQ_HANDLED;
	}

	/* UIC NL/TL/DME errors needs software retry */
	reg = ufshcd_readl(hba, REG_UIC_ERROR_CODE_NETWORK_LAYER);
	if ((reg & UIC_NETWORK_LAYER_ERROR) &&
	    (reg & UIC_NETWORK_LAYER_ERROR_CODE_MASK)) {
		ufshcd_update_evt_hist(hba, UFS_EVT_NL_ERR, reg);
		hba->uic_error |= UFSHCD_UIC_NL_ERROR;
		retval |= IRQ_HANDLED;
	}

	reg = ufshcd_readl(hba, REG_UIC_ERROR_CODE_TRANSPORT_LAYER);
	if ((reg & UIC_TRANSPORT_LAYER_ERROR) &&
	    (reg & UIC_TRANSPORT_LAYER_ERROR_CODE_MASK)) {
		ufshcd_update_evt_hist(hba, UFS_EVT_TL_ERR, reg);
		hba->uic_error |= UFSHCD_UIC_TL_ERROR;
		retval |= IRQ_HANDLED;
	}

	reg = ufshcd_readl(hba, REG_UIC_ERROR_CODE_DME);
	if ((reg & UIC_DME_ERROR) &&
	    (reg & UIC_DME_ERROR_CODE_MASK)) {
		ufshcd_update_evt_hist(hba, UFS_EVT_DME_ERR, reg);
		hba->uic_error |= UFSHCD_UIC_DME_ERROR;
		retval |= IRQ_HANDLED;
	}

	dev_dbg(hba->dev, "%s: UIC error flags = 0x%08x\n",
			__func__, hba->uic_error);
	return retval;
}

static bool ufshcd_is_auto_hibern8_error(struct ufs_hba *hba,
					 u32 intr_mask)
{
	if (!ufshcd_is_auto_hibern8_supported(hba) ||
	    !ufshcd_is_auto_hibern8_enabled(hba))
		return false;

	if (!(intr_mask & UFSHCD_UIC_HIBERN8_MASK))
		return false;

	if (hba->active_uic_cmd &&
	    (hba->active_uic_cmd->command == UIC_CMD_DME_HIBER_ENTER ||
	    hba->active_uic_cmd->command == UIC_CMD_DME_HIBER_EXIT))
		return false;

	return true;
}

/**
 * ufshcd_check_errors - Check for errors that need s/w attention
 * @hba: per-adapter instance
 *
 * Returns
 *  IRQ_HANDLED - If interrupt is valid
 *  IRQ_NONE    - If invalid interrupt
 */
static irqreturn_t ufshcd_check_errors(struct ufs_hba *hba)
{
	bool queue_eh_work = false;
	irqreturn_t retval = IRQ_NONE;

	if (hba->errors & INT_FATAL_ERRORS) {
		ufshcd_update_evt_hist(hba, UFS_EVT_FATAL_ERR,
				       hba->errors);
		queue_eh_work = true;
	}

	if (hba->errors & UIC_ERROR) {
		hba->uic_error = 0;
		retval = ufshcd_update_uic_error(hba);
		if (hba->uic_error)
			queue_eh_work = true;
	}

	if (hba->errors & UFSHCD_UIC_HIBERN8_MASK) {
		dev_err(hba->dev,
			"%s: Auto Hibern8 %s failed - status: 0x%08x, upmcrs: 0x%08x\n",
			__func__, (hba->errors & UIC_HIBERNATE_ENTER) ?
			"Enter" : "Exit",
			hba->errors, ufshcd_get_upmcrs(hba));
		ufshcd_update_evt_hist(hba, UFS_EVT_AUTO_HIBERN8_ERR,
				       hba->errors);
		ufshcd_set_link_broken(hba);
		queue_eh_work = true;
	}

	if (queue_eh_work) {
		/*
		 * update the transfer error masks to sticky bits, let's do this
		 * irrespective of current ufshcd_state.
		 */
		hba->saved_err |= hba->errors;
		hba->saved_uic_err |= hba->uic_error;

		/* dump controller state before resetting */
		if ((hba->saved_err &
		     (INT_FATAL_ERRORS | UFSHCD_UIC_HIBERN8_MASK)) ||
		    (hba->saved_uic_err &&
		     (hba->saved_uic_err != UFSHCD_UIC_PA_GENERIC_ERROR))) {
			dev_err(hba->dev, "%s: saved_err 0x%x saved_uic_err 0x%x\n",
					__func__, hba->saved_err,
					hba->saved_uic_err);
			ufshcd_dump_regs(hba, 0, UFSHCI_REG_SPACE_SIZE,
					 "host_regs: ");
			ufshcd_print_pwr_info(hba);
		}
		ufshcd_schedule_eh_work(hba);
		retval |= IRQ_HANDLED;
	}
	/*
	 * if (!queue_eh_work) -
	 * Other errors are either non-fatal where host recovers
	 * itself without s/w intervention or errors that will be
	 * handled by the SCSI core layer.
	 */
	return retval;
}

struct ctm_info {
	struct ufs_hba	*hba;
	unsigned long	pending;
	unsigned int	ncpl;
};

static bool ufshcd_compl_tm(struct request *req, void *priv, bool reserved)
{
	struct ctm_info *const ci = priv;
	struct completion *c;

	WARN_ON_ONCE(reserved);
	if (test_bit(req->tag, &ci->pending))
		return true;
	ci->ncpl++;
	c = req->end_io_data;
	if (c)
		complete(c);
	return true;
}

/**
 * ufshcd_tmc_handler - handle task management function completion
 * @hba: per adapter instance
 *
 * Returns
 *  IRQ_HANDLED - If interrupt is valid
 *  IRQ_NONE    - If invalid interrupt
 */
static irqreturn_t ufshcd_tmc_handler(struct ufs_hba *hba)
{
	struct request_queue *q = hba->tmf_queue;
	struct ctm_info ci = {
		.hba	 = hba,
		.pending = ufshcd_readl(hba, REG_UTP_TASK_REQ_DOOR_BELL),
	};

	blk_mq_tagset_busy_iter(q->tag_set, ufshcd_compl_tm, &ci);
	return ci.ncpl ? IRQ_HANDLED : IRQ_NONE;
}

/**
 * ufshcd_sl_intr - Interrupt service routine
 * @hba: per adapter instance
 * @intr_status: contains interrupts generated by the controller
 *
 * Returns
 *  IRQ_HANDLED - If interrupt is valid
 *  IRQ_NONE    - If invalid interrupt
 */
static irqreturn_t ufshcd_sl_intr(struct ufs_hba *hba, u32 intr_status)
{
	irqreturn_t retval = IRQ_NONE;

	hba->errors = UFSHCD_ERROR_MASK & intr_status;

	if (ufshcd_is_auto_hibern8_error(hba, intr_status))
		hba->errors |= (UFSHCD_UIC_HIBERN8_MASK & intr_status);

	if (hba->errors)
		retval |= ufshcd_check_errors(hba);

	if (intr_status & UFSHCD_UIC_MASK)
		retval |= ufshcd_uic_cmd_compl(hba, intr_status);

	if (intr_status & UTP_TASK_REQ_COMPL)
		retval |= ufshcd_tmc_handler(hba);

	if (intr_status & UTP_TRANSFER_REQ_COMPL)
		retval |= ufshcd_transfer_req_compl(hba);

	return retval;
}

/**
 * ufshcd_intr - Main interrupt service routine
 * @irq: irq number
 * @__hba: pointer to adapter instance
 *
 * Returns
 *  IRQ_HANDLED - If interrupt is valid
 *  IRQ_NONE    - If invalid interrupt
 */
static irqreturn_t ufshcd_intr(int irq, void *__hba)
{
	u32 intr_status, enabled_intr_status = 0;
	irqreturn_t retval = IRQ_NONE;
	struct ufs_hba *hba = __hba;
	int retries = hba->nutrs;

	spin_lock(hba->host->host_lock);
	intr_status = ufshcd_readl(hba, REG_INTERRUPT_STATUS);
	hba->ufs_stats.last_intr_status = intr_status;
	hba->ufs_stats.last_intr_ts = ktime_get();

	/*
	 * There could be max of hba->nutrs reqs in flight and in worst case
	 * if the reqs get finished 1 by 1 after the interrupt status is
	 * read, make sure we handle them by checking the interrupt status
	 * again in a loop until we process all of the reqs before returning.
	 */
	while (intr_status && retries--) {
		enabled_intr_status =
			intr_status & ufshcd_readl(hba, REG_INTERRUPT_ENABLE);
		ufshcd_writel(hba, intr_status, REG_INTERRUPT_STATUS);
		if (enabled_intr_status)
			retval |= ufshcd_sl_intr(hba, enabled_intr_status);

		intr_status = ufshcd_readl(hba, REG_INTERRUPT_STATUS);
	}

	if (enabled_intr_status && retval == IRQ_NONE &&
				!ufshcd_eh_in_progress(hba)) {
		dev_err(hba->dev, "%s: Unhandled interrupt 0x%08x (0x%08x, 0x%08x)\n",
					__func__,
					intr_status,
					hba->ufs_stats.last_intr_status,
					enabled_intr_status);
		ufshcd_dump_regs(hba, 0, UFSHCI_REG_SPACE_SIZE, "host_regs: ");
	}

	spin_unlock(hba->host->host_lock);
	return retval;
}

static int ufshcd_clear_tm_cmd(struct ufs_hba *hba, int tag)
{
	int err = 0;
	u32 mask = 1 << tag;
	unsigned long flags;

	if (!test_bit(tag, &hba->outstanding_tasks))
		goto out;

	spin_lock_irqsave(hba->host->host_lock, flags);
	ufshcd_utmrl_clear(hba, tag);
	spin_unlock_irqrestore(hba->host->host_lock, flags);

	/* poll for max. 1 sec to clear door bell register by h/w */
	err = ufshcd_wait_for_register(hba,
			REG_UTP_TASK_REQ_DOOR_BELL,
			mask, 0, 1000, 1000);
out:
	return err;
}

static int __ufshcd_issue_tm_cmd(struct ufs_hba *hba,
		struct utp_task_req_desc *treq, u8 tm_function)
{
	struct request_queue *q = hba->tmf_queue;
	struct Scsi_Host *host = hba->host;
	DECLARE_COMPLETION_ONSTACK(wait);
	struct request *req;
	unsigned long flags;
	int free_slot, task_tag, err;

	/*
	 * Get free slot, sleep if slots are unavailable.
	 * Even though we use wait_event() which sleeps indefinitely,
	 * the maximum wait time is bounded by %TM_CMD_TIMEOUT.
	 */
	req = blk_get_request(q, REQ_OP_DRV_OUT, 0);
	if (IS_ERR(req))
		return PTR_ERR(req);

	req->end_io_data = &wait;
	free_slot = req->tag;
	WARN_ON_ONCE(free_slot < 0 || free_slot >= hba->nutmrs);
	ufshcd_hold(hba, false);

	spin_lock_irqsave(host->host_lock, flags);
	task_tag = hba->nutrs + free_slot;

	treq->req_header.dword_0 |= cpu_to_be32(task_tag);

	memcpy(hba->utmrdl_base_addr + free_slot, treq, sizeof(*treq));
	ufshcd_vops_setup_task_mgmt(hba, free_slot, tm_function);

	/* send command to the controller */
	__set_bit(free_slot, &hba->outstanding_tasks);

	/* Make sure descriptors are ready before ringing the task doorbell */
	wmb();

	ufshcd_writel(hba, 1 << free_slot, REG_UTP_TASK_REQ_DOOR_BELL);
	/* Make sure that doorbell is committed immediately */
	wmb();

	spin_unlock_irqrestore(host->host_lock, flags);

	ufshcd_add_tm_upiu_trace(hba, task_tag, UFS_TM_SEND);

	/* wait until the task management command is completed */
	err = wait_for_completion_io_timeout(&wait,
			msecs_to_jiffies(TM_CMD_TIMEOUT));
	if (!err) {
		/*
		 * Make sure that ufshcd_compl_tm() does not trigger a
		 * use-after-free.
		 */
		req->end_io_data = NULL;
		ufshcd_add_tm_upiu_trace(hba, task_tag, UFS_TM_ERR);
		dev_err(hba->dev, "%s: task management cmd 0x%.2x timed-out\n",
				__func__, tm_function);
		if (ufshcd_clear_tm_cmd(hba, free_slot))
			dev_WARN(hba->dev, "%s: unable clear tm cmd (slot %d) after timeout\n",
					__func__, free_slot);
		err = -ETIMEDOUT;
	} else {
		err = 0;
		memcpy(treq, hba->utmrdl_base_addr + free_slot, sizeof(*treq));

		ufshcd_add_tm_upiu_trace(hba, task_tag, UFS_TM_COMP);
	}

	spin_lock_irqsave(hba->host->host_lock, flags);
	__clear_bit(free_slot, &hba->outstanding_tasks);
	spin_unlock_irqrestore(hba->host->host_lock, flags);

	blk_put_request(req);

	ufshcd_release(hba);
	return err;
}

/**
 * ufshcd_issue_tm_cmd - issues task management commands to controller
 * @hba: per adapter instance
 * @lun_id: LUN ID to which TM command is sent
 * @task_id: task ID to which the TM command is applicable
 * @tm_function: task management function opcode
 * @tm_response: task management service response return value
 *
 * Returns non-zero value on error, zero on success.
 */
static int ufshcd_issue_tm_cmd(struct ufs_hba *hba, int lun_id, int task_id,
		u8 tm_function, u8 *tm_response)
{
	struct utp_task_req_desc treq = { { 0 }, };
	int ocs_value, err;

	/* Configure task request descriptor */
	treq.header.dword_0 = cpu_to_le32(UTP_REQ_DESC_INT_CMD);
	treq.header.dword_2 = cpu_to_le32(OCS_INVALID_COMMAND_STATUS);

	/* Configure task request UPIU */
	treq.req_header.dword_0 = cpu_to_be32(lun_id << 8) |
				  cpu_to_be32(UPIU_TRANSACTION_TASK_REQ << 24);
	treq.req_header.dword_1 = cpu_to_be32(tm_function << 16);

	/*
	 * The host shall provide the same value for LUN field in the basic
	 * header and for Input Parameter.
	 */
	treq.input_param1 = cpu_to_be32(lun_id);
	treq.input_param2 = cpu_to_be32(task_id);

	err = __ufshcd_issue_tm_cmd(hba, &treq, tm_function);
	if (err == -ETIMEDOUT)
		return err;

	ocs_value = le32_to_cpu(treq.header.dword_2) & MASK_OCS;
	if (ocs_value != OCS_SUCCESS)
		dev_err(hba->dev, "%s: failed, ocs = 0x%x\n",
				__func__, ocs_value);
	else if (tm_response)
		*tm_response = be32_to_cpu(treq.output_param1) &
				MASK_TM_SERVICE_RESP;
	return err;
}

/**
 * ufshcd_issue_devman_upiu_cmd - API for sending "utrd" type requests
 * @hba:	per-adapter instance
 * @req_upiu:	upiu request
 * @rsp_upiu:	upiu reply
 * @desc_buff:	pointer to descriptor buffer, NULL if NA
 * @buff_len:	descriptor size, 0 if NA
 * @cmd_type:	specifies the type (NOP, Query...)
 * @desc_op:	descriptor operation
 *
 * Those type of requests uses UTP Transfer Request Descriptor - utrd.
 * Therefore, it "rides" the device management infrastructure: uses its tag and
 * tasks work queues.
 *
 * Since there is only one available tag for device management commands,
 * the caller is expected to hold the hba->dev_cmd.lock mutex.
 */
static int ufshcd_issue_devman_upiu_cmd(struct ufs_hba *hba,
					struct utp_upiu_req *req_upiu,
					struct utp_upiu_req *rsp_upiu,
					u8 *desc_buff, int *buff_len,
					enum dev_cmd_type cmd_type,
					enum query_opcode desc_op)
{
	struct request_queue *q = hba->cmd_queue;
	struct request *req;
	struct ufshcd_lrb *lrbp;
	int err = 0;
	int tag;
	struct completion wait;
	unsigned long flags;
	u8 upiu_flags;

	down_read(&hba->clk_scaling_lock);

	req = blk_get_request(q, REQ_OP_DRV_OUT, 0);
	if (IS_ERR(req)) {
		err = PTR_ERR(req);
		goto out_unlock;
	}
	tag = req->tag;
	WARN_ON_ONCE(!ufshcd_valid_tag(hba, tag));

	init_completion(&wait);
	lrbp = &hba->lrb[tag];
	if (unlikely(lrbp->in_use)) {
		err = -EBUSY;
		goto out;
	}

	WARN_ON(lrbp->cmd);
	lrbp->cmd = NULL;
	lrbp->sense_bufflen = 0;
	lrbp->sense_buffer = NULL;
	lrbp->task_tag = tag;
	lrbp->lun = 0;
	lrbp->intr_cmd = true;
	ufshcd_prepare_lrbp_crypto(NULL, lrbp);
	hba->dev_cmd.type = cmd_type;

	switch (hba->ufs_version) {
	case UFSHCI_VERSION_10:
	case UFSHCI_VERSION_11:
		lrbp->command_type = UTP_CMD_TYPE_DEV_MANAGE;
		break;
	default:
		lrbp->command_type = UTP_CMD_TYPE_UFS_STORAGE;
		break;
	}

	/* update the task tag in the request upiu */
	req_upiu->header.dword_0 |= cpu_to_be32(tag);

	ufshcd_prepare_req_desc_hdr(lrbp, &upiu_flags, DMA_NONE);

	/* just copy the upiu request as it is */
	memcpy(lrbp->ucd_req_ptr, req_upiu, sizeof(*lrbp->ucd_req_ptr));
	if (desc_buff && desc_op == UPIU_QUERY_OPCODE_WRITE_DESC) {
		/* The Data Segment Area is optional depending upon the query
		 * function value. for WRITE DESCRIPTOR, the data segment
		 * follows right after the tsf.
		 */
		memcpy(lrbp->ucd_req_ptr + 1, desc_buff, *buff_len);
		*buff_len = 0;
	}

	memset(lrbp->ucd_rsp_ptr, 0, sizeof(struct utp_upiu_rsp));

	hba->dev_cmd.complete = &wait;

	/* Make sure descriptors are ready before ringing the doorbell */
	wmb();
	spin_lock_irqsave(hba->host->host_lock, flags);
	ufshcd_send_command(hba, tag);
	spin_unlock_irqrestore(hba->host->host_lock, flags);

	/*
	 * ignore the returning value here - ufshcd_check_query_response is
	 * bound to fail since dev_cmd.query and dev_cmd.type were left empty.
	 * read the response directly ignoring all errors.
	 */
	ufshcd_wait_for_dev_cmd(hba, lrbp, QUERY_REQ_TIMEOUT);

	/* just copy the upiu response as it is */
	memcpy(rsp_upiu, lrbp->ucd_rsp_ptr, sizeof(*rsp_upiu));
	if (desc_buff && desc_op == UPIU_QUERY_OPCODE_READ_DESC) {
		u8 *descp = (u8 *)lrbp->ucd_rsp_ptr + sizeof(*rsp_upiu);
		u16 resp_len = be32_to_cpu(lrbp->ucd_rsp_ptr->header.dword_2) &
			       MASK_QUERY_DATA_SEG_LEN;

		if (*buff_len >= resp_len) {
			memcpy(desc_buff, descp, resp_len);
			*buff_len = resp_len;
		} else {
			dev_warn(hba->dev,
				 "%s: rsp size %d is bigger than buffer size %d",
				 __func__, resp_len, *buff_len);
			*buff_len = 0;
			err = -EINVAL;
		}
	}

out:
	blk_put_request(req);
out_unlock:
	up_read(&hba->clk_scaling_lock);
	return err;
}

/**
 * ufshcd_exec_raw_upiu_cmd - API function for sending raw upiu commands
 * @hba:	per-adapter instance
 * @req_upiu:	upiu request
 * @rsp_upiu:	upiu reply - only 8 DW as we do not support scsi commands
 * @msgcode:	message code, one of UPIU Transaction Codes Initiator to Target
 * @desc_buff:	pointer to descriptor buffer, NULL if NA
 * @buff_len:	descriptor size, 0 if NA
 * @desc_op:	descriptor operation
 *
 * Supports UTP Transfer requests (nop and query), and UTP Task
 * Management requests.
 * It is up to the caller to fill the upiu conent properly, as it will
 * be copied without any further input validations.
 */
int ufshcd_exec_raw_upiu_cmd(struct ufs_hba *hba,
			     struct utp_upiu_req *req_upiu,
			     struct utp_upiu_req *rsp_upiu,
			     int msgcode,
			     u8 *desc_buff, int *buff_len,
			     enum query_opcode desc_op)
{
	int err;
	enum dev_cmd_type cmd_type = DEV_CMD_TYPE_QUERY;
	struct utp_task_req_desc treq = { { 0 }, };
	int ocs_value;
	u8 tm_f = be32_to_cpu(req_upiu->header.dword_1) >> 16 & MASK_TM_FUNC;

	switch (msgcode) {
	case UPIU_TRANSACTION_NOP_OUT:
		cmd_type = DEV_CMD_TYPE_NOP;
		fallthrough;
	case UPIU_TRANSACTION_QUERY_REQ:
		ufshcd_hold(hba, false);
		mutex_lock(&hba->dev_cmd.lock);
		err = ufshcd_issue_devman_upiu_cmd(hba, req_upiu, rsp_upiu,
						   desc_buff, buff_len,
						   cmd_type, desc_op);
		mutex_unlock(&hba->dev_cmd.lock);
		ufshcd_release(hba);

		break;
	case UPIU_TRANSACTION_TASK_REQ:
		treq.header.dword_0 = cpu_to_le32(UTP_REQ_DESC_INT_CMD);
		treq.header.dword_2 = cpu_to_le32(OCS_INVALID_COMMAND_STATUS);

		memcpy(&treq.req_header, req_upiu, sizeof(*req_upiu));

		err = __ufshcd_issue_tm_cmd(hba, &treq, tm_f);
		if (err == -ETIMEDOUT)
			break;

		ocs_value = le32_to_cpu(treq.header.dword_2) & MASK_OCS;
		if (ocs_value != OCS_SUCCESS) {
			dev_err(hba->dev, "%s: failed, ocs = 0x%x\n", __func__,
				ocs_value);
			break;
		}

		memcpy(rsp_upiu, &treq.rsp_header, sizeof(*rsp_upiu));

		break;
	default:
		err = -EINVAL;

		break;
	}

	return err;
}

/**
 * ufshcd_eh_device_reset_handler - device reset handler registered to
 *                                    scsi layer.
 * @cmd: SCSI command pointer
 *
 * Returns SUCCESS/FAILED
 */
static int ufshcd_eh_device_reset_handler(struct scsi_cmnd *cmd)
{
	struct Scsi_Host *host;
	struct ufs_hba *hba;
	u32 pos;
	int err;
	u8 resp = 0xF, lun;
	unsigned long flags;

	host = cmd->device->host;
	hba = shost_priv(host);

	lun = ufshcd_scsi_to_upiu_lun(cmd->device->lun);
	err = ufshcd_issue_tm_cmd(hba, lun, 0, UFS_LOGICAL_RESET, &resp);
	if (err || resp != UPIU_TASK_MANAGEMENT_FUNC_COMPL) {
		if (!err)
			err = resp;
		goto out;
	}

	/* clear the commands that were pending for corresponding LUN */
	for_each_set_bit(pos, &hba->outstanding_reqs, hba->nutrs) {
		if (hba->lrb[pos].lun == lun) {
			err = ufshcd_clear_cmd(hba, pos);
			if (err)
				break;
		}
	}
	spin_lock_irqsave(host->host_lock, flags);
	ufshcd_transfer_req_compl(hba);
	spin_unlock_irqrestore(host->host_lock, flags);

out:
	hba->req_abort_count = 0;
	ufshcd_update_evt_hist(hba, UFS_EVT_DEV_RESET, (u32)err);
	if (!err) {
		err = SUCCESS;
	} else {
		dev_err(hba->dev, "%s: failed with err %d\n", __func__, err);
		err = FAILED;
	}
	return err;
}

static void ufshcd_set_req_abort_skip(struct ufs_hba *hba, unsigned long bitmap)
{
	struct ufshcd_lrb *lrbp;
	int tag;

	for_each_set_bit(tag, &bitmap, hba->nutrs) {
		lrbp = &hba->lrb[tag];
		lrbp->req_abort_skip = true;
	}
}

/**
 * ufshcd_try_to_abort_task - abort a specific task
 * @hba: Pointer to adapter instance
 * @tag: Task tag/index to be aborted
 *
 * Abort the pending command in device by sending UFS_ABORT_TASK task management
 * command, and in host controller by clearing the door-bell register. There can
 * be race between controller sending the command to the device while abort is
 * issued. To avoid that, first issue UFS_QUERY_TASK to check if the command is
 * really issued and then try to abort it.
 *
 * Returns zero on success, non-zero on failure
 */
static int ufshcd_try_to_abort_task(struct ufs_hba *hba, int tag)
{
	struct ufshcd_lrb *lrbp = &hba->lrb[tag];
	int err = 0;
	int poll_cnt;
	u8 resp = 0xF;
	u32 reg;

	for (poll_cnt = 100; poll_cnt; poll_cnt--) {
		err = ufshcd_issue_tm_cmd(hba, lrbp->lun, lrbp->task_tag,
				UFS_QUERY_TASK, &resp);
		if (!err && resp == UPIU_TASK_MANAGEMENT_FUNC_SUCCEEDED) {
			/* cmd pending in the device */
			dev_err(hba->dev, "%s: cmd pending in the device. tag = %d\n",
				__func__, tag);
			break;
		} else if (!err && resp == UPIU_TASK_MANAGEMENT_FUNC_COMPL) {
			/*
			 * cmd not pending in the device, check if it is
			 * in transition.
			 */
			dev_err(hba->dev, "%s: cmd at tag %d not pending in the device.\n",
				__func__, tag);
			reg = ufshcd_readl(hba, REG_UTP_TRANSFER_REQ_DOOR_BELL);
			if (reg & (1 << tag)) {
				/* sleep for max. 200us to stabilize */
				usleep_range(100, 200);
				continue;
			}
			/* command completed already */
			dev_err(hba->dev, "%s: cmd at tag %d successfully cleared from DB.\n",
				__func__, tag);
			goto out;
		} else {
			dev_err(hba->dev,
				"%s: no response from device. tag = %d, err %d\n",
				__func__, tag, err);
			if (!err)
				err = resp; /* service response error */
			goto out;
		}
	}

	if (!poll_cnt) {
		err = -EBUSY;
		goto out;
	}

	err = ufshcd_issue_tm_cmd(hba, lrbp->lun, lrbp->task_tag,
			UFS_ABORT_TASK, &resp);
	if (err || resp != UPIU_TASK_MANAGEMENT_FUNC_COMPL) {
		if (!err) {
			err = resp; /* service response error */
			dev_err(hba->dev, "%s: issued. tag = %d, err %d\n",
				__func__, tag, err);
		}
		goto out;
	}

	err = ufshcd_clear_cmd(hba, tag);
	if (err)
		dev_err(hba->dev, "%s: Failed clearing cmd at tag %d, err %d\n",
			__func__, tag, err);

out:
	return err;
}

/**
 * ufshcd_abort - scsi host template eh_abort_handler callback
 * @cmd: SCSI command pointer
 *
 * Returns SUCCESS/FAILED
 */
static int ufshcd_abort(struct scsi_cmnd *cmd)
{
	struct Scsi_Host *host;
	struct ufs_hba *hba;
	unsigned long flags;
	unsigned int tag;
	int err = 0;
	struct ufshcd_lrb *lrbp;
	u32 reg;

	host = cmd->device->host;
	hba = shost_priv(host);
	tag = cmd->request->tag;
	lrbp = &hba->lrb[tag];
	if (!ufshcd_valid_tag(hba, tag)) {
		dev_err(hba->dev,
			"%s: invalid command tag %d: cmd=0x%p, cmd->request=0x%p",
			__func__, tag, cmd, cmd->request);
		BUG();
	}

	ufshcd_hold(hba, false);
	reg = ufshcd_readl(hba, REG_UTP_TRANSFER_REQ_DOOR_BELL);
	/* If command is already aborted/completed, return SUCCESS */
	if (!(test_bit(tag, &hba->outstanding_reqs))) {
		dev_err(hba->dev,
			"%s: cmd at tag %d already completed, outstanding=0x%lx, doorbell=0x%x\n",
			__func__, tag, hba->outstanding_reqs, reg);
		goto out;
	}

	/* Print Transfer Request of aborted task */
	dev_info(hba->dev, "%s: Device abort task at tag %d\n", __func__, tag);

	/*
	 * Print detailed info about aborted request.
	 * As more than one request might get aborted at the same time,
	 * print full information only for the first aborted request in order
	 * to reduce repeated printouts. For other aborted requests only print
	 * basic details.
	 */
	scsi_print_command(cmd);
	if (!hba->req_abort_count) {
		ufshcd_update_evt_hist(hba, UFS_EVT_ABORT, tag);
		ufshcd_print_evt_hist(hba);
		ufshcd_print_host_state(hba);
		ufshcd_print_pwr_info(hba);
		ufshcd_print_trs(hba, 1 << tag, true);
	} else {
		ufshcd_print_trs(hba, 1 << tag, false);
	}
	hba->req_abort_count++;

	if (!(reg & (1 << tag))) {
		dev_err(hba->dev,
		"%s: cmd was completed, but without a notifying intr, tag = %d",
		__func__, tag);
		goto cleanup;
	}

	/*
	 * Task abort to the device W-LUN is illegal. When this command
	 * will fail, due to spec violation, scsi err handling next step
	 * will be to send LU reset which, again, is a spec violation.
	 * To avoid these unnecessary/illegal steps, first we clean up
	 * the lrb taken by this cmd and mark the lrb as in_use, then
	 * queue the eh_work and bail.
	 */
	if (lrbp->lun == UFS_UPIU_UFS_DEVICE_WLUN) {
		ufshcd_update_evt_hist(hba, UFS_EVT_ABORT, lrbp->lun);
		spin_lock_irqsave(host->host_lock, flags);
		if (lrbp->cmd) {
			__ufshcd_transfer_req_compl(hba, (1UL << tag));
			__set_bit(tag, &hba->outstanding_reqs);
			lrbp->in_use = true;
			hba->force_reset = true;
			ufshcd_schedule_eh_work(hba);
		}

		spin_unlock_irqrestore(host->host_lock, flags);
		goto out;
	}

	/* Skip task abort in case previous aborts failed and report failure */
	if (lrbp->req_abort_skip)
		err = -EIO;
	else
		err = ufshcd_try_to_abort_task(hba, tag);

	if (!err) {
cleanup:
		spin_lock_irqsave(host->host_lock, flags);
		__ufshcd_transfer_req_compl(hba, (1UL << tag));
		spin_unlock_irqrestore(host->host_lock, flags);
out:
		err = SUCCESS;
	} else {
		dev_err(hba->dev, "%s: failed with err %d\n", __func__, err);
		ufshcd_set_req_abort_skip(hba, hba->outstanding_reqs);
		err = FAILED;
	}

	/*
	 * This ufshcd_release() corresponds to the original scsi cmd that got
	 * aborted here (as we won't get any IRQ for it).
	 */
	ufshcd_release(hba);
	return err;
}

/**
 * ufshcd_host_reset_and_restore - reset and restore host controller
 * @hba: per-adapter instance
 *
 * Note that host controller reset may issue DME_RESET to
 * local and remote (device) Uni-Pro stack and the attributes
 * are reset to default state.
 *
 * Returns zero on success, non-zero on failure
 */
static int ufshcd_host_reset_and_restore(struct ufs_hba *hba)
{
	int err;
	unsigned long flags;

	/*
	 * Stop the host controller and complete the requests
	 * cleared by h/w
	 */
	ufshcd_hba_stop(hba);

	spin_lock_irqsave(hba->host->host_lock, flags);
	hba->silence_err_logs = true;
	ufshcd_complete_requests(hba);
	hba->silence_err_logs = false;
	spin_unlock_irqrestore(hba->host->host_lock, flags);

	/* scale up clocks to max frequency before full reinitialization */
	ufshcd_set_clk_freq(hba, true);

	err = ufshcd_hba_enable(hba);

	/* Establish the link again and restore the device */
	if (!err)
		err = ufshcd_probe_hba(hba, false);

	if (err)
		dev_err(hba->dev, "%s: Host init failed %d\n", __func__, err);
	ufshcd_update_evt_hist(hba, UFS_EVT_HOST_RESET, (u32)err);
	return err;
}

/**
 * ufshcd_reset_and_restore - reset and re-initialize host/device
 * @hba: per-adapter instance
 *
 * Reset and recover device, host and re-establish link. This
 * is helpful to recover the communication in fatal error conditions.
 *
 * Returns zero on success, non-zero on failure
 */
static int ufshcd_reset_and_restore(struct ufs_hba *hba)
{
	u32 saved_err;
	u32 saved_uic_err;
	int err = 0;
	unsigned long flags;
	int retries = MAX_HOST_RESET_RETRIES;

	/*
	 * This is a fresh start, cache and clear saved error first,
	 * in case new error generated during reset and restore.
	 */
	spin_lock_irqsave(hba->host->host_lock, flags);
	saved_err = hba->saved_err;
	saved_uic_err = hba->saved_uic_err;
	hba->saved_err = 0;
	hba->saved_uic_err = 0;
	spin_unlock_irqrestore(hba->host->host_lock, flags);

	do {
		/* Reset the attached device */
		ufshcd_device_reset(hba);

		err = ufshcd_host_reset_and_restore(hba);
	} while (err && --retries);

	spin_lock_irqsave(hba->host->host_lock, flags);
	/*
	 * Inform scsi mid-layer that we did reset and allow to handle
	 * Unit Attention properly.
	 */
	scsi_report_bus_reset(hba->host, 0);
	if (err) {
		hba->ufshcd_state = UFSHCD_STATE_ERROR;
		hba->saved_err |= saved_err;
		hba->saved_uic_err |= saved_uic_err;
	}
	spin_unlock_irqrestore(hba->host->host_lock, flags);

	return err;
}

/**
 * ufshcd_eh_host_reset_handler - host reset handler registered to scsi layer
 * @cmd: SCSI command pointer
 *
 * Returns SUCCESS/FAILED
 */
static int ufshcd_eh_host_reset_handler(struct scsi_cmnd *cmd)
{
	int err = SUCCESS;
	unsigned long flags;
	struct ufs_hba *hba;

	hba = shost_priv(cmd->device->host);

	spin_lock_irqsave(hba->host->host_lock, flags);
	hba->force_reset = true;
	ufshcd_schedule_eh_work(hba);
	dev_err(hba->dev, "%s: reset in progress - 1\n", __func__);
	spin_unlock_irqrestore(hba->host->host_lock, flags);

	flush_work(&hba->eh_work);

	spin_lock_irqsave(hba->host->host_lock, flags);
	if (hba->ufshcd_state == UFSHCD_STATE_ERROR)
		err = FAILED;
	spin_unlock_irqrestore(hba->host->host_lock, flags);

	return err;
}

/**
 * ufshcd_get_max_icc_level - calculate the ICC level
 * @sup_curr_uA: max. current supported by the regulator
 * @start_scan: row at the desc table to start scan from
 * @buff: power descriptor buffer
 *
 * Returns calculated max ICC level for specific regulator
 */
static u32 ufshcd_get_max_icc_level(int sup_curr_uA, u32 start_scan, char *buff)
{
	int i;
	int curr_uA;
	u16 data;
	u16 unit;

	for (i = start_scan; i >= 0; i--) {
		data = be16_to_cpup((__be16 *)&buff[2 * i]);
		unit = (data & ATTR_ICC_LVL_UNIT_MASK) >>
						ATTR_ICC_LVL_UNIT_OFFSET;
		curr_uA = data & ATTR_ICC_LVL_VALUE_MASK;
		switch (unit) {
		case UFSHCD_NANO_AMP:
			curr_uA = curr_uA / 1000;
			break;
		case UFSHCD_MILI_AMP:
			curr_uA = curr_uA * 1000;
			break;
		case UFSHCD_AMP:
			curr_uA = curr_uA * 1000 * 1000;
			break;
		case UFSHCD_MICRO_AMP:
		default:
			break;
		}
		if (sup_curr_uA >= curr_uA)
			break;
	}
	if (i < 0) {
		i = 0;
		pr_err("%s: Couldn't find valid icc_level = %d", __func__, i);
	}

	return (u32)i;
}

/**
 * ufshcd_calc_icc_level - calculate the max ICC level
 * In case regulators are not initialized we'll return 0
 * @hba: per-adapter instance
 * @desc_buf: power descriptor buffer to extract ICC levels from.
 * @len: length of desc_buff
 *
 * Returns calculated ICC level
 */
static u32 ufshcd_find_max_sup_active_icc_level(struct ufs_hba *hba,
							u8 *desc_buf, int len)
{
	u32 icc_level = 0;

	if (!hba->vreg_info.vcc || !hba->vreg_info.vccq ||
						!hba->vreg_info.vccq2) {
		dev_err(hba->dev,
			"%s: Regulator capability was not set, actvIccLevel=%d",
							__func__, icc_level);
		goto out;
	}

	if (hba->vreg_info.vcc && hba->vreg_info.vcc->max_uA)
		icc_level = ufshcd_get_max_icc_level(
				hba->vreg_info.vcc->max_uA,
				POWER_DESC_MAX_ACTV_ICC_LVLS - 1,
				&desc_buf[PWR_DESC_ACTIVE_LVLS_VCC_0]);

	if (hba->vreg_info.vccq && hba->vreg_info.vccq->max_uA)
		icc_level = ufshcd_get_max_icc_level(
				hba->vreg_info.vccq->max_uA,
				icc_level,
				&desc_buf[PWR_DESC_ACTIVE_LVLS_VCCQ_0]);

	if (hba->vreg_info.vccq2 && hba->vreg_info.vccq2->max_uA)
		icc_level = ufshcd_get_max_icc_level(
				hba->vreg_info.vccq2->max_uA,
				icc_level,
				&desc_buf[PWR_DESC_ACTIVE_LVLS_VCCQ2_0]);
out:
	return icc_level;
}

static void ufshcd_set_active_icc_lvl(struct ufs_hba *hba)
{
	int ret;
	int buff_len = hba->desc_size[QUERY_DESC_IDN_POWER];
	u8 *desc_buf;
	u32 icc_level;

	desc_buf = kmalloc(buff_len, GFP_KERNEL);
	if (!desc_buf)
		return;

	ret = ufshcd_read_desc_param(hba, QUERY_DESC_IDN_POWER, 0, 0,
				     desc_buf, buff_len);
	if (ret) {
		dev_err(hba->dev,
			"%s: Failed reading power descriptor.len = %d ret = %d",
			__func__, buff_len, ret);
		goto out;
	}

	icc_level = ufshcd_find_max_sup_active_icc_level(hba, desc_buf,
							 buff_len);
	dev_dbg(hba->dev, "%s: setting icc_level 0x%x", __func__, icc_level);

	ret = ufshcd_query_attr_retry(hba, UPIU_QUERY_OPCODE_WRITE_ATTR,
		QUERY_ATTR_IDN_ACTIVE_ICC_LVL, 0, 0, &icc_level);

	if (ret)
		dev_err(hba->dev,
			"%s: Failed configuring bActiveICCLevel = %d ret = %d",
			__func__, icc_level, ret);

out:
	kfree(desc_buf);
}

static inline void ufshcd_blk_pm_runtime_init(struct scsi_device *sdev)
{
	scsi_autopm_get_device(sdev);
	blk_pm_runtime_init(sdev->request_queue, &sdev->sdev_gendev);
	if (sdev->rpm_autosuspend)
		pm_runtime_set_autosuspend_delay(&sdev->sdev_gendev,
						 RPM_AUTOSUSPEND_DELAY_MS);
	scsi_autopm_put_device(sdev);
}

/**
 * ufshcd_scsi_add_wlus - Adds required W-LUs
 * @hba: per-adapter instance
 *
 * UFS device specification requires the UFS devices to support 4 well known
 * logical units:
 *	"REPORT_LUNS" (address: 01h)
 *	"UFS Device" (address: 50h)
 *	"RPMB" (address: 44h)
 *	"BOOT" (address: 30h)
 * UFS device's power management needs to be controlled by "POWER CONDITION"
 * field of SSU (START STOP UNIT) command. But this "power condition" field
 * will take effect only when its sent to "UFS device" well known logical unit
 * hence we require the scsi_device instance to represent this logical unit in
 * order for the UFS host driver to send the SSU command for power management.
 *
 * We also require the scsi_device instance for "RPMB" (Replay Protected Memory
 * Block) LU so user space process can control this LU. User space may also
 * want to have access to BOOT LU.
 *
 * This function adds scsi device instances for each of all well known LUs
 * (except "REPORT LUNS" LU).
 *
 * Returns zero on success (all required W-LUs are added successfully),
 * non-zero error value on failure (if failed to add any of the required W-LU).
 */
static int ufshcd_scsi_add_wlus(struct ufs_hba *hba)
{
	int ret = 0;
	struct scsi_device *sdev_boot;

	hba->sdev_ufs_device = __scsi_add_device(hba->host, 0, 0,
		ufshcd_upiu_wlun_to_scsi_wlun(UFS_UPIU_UFS_DEVICE_WLUN), NULL);
	if (IS_ERR(hba->sdev_ufs_device)) {
		ret = PTR_ERR(hba->sdev_ufs_device);
		hba->sdev_ufs_device = NULL;
		goto out;
	}
	ufshcd_blk_pm_runtime_init(hba->sdev_ufs_device);
	scsi_device_put(hba->sdev_ufs_device);

	hba->sdev_rpmb = __scsi_add_device(hba->host, 0, 0,
		ufshcd_upiu_wlun_to_scsi_wlun(UFS_UPIU_RPMB_WLUN), NULL);
	if (IS_ERR(hba->sdev_rpmb)) {
		ret = PTR_ERR(hba->sdev_rpmb);
		goto remove_sdev_ufs_device;
	}
	ufshcd_blk_pm_runtime_init(hba->sdev_rpmb);
	scsi_device_put(hba->sdev_rpmb);

	sdev_boot = __scsi_add_device(hba->host, 0, 0,
		ufshcd_upiu_wlun_to_scsi_wlun(UFS_UPIU_BOOT_WLUN), NULL);
	if (IS_ERR(sdev_boot)) {
		dev_err(hba->dev, "%s: BOOT WLUN not found\n", __func__);
	} else {
		ufshcd_blk_pm_runtime_init(sdev_boot);
		scsi_device_put(sdev_boot);
	}
	goto out;

remove_sdev_ufs_device:
	scsi_remove_device(hba->sdev_ufs_device);
out:
	return ret;
}

static void ufshcd_wb_probe(struct ufs_hba *hba, u8 *desc_buf)
{
	struct ufs_dev_info *dev_info = &hba->dev_info;
	u8 lun;
	u32 d_lu_wb_buf_alloc;
	u32 ext_ufs_feature;

	if (!ufshcd_is_wb_allowed(hba))
		return;
	/*
	 * Probe WB only for UFS-2.2 and UFS-3.1 (and later) devices or
	 * UFS devices with quirk UFS_DEVICE_QUIRK_SUPPORT_EXTENDED_FEATURES
	 * enabled
	 */
	if (!(dev_info->wspecversion >= 0x310 ||
	      dev_info->wspecversion == 0x220 ||
	     (hba->dev_quirks & UFS_DEVICE_QUIRK_SUPPORT_EXTENDED_FEATURES)))
		goto wb_disabled;

	if (hba->desc_size[QUERY_DESC_IDN_DEVICE] <
	    DEVICE_DESC_PARAM_EXT_UFS_FEATURE_SUP + 4)
		goto wb_disabled;

	ext_ufs_feature = get_unaligned_be32(desc_buf +
					DEVICE_DESC_PARAM_EXT_UFS_FEATURE_SUP);

	if (!(ext_ufs_feature & UFS_DEV_WRITE_BOOSTER_SUP))
		goto wb_disabled;

	/*
	 * WB may be supported but not configured while provisioning. The spec
	 * says, in dedicated wb buffer mode, a max of 1 lun would have wb
	 * buffer configured.
	 */
	dev_info->wb_buffer_type = desc_buf[DEVICE_DESC_PARAM_WB_TYPE];

	dev_info->b_presrv_uspc_en =
		desc_buf[DEVICE_DESC_PARAM_WB_PRESRV_USRSPC_EN];

	if (dev_info->wb_buffer_type == WB_BUF_MODE_SHARED) {
		if (!get_unaligned_be32(desc_buf +
				   DEVICE_DESC_PARAM_WB_SHARED_ALLOC_UNITS))
			goto wb_disabled;
	} else {
		for (lun = 0; lun < UFS_UPIU_MAX_WB_LUN_ID; lun++) {
			d_lu_wb_buf_alloc = 0;
			ufshcd_read_unit_desc_param(hba,
					lun,
					UNIT_DESC_PARAM_WB_BUF_ALLOC_UNITS,
					(u8 *)&d_lu_wb_buf_alloc,
					sizeof(d_lu_wb_buf_alloc));
			if (d_lu_wb_buf_alloc) {
				dev_info->wb_dedicated_lu = lun;
				break;
			}
		}

		if (!d_lu_wb_buf_alloc)
			goto wb_disabled;
	}
	return;

wb_disabled:
	hba->caps &= ~UFSHCD_CAP_WB_EN;
}

void ufshcd_fixup_dev_quirks(struct ufs_hba *hba, struct ufs_dev_fix *fixups)
{
	struct ufs_dev_fix *f;
	struct ufs_dev_info *dev_info = &hba->dev_info;

	if (!fixups)
		return;

	for (f = fixups; f->quirk; f++) {
		if ((f->wmanufacturerid == dev_info->wmanufacturerid ||
		     f->wmanufacturerid == UFS_ANY_VENDOR) &&
		     ((dev_info->model &&
		       STR_PRFX_EQUAL(f->model, dev_info->model)) ||
		      !strcmp(f->model, UFS_ANY_MODEL)))
			hba->dev_quirks |= f->quirk;
	}
}
EXPORT_SYMBOL_GPL(ufshcd_fixup_dev_quirks);

static void ufs_fixup_device_setup(struct ufs_hba *hba)
{
	/* fix by general quirk table */
	ufshcd_fixup_dev_quirks(hba, ufs_fixups);

	/* allow vendors to fix quirks */
	ufshcd_vops_fixup_dev_quirks(hba);
}

static int ufs_get_device_desc(struct ufs_hba *hba)
{
	int err;
	u8 model_index;
	u8 *desc_buf;
	struct ufs_dev_info *dev_info = &hba->dev_info;

	desc_buf = kmalloc(QUERY_DESC_MAX_SIZE, GFP_KERNEL);
	if (!desc_buf) {
		err = -ENOMEM;
		goto out;
	}

	err = ufshcd_read_desc_param(hba, QUERY_DESC_IDN_DEVICE, 0, 0, desc_buf,
				     hba->desc_size[QUERY_DESC_IDN_DEVICE]);
	if (err) {
		dev_err(hba->dev, "%s: Failed reading Device Desc. err = %d\n",
			__func__, err);
		goto out;
	}

	/*
	 * getting vendor (manufacturerID) and Bank Index in big endian
	 * format
	 */
	dev_info->wmanufacturerid = desc_buf[DEVICE_DESC_PARAM_MANF_ID] << 8 |
				     desc_buf[DEVICE_DESC_PARAM_MANF_ID + 1];

	/* getting Specification Version in big endian format */
	dev_info->wspecversion = desc_buf[DEVICE_DESC_PARAM_SPEC_VER] << 8 |
				      desc_buf[DEVICE_DESC_PARAM_SPEC_VER + 1];

	model_index = desc_buf[DEVICE_DESC_PARAM_PRDCT_NAME];

	err = ufshcd_read_string_desc(hba, model_index,
				      &dev_info->model, SD_ASCII_STD);
	if (err < 0) {
		dev_err(hba->dev, "%s: Failed reading Product Name. err = %d\n",
			__func__, err);
		goto out;
	}

	ufs_fixup_device_setup(hba);

	ufshcd_wb_probe(hba, desc_buf);

	/*
	 * ufshcd_read_string_desc returns size of the string
	 * reset the error value
	 */
	err = 0;

out:
	kfree(desc_buf);
	return err;
}

static void ufs_put_device_desc(struct ufs_hba *hba)
{
	struct ufs_dev_info *dev_info = &hba->dev_info;

	kfree(dev_info->model);
	dev_info->model = NULL;
}

/**
 * ufshcd_tune_pa_tactivate - Tunes PA_TActivate of local UniPro
 * @hba: per-adapter instance
 *
 * PA_TActivate parameter can be tuned manually if UniPro version is less than
 * 1.61. PA_TActivate needs to be greater than or equal to peerM-PHY's
 * RX_MIN_ACTIVATETIME_CAPABILITY attribute. This optimal value can help reduce
 * the hibern8 exit latency.
 *
 * Returns zero on success, non-zero error value on failure.
 */
static int ufshcd_tune_pa_tactivate(struct ufs_hba *hba)
{
	int ret = 0;
	u32 peer_rx_min_activatetime = 0, tuned_pa_tactivate;

	ret = ufshcd_dme_peer_get(hba,
				  UIC_ARG_MIB_SEL(
					RX_MIN_ACTIVATETIME_CAPABILITY,
					UIC_ARG_MPHY_RX_GEN_SEL_INDEX(0)),
				  &peer_rx_min_activatetime);
	if (ret)
		goto out;

	/* make sure proper unit conversion is applied */
	tuned_pa_tactivate =
		((peer_rx_min_activatetime * RX_MIN_ACTIVATETIME_UNIT_US)
		 / PA_TACTIVATE_TIME_UNIT_US);
	ret = ufshcd_dme_set(hba, UIC_ARG_MIB(PA_TACTIVATE),
			     tuned_pa_tactivate);

out:
	return ret;
}

/**
 * ufshcd_tune_pa_hibern8time - Tunes PA_Hibern8Time of local UniPro
 * @hba: per-adapter instance
 *
 * PA_Hibern8Time parameter can be tuned manually if UniPro version is less than
 * 1.61. PA_Hibern8Time needs to be maximum of local M-PHY's
 * TX_HIBERN8TIME_CAPABILITY & peer M-PHY's RX_HIBERN8TIME_CAPABILITY.
 * This optimal value can help reduce the hibern8 exit latency.
 *
 * Returns zero on success, non-zero error value on failure.
 */
static int ufshcd_tune_pa_hibern8time(struct ufs_hba *hba)
{
	int ret = 0;
	u32 local_tx_hibern8_time_cap = 0, peer_rx_hibern8_time_cap = 0;
	u32 max_hibern8_time, tuned_pa_hibern8time;

	ret = ufshcd_dme_get(hba,
			     UIC_ARG_MIB_SEL(TX_HIBERN8TIME_CAPABILITY,
					UIC_ARG_MPHY_TX_GEN_SEL_INDEX(0)),
				  &local_tx_hibern8_time_cap);
	if (ret)
		goto out;

	ret = ufshcd_dme_peer_get(hba,
				  UIC_ARG_MIB_SEL(RX_HIBERN8TIME_CAPABILITY,
					UIC_ARG_MPHY_RX_GEN_SEL_INDEX(0)),
				  &peer_rx_hibern8_time_cap);
	if (ret)
		goto out;

	max_hibern8_time = max(local_tx_hibern8_time_cap,
			       peer_rx_hibern8_time_cap);
	/* make sure proper unit conversion is applied */
	tuned_pa_hibern8time = ((max_hibern8_time * HIBERN8TIME_UNIT_US)
				/ PA_HIBERN8_TIME_UNIT_US);
	ret = ufshcd_dme_set(hba, UIC_ARG_MIB(PA_HIBERN8TIME),
			     tuned_pa_hibern8time);
out:
	return ret;
}

/**
 * ufshcd_quirk_tune_host_pa_tactivate - Ensures that host PA_TACTIVATE is
 * less than device PA_TACTIVATE time.
 * @hba: per-adapter instance
 *
 * Some UFS devices require host PA_TACTIVATE to be lower than device
 * PA_TACTIVATE, we need to enable UFS_DEVICE_QUIRK_HOST_PA_TACTIVATE quirk
 * for such devices.
 *
 * Returns zero on success, non-zero error value on failure.
 */
static int ufshcd_quirk_tune_host_pa_tactivate(struct ufs_hba *hba)
{
	int ret = 0;
	u32 granularity, peer_granularity;
	u32 pa_tactivate, peer_pa_tactivate;
	u32 pa_tactivate_us, peer_pa_tactivate_us;
	u8 gran_to_us_table[] = {1, 4, 8, 16, 32, 100};

	ret = ufshcd_dme_get(hba, UIC_ARG_MIB(PA_GRANULARITY),
				  &granularity);
	if (ret)
		goto out;

	ret = ufshcd_dme_peer_get(hba, UIC_ARG_MIB(PA_GRANULARITY),
				  &peer_granularity);
	if (ret)
		goto out;

	if ((granularity < PA_GRANULARITY_MIN_VAL) ||
	    (granularity > PA_GRANULARITY_MAX_VAL)) {
		dev_err(hba->dev, "%s: invalid host PA_GRANULARITY %d",
			__func__, granularity);
		return -EINVAL;
	}

	if ((peer_granularity < PA_GRANULARITY_MIN_VAL) ||
	    (peer_granularity > PA_GRANULARITY_MAX_VAL)) {
		dev_err(hba->dev, "%s: invalid device PA_GRANULARITY %d",
			__func__, peer_granularity);
		return -EINVAL;
	}

	ret = ufshcd_dme_get(hba, UIC_ARG_MIB(PA_TACTIVATE), &pa_tactivate);
	if (ret)
		goto out;

	ret = ufshcd_dme_peer_get(hba, UIC_ARG_MIB(PA_TACTIVATE),
				  &peer_pa_tactivate);
	if (ret)
		goto out;

	pa_tactivate_us = pa_tactivate * gran_to_us_table[granularity - 1];
	peer_pa_tactivate_us = peer_pa_tactivate *
			     gran_to_us_table[peer_granularity - 1];

	if (pa_tactivate_us > peer_pa_tactivate_us) {
		u32 new_peer_pa_tactivate;

		new_peer_pa_tactivate = pa_tactivate_us /
				      gran_to_us_table[peer_granularity - 1];
		new_peer_pa_tactivate++;
		ret = ufshcd_dme_peer_set(hba, UIC_ARG_MIB(PA_TACTIVATE),
					  new_peer_pa_tactivate);
	}

out:
	return ret;
}

static void ufshcd_tune_unipro_params(struct ufs_hba *hba)
{
	if (ufshcd_is_unipro_pa_params_tuning_req(hba)) {
		ufshcd_tune_pa_tactivate(hba);
		ufshcd_tune_pa_hibern8time(hba);
	}

	ufshcd_vops_apply_dev_quirks(hba);

	if (hba->dev_quirks & UFS_DEVICE_QUIRK_PA_TACTIVATE)
		/* set 1ms timeout for PA_TACTIVATE */
		ufshcd_dme_set(hba, UIC_ARG_MIB(PA_TACTIVATE), 10);

	if (hba->dev_quirks & UFS_DEVICE_QUIRK_HOST_PA_TACTIVATE)
		ufshcd_quirk_tune_host_pa_tactivate(hba);
}

static void ufshcd_clear_dbg_ufs_stats(struct ufs_hba *hba)
{
	hba->ufs_stats.hibern8_exit_cnt = 0;
	hba->ufs_stats.last_hibern8_exit_tstamp = ktime_set(0, 0);
	hba->req_abort_count = 0;
}

static int ufshcd_device_geo_params_init(struct ufs_hba *hba)
{
	int err;
	size_t buff_len;
	u8 *desc_buf;

	buff_len = hba->desc_size[QUERY_DESC_IDN_GEOMETRY];
	desc_buf = kmalloc(buff_len, GFP_KERNEL);
	if (!desc_buf) {
		err = -ENOMEM;
		goto out;
	}

	err = ufshcd_read_desc_param(hba, QUERY_DESC_IDN_GEOMETRY, 0, 0,
				     desc_buf, buff_len);
	if (err) {
		dev_err(hba->dev, "%s: Failed reading Geometry Desc. err = %d\n",
				__func__, err);
		goto out;
	}

	if (desc_buf[GEOMETRY_DESC_PARAM_MAX_NUM_LUN] == 1)
		hba->dev_info.max_lu_supported = 32;
	else if (desc_buf[GEOMETRY_DESC_PARAM_MAX_NUM_LUN] == 0)
		hba->dev_info.max_lu_supported = 8;

out:
	kfree(desc_buf);
	return err;
}

static struct ufs_ref_clk ufs_ref_clk_freqs[] = {
	{19200000, REF_CLK_FREQ_19_2_MHZ},
	{26000000, REF_CLK_FREQ_26_MHZ},
	{38400000, REF_CLK_FREQ_38_4_MHZ},
	{52000000, REF_CLK_FREQ_52_MHZ},
	{0, REF_CLK_FREQ_INVAL},
};

static enum ufs_ref_clk_freq
ufs_get_bref_clk_from_hz(unsigned long freq)
{
	int i;

	for (i = 0; ufs_ref_clk_freqs[i].freq_hz; i++)
		if (ufs_ref_clk_freqs[i].freq_hz == freq)
			return ufs_ref_clk_freqs[i].val;

	return REF_CLK_FREQ_INVAL;
}

void ufshcd_parse_dev_ref_clk_freq(struct ufs_hba *hba, struct clk *refclk)
{
	unsigned long freq;

	freq = clk_get_rate(refclk);

	hba->dev_ref_clk_freq =
		ufs_get_bref_clk_from_hz(freq);

	if (hba->dev_ref_clk_freq == REF_CLK_FREQ_INVAL)
		dev_err(hba->dev,
		"invalid ref_clk setting = %ld\n", freq);
}

static int ufshcd_set_dev_ref_clk(struct ufs_hba *hba)
{
	int err;
	u32 ref_clk;
	u32 freq = hba->dev_ref_clk_freq;

	err = ufshcd_query_attr_retry(hba, UPIU_QUERY_OPCODE_READ_ATTR,
			QUERY_ATTR_IDN_REF_CLK_FREQ, 0, 0, &ref_clk);

	if (err) {
		dev_err(hba->dev, "failed reading bRefClkFreq. err = %d\n",
			err);
		goto out;
	}

	if (ref_clk == freq)
		goto out; /* nothing to update */

	err = ufshcd_query_attr_retry(hba, UPIU_QUERY_OPCODE_WRITE_ATTR,
			QUERY_ATTR_IDN_REF_CLK_FREQ, 0, 0, &freq);

	if (err) {
		dev_err(hba->dev, "bRefClkFreq setting to %lu Hz failed\n",
			ufs_ref_clk_freqs[freq].freq_hz);
		goto out;
	}

	dev_dbg(hba->dev, "bRefClkFreq setting to %lu Hz succeeded\n",
			ufs_ref_clk_freqs[freq].freq_hz);

out:
	return err;
}

static int ufshcd_device_params_init(struct ufs_hba *hba)
{
	bool flag;
	int ret, i;

	 /* Init device descriptor sizes */
	for (i = 0; i < QUERY_DESC_IDN_MAX; i++)
		hba->desc_size[i] = QUERY_DESC_MAX_SIZE;

	/* Init UFS geometry descriptor related parameters */
	ret = ufshcd_device_geo_params_init(hba);
	if (ret)
		goto out;

	/* Check and apply UFS device quirks */
	ret = ufs_get_device_desc(hba);
	if (ret) {
		dev_err(hba->dev, "%s: Failed getting device info. err = %d\n",
			__func__, ret);
		goto out;
	}

	ufshcd_get_ref_clk_gating_wait(hba);

	if (!ufshcd_query_flag_retry(hba, UPIU_QUERY_OPCODE_READ_FLAG,
			QUERY_FLAG_IDN_PWR_ON_WPE, 0, &flag))
		hba->dev_info.f_power_on_wp_en = flag;

	/* Probe maximum power mode co-supported by both UFS host and device */
	if (ufshcd_get_max_pwr_mode(hba))
		dev_err(hba->dev,
			"%s: Failed getting max supported power mode\n",
			__func__);
out:
	return ret;
}

/**
 * ufshcd_add_lus - probe and add UFS logical units
 * @hba: per-adapter instance
 */
static int ufshcd_add_lus(struct ufs_hba *hba)
{
	int ret;

	/* Add required well known logical units to scsi mid layer */
	ret = ufshcd_scsi_add_wlus(hba);
	if (ret)
		goto out;

	ufshcd_clear_ua_wluns(hba);

	/* Initialize devfreq after UFS device is detected */
	if (ufshcd_is_clkscaling_supported(hba)) {
		memcpy(&hba->clk_scaling.saved_pwr_info.info,
			&hba->pwr_info,
			sizeof(struct ufs_pa_layer_attr));
		hba->clk_scaling.saved_pwr_info.is_valid = true;
		hba->clk_scaling.is_allowed = true;

		ret = ufshcd_devfreq_init(hba);
		if (ret)
			goto out;

		hba->clk_scaling.is_enabled = true;
		ufshcd_init_clk_scaling_sysfs(hba);
	}

	ufs_bsg_probe(hba);
	scsi_scan_host(hba->host);
	pm_runtime_put_sync(hba->dev);

out:
	return ret;
}

static int
ufshcd_send_request_sense(struct ufs_hba *hba, struct scsi_device *sdp);

static int ufshcd_clear_ua_wlun(struct ufs_hba *hba, u8 wlun)
{
	struct scsi_device *sdp;
	unsigned long flags;
	int ret = 0;

	spin_lock_irqsave(hba->host->host_lock, flags);
	if (wlun == UFS_UPIU_UFS_DEVICE_WLUN)
		sdp = hba->sdev_ufs_device;
	else if (wlun == UFS_UPIU_RPMB_WLUN)
		sdp = hba->sdev_rpmb;
	else
		BUG();
	if (sdp) {
		ret = scsi_device_get(sdp);
		if (!ret && !scsi_device_online(sdp)) {
			ret = -ENODEV;
			scsi_device_put(sdp);
		}
	} else {
		ret = -ENODEV;
	}
	spin_unlock_irqrestore(hba->host->host_lock, flags);
	if (ret)
		goto out_err;

	ret = ufshcd_send_request_sense(hba, sdp);
	scsi_device_put(sdp);
out_err:
	if (ret)
		dev_err(hba->dev, "%s: UAC clear LU=%x ret = %d\n",
				__func__, wlun, ret);
	return ret;
}

static int ufshcd_clear_ua_wluns(struct ufs_hba *hba)
{
	int ret = 0;

	if (!hba->wlun_dev_clr_ua)
		goto out;

	ret = ufshcd_clear_ua_wlun(hba, UFS_UPIU_UFS_DEVICE_WLUN);
	if (!ret)
		ret = ufshcd_clear_ua_wlun(hba, UFS_UPIU_RPMB_WLUN);
	if (!ret)
		hba->wlun_dev_clr_ua = false;
out:
	if (ret)
		dev_err(hba->dev, "%s: Failed to clear UAC WLUNS ret = %d\n",
				__func__, ret);
	return ret;
}

/**
 * ufshcd_probe_hba - probe hba to detect device and initialize
 * @hba: per-adapter instance
 * @async: asynchronous execution or not
 *
 * Execute link-startup and verify device initialization
 */
static int ufshcd_probe_hba(struct ufs_hba *hba, bool async)
{
	int ret;
	unsigned long flags;
	ktime_t start = ktime_get();

	ret = ufshcd_link_startup(hba);
	if (ret)
		goto out;

	/* Debug counters initialization */
	ufshcd_clear_dbg_ufs_stats(hba);

	/* UniPro link is active now */
	ufshcd_set_link_active(hba);

	/* Verify device initialization by sending NOP OUT UPIU */
	ret = ufshcd_verify_dev_init(hba);
	if (ret)
		goto out;

	/* Initiate UFS initialization, and waiting until completion */
	ret = ufshcd_complete_dev_init(hba);
	if (ret)
		goto out;

	/*
	 * Initialize UFS device parameters used by driver, these
	 * parameters are associated with UFS descriptors.
	 */
	if (async) {
		ret = ufshcd_device_params_init(hba);
		if (ret)
			goto out;
	}

	ufshcd_tune_unipro_params(hba);

	/* UFS device is also active now */
	ufshcd_set_ufs_dev_active(hba);
	ufshcd_force_reset_auto_bkops(hba);
	hba->wlun_dev_clr_ua = true;

	/* Gear up to HS gear if supported */
	if (hba->max_pwr_info.is_valid) {
		/*
		 * Set the right value to bRefClkFreq before attempting to
		 * switch to HS gears.
		 */
		if (hba->dev_ref_clk_freq != REF_CLK_FREQ_INVAL)
			ufshcd_set_dev_ref_clk(hba);
		ret = ufshcd_config_pwr_mode(hba, &hba->max_pwr_info.info);
		if (ret) {
			dev_err(hba->dev, "%s: Failed setting power mode, err = %d\n",
					__func__, ret);
			goto out;
		}
		ufshcd_print_pwr_info(hba);
	}

	/*
	 * bActiveICCLevel is volatile for UFS device (as per latest v2.1 spec)
	 * and for removable UFS card as well, hence always set the parameter.
	 * Note: Error handler may issue the device reset hence resetting
	 * bActiveICCLevel as well so it is always safe to set this here.
	 */
	ufshcd_set_active_icc_lvl(hba);

	ufshcd_wb_config(hba);
	/* Enable Auto-Hibernate if configured */
	ufshcd_auto_hibern8_enable(hba);

out:
	spin_lock_irqsave(hba->host->host_lock, flags);
	if (ret)
		hba->ufshcd_state = UFSHCD_STATE_ERROR;
	else if (hba->ufshcd_state == UFSHCD_STATE_RESET)
		hba->ufshcd_state = UFSHCD_STATE_OPERATIONAL;
	spin_unlock_irqrestore(hba->host->host_lock, flags);

	trace_ufshcd_init(dev_name(hba->dev), ret,
		ktime_to_us(ktime_sub(ktime_get(), start)),
		hba->curr_dev_pwr_mode, hba->uic_link_state);
	return ret;
}

/**
 * ufshcd_async_scan - asynchronous execution for probing hba
 * @data: data pointer to pass to this function
 * @cookie: cookie data
 */
static void ufshcd_async_scan(void *data, async_cookie_t cookie)
{
	struct ufs_hba *hba = (struct ufs_hba *)data;
	int ret;

	down(&hba->host_sem);
	/* Initialize hba, detect and initialize UFS device */
	ret = ufshcd_probe_hba(hba, true);
	up(&hba->host_sem);
	if (ret)
		goto out;

	/* Probe and add UFS logical units  */
	ret = ufshcd_add_lus(hba);
out:
	/*
	 * If we failed to initialize the device or the device is not
	 * present, turn off the power/clocks etc.
	 */
	if (ret) {
		pm_runtime_put_sync(hba->dev);
		ufshcd_hba_exit(hba);
	}
}

static const struct attribute_group *ufshcd_driver_groups[] = {
	&ufs_sysfs_unit_descriptor_group,
	&ufs_sysfs_lun_attributes_group,
	NULL,
};

static struct ufs_hba_variant_params ufs_hba_vps = {
	.hba_enable_delay_us		= 1000,
	.wb_flush_threshold		= UFS_WB_BUF_REMAIN_PERCENT(40),
	.devfreq_profile.polling_ms	= 100,
	.devfreq_profile.target		= ufshcd_devfreq_target,
	.devfreq_profile.get_dev_status	= ufshcd_devfreq_get_dev_status,
	.ondemand_data.upthreshold	= 70,
	.ondemand_data.downdifferential	= 5,
};

static struct scsi_host_template ufshcd_driver_template = {
	.module			= THIS_MODULE,
	.name			= UFSHCD,
	.proc_name		= UFSHCD,
	.queuecommand		= ufshcd_queuecommand,
	.slave_alloc		= ufshcd_slave_alloc,
	.slave_configure	= ufshcd_slave_configure,
	.slave_destroy		= ufshcd_slave_destroy,
	.change_queue_depth	= ufshcd_change_queue_depth,
	.eh_abort_handler	= ufshcd_abort,
	.eh_device_reset_handler = ufshcd_eh_device_reset_handler,
	.eh_host_reset_handler   = ufshcd_eh_host_reset_handler,
	.this_id		= -1,
	.sg_tablesize		= SG_ALL,
	.cmd_per_lun		= UFSHCD_CMD_PER_LUN,
	.can_queue		= UFSHCD_CAN_QUEUE,
	.max_segment_size	= PRDT_DATA_BYTE_COUNT_MAX,
	.max_host_blocked	= 1,
	.track_queue_depth	= 1,
	.sdev_groups		= ufshcd_driver_groups,
	.dma_boundary		= PAGE_SIZE - 1,
	.rpm_autosuspend_delay	= RPM_AUTOSUSPEND_DELAY_MS,
};

static int ufshcd_config_vreg_load(struct device *dev, struct ufs_vreg *vreg,
				   int ua)
{
	int ret;

	if (!vreg)
		return 0;

	/*
	 * "set_load" operation shall be required on those regulators
	 * which specifically configured current limitation. Otherwise
	 * zero max_uA may cause unexpected behavior when regulator is
	 * enabled or set as high power mode.
	 */
	if (!vreg->max_uA)
		return 0;

	ret = regulator_set_load(vreg->reg, ua);
	if (ret < 0) {
		dev_err(dev, "%s: %s set load (ua=%d) failed, err=%d\n",
				__func__, vreg->name, ua, ret);
	}

	return ret;
}

static inline int ufshcd_config_vreg_lpm(struct ufs_hba *hba,
					 struct ufs_vreg *vreg)
{
	return ufshcd_config_vreg_load(hba->dev, vreg, UFS_VREG_LPM_LOAD_UA);
}

static inline int ufshcd_config_vreg_hpm(struct ufs_hba *hba,
					 struct ufs_vreg *vreg)
{
	if (!vreg)
		return 0;

	return ufshcd_config_vreg_load(hba->dev, vreg, vreg->max_uA);
}

static int ufshcd_config_vreg(struct device *dev,
		struct ufs_vreg *vreg, bool on)
{
	int ret = 0;
	struct regulator *reg;
	const char *name;
	int min_uV, uA_load;

	BUG_ON(!vreg);

	reg = vreg->reg;
	name = vreg->name;

	if (regulator_count_voltages(reg) > 0) {
		uA_load = on ? vreg->max_uA : 0;
		ret = ufshcd_config_vreg_load(dev, vreg, uA_load);
		if (ret)
			goto out;

		if (vreg->min_uV && vreg->max_uV) {
			min_uV = on ? vreg->min_uV : 0;
			ret = regulator_set_voltage(reg, min_uV, vreg->max_uV);
			if (ret)
				dev_err(dev,
					"%s: %s set voltage failed, err=%d\n",
					__func__, name, ret);
		}
	}
out:
	return ret;
}

static int ufshcd_enable_vreg(struct device *dev, struct ufs_vreg *vreg)
{
	int ret = 0;

	if (!vreg || vreg->enabled)
		goto out;

	ret = ufshcd_config_vreg(dev, vreg, true);
	if (!ret)
		ret = regulator_enable(vreg->reg);

	if (!ret)
		vreg->enabled = true;
	else
		dev_err(dev, "%s: %s enable failed, err=%d\n",
				__func__, vreg->name, ret);
out:
	return ret;
}

static int ufshcd_disable_vreg(struct device *dev, struct ufs_vreg *vreg)
{
	int ret = 0;

	if (!vreg || !vreg->enabled || vreg->always_on)
		goto out;

	ret = regulator_disable(vreg->reg);

	if (!ret) {
		/* ignore errors on applying disable config */
		ufshcd_config_vreg(dev, vreg, false);
		vreg->enabled = false;
	} else {
		dev_err(dev, "%s: %s disable failed, err=%d\n",
				__func__, vreg->name, ret);
	}
out:
	return ret;
}

static int ufshcd_setup_vreg(struct ufs_hba *hba, bool on)
{
	int ret = 0;
	struct device *dev = hba->dev;
	struct ufs_vreg_info *info = &hba->vreg_info;

	ret = ufshcd_toggle_vreg(dev, info->vcc, on);
	if (ret)
		goto out;

	ret = ufshcd_toggle_vreg(dev, info->vccq, on);
	if (ret)
		goto out;

	ret = ufshcd_toggle_vreg(dev, info->vccq2, on);

out:
	if (ret) {
		ufshcd_toggle_vreg(dev, info->vccq2, false);
		ufshcd_toggle_vreg(dev, info->vccq, false);
		ufshcd_toggle_vreg(dev, info->vcc, false);
	}
	return ret;
}

static int ufshcd_setup_hba_vreg(struct ufs_hba *hba, bool on)
{
	struct ufs_vreg_info *info = &hba->vreg_info;

	return ufshcd_toggle_vreg(hba->dev, info->vdd_hba, on);
}

static int ufshcd_get_vreg(struct device *dev, struct ufs_vreg *vreg)
{
	int ret = 0;

	if (!vreg)
		goto out;

	vreg->reg = devm_regulator_get(dev, vreg->name);
	if (IS_ERR(vreg->reg)) {
		ret = PTR_ERR(vreg->reg);
		dev_err(dev, "%s: %s get failed, err=%d\n",
				__func__, vreg->name, ret);
	}
out:
	return ret;
}

static int ufshcd_init_vreg(struct ufs_hba *hba)
{
	int ret = 0;
	struct device *dev = hba->dev;
	struct ufs_vreg_info *info = &hba->vreg_info;

	ret = ufshcd_get_vreg(dev, info->vcc);
	if (ret)
		goto out;

	ret = ufshcd_get_vreg(dev, info->vccq);
	if (!ret)
		ret = ufshcd_get_vreg(dev, info->vccq2);
out:
	return ret;
}

static int ufshcd_init_hba_vreg(struct ufs_hba *hba)
{
	struct ufs_vreg_info *info = &hba->vreg_info;

	if (info)
		return ufshcd_get_vreg(hba->dev, info->vdd_hba);

	return 0;
}

static int ufshcd_setup_clocks(struct ufs_hba *hba, bool on)
{
	int ret = 0;
	struct ufs_clk_info *clki;
	struct list_head *head = &hba->clk_list_head;
	unsigned long flags;
	ktime_t start = ktime_get();
	bool clk_state_changed = false;

	if (list_empty(head))
		goto out;

	ret = ufshcd_vops_setup_clocks(hba, on, PRE_CHANGE);
	if (ret)
		return ret;

	list_for_each_entry(clki, head, list) {
		if (!IS_ERR_OR_NULL(clki->clk)) {
			/*
			 * Don't disable clocks which are needed
			 * to keep the link active.
			 */
			if (ufshcd_is_link_active(hba) &&
			    clki->keep_link_active)
				continue;

			clk_state_changed = on ^ clki->enabled;
			if (on && !clki->enabled) {
				ret = clk_prepare_enable(clki->clk);
				if (ret) {
					dev_err(hba->dev, "%s: %s prepare enable failed, %d\n",
						__func__, clki->name, ret);
					goto out;
				}
			} else if (!on && clki->enabled) {
				clk_disable_unprepare(clki->clk);
			}
			clki->enabled = on;
			dev_dbg(hba->dev, "%s: clk: %s %sabled\n", __func__,
					clki->name, on ? "en" : "dis");
		}
	}

	ret = ufshcd_vops_setup_clocks(hba, on, POST_CHANGE);
	if (ret)
		return ret;

out:
	if (ret) {
		list_for_each_entry(clki, head, list) {
			if (!IS_ERR_OR_NULL(clki->clk) && clki->enabled)
				clk_disable_unprepare(clki->clk);
		}
	} else if (!ret && on) {
		spin_lock_irqsave(hba->host->host_lock, flags);
		hba->clk_gating.state = CLKS_ON;
		trace_ufshcd_clk_gating(dev_name(hba->dev),
					hba->clk_gating.state);
		spin_unlock_irqrestore(hba->host->host_lock, flags);
	}

	if (clk_state_changed)
		trace_ufshcd_profile_clk_gating(dev_name(hba->dev),
			(on ? "on" : "off"),
			ktime_to_us(ktime_sub(ktime_get(), start)), ret);
	return ret;
}

static int ufshcd_init_clocks(struct ufs_hba *hba)
{
	int ret = 0;
	struct ufs_clk_info *clki;
	struct device *dev = hba->dev;
	struct list_head *head = &hba->clk_list_head;

	if (list_empty(head))
		goto out;

	list_for_each_entry(clki, head, list) {
		if (!clki->name)
			continue;

		clki->clk = devm_clk_get(dev, clki->name);
		if (IS_ERR(clki->clk)) {
			ret = PTR_ERR(clki->clk);
			dev_err(dev, "%s: %s clk get failed, %d\n",
					__func__, clki->name, ret);
			goto out;
		}

		/*
		 * Parse device ref clk freq as per device tree "ref_clk".
		 * Default dev_ref_clk_freq is set to REF_CLK_FREQ_INVAL
		 * in ufshcd_alloc_host().
		 */
		if (!strcmp(clki->name, "ref_clk"))
			ufshcd_parse_dev_ref_clk_freq(hba, clki->clk);

		if (clki->max_freq) {
			ret = clk_set_rate(clki->clk, clki->max_freq);
			if (ret) {
				dev_err(hba->dev, "%s: %s clk set rate(%dHz) failed, %d\n",
					__func__, clki->name,
					clki->max_freq, ret);
				goto out;
			}
			clki->curr_freq = clki->max_freq;
		}
		dev_dbg(dev, "%s: clk: %s, rate: %lu\n", __func__,
				clki->name, clk_get_rate(clki->clk));
	}
out:
	return ret;
}

static int ufshcd_variant_hba_init(struct ufs_hba *hba)
{
	int err = 0;

	if (!hba->vops)
		goto out;

	err = ufshcd_vops_init(hba);
	if (err)
		dev_err(hba->dev, "%s: variant %s init failed err %d\n",
			__func__, ufshcd_get_var_name(hba), err);
out:
	return err;
}

static void ufshcd_variant_hba_exit(struct ufs_hba *hba)
{
	if (!hba->vops)
		return;

	ufshcd_vops_exit(hba);
}

static int ufshcd_hba_init(struct ufs_hba *hba)
{
	int err;

	/*
	 * Handle host controller power separately from the UFS device power
	 * rails as it will help controlling the UFS host controller power
	 * collapse easily which is different than UFS device power collapse.
	 * Also, enable the host controller power before we go ahead with rest
	 * of the initialization here.
	 */
	err = ufshcd_init_hba_vreg(hba);
	if (err)
		goto out;

	err = ufshcd_setup_hba_vreg(hba, true);
	if (err)
		goto out;

	err = ufshcd_init_clocks(hba);
	if (err)
		goto out_disable_hba_vreg;

	err = ufshcd_setup_clocks(hba, true);
	if (err)
		goto out_disable_hba_vreg;

	err = ufshcd_init_vreg(hba);
	if (err)
		goto out_disable_clks;

	err = ufshcd_setup_vreg(hba, true);
	if (err)
		goto out_disable_clks;

	err = ufshcd_variant_hba_init(hba);
	if (err)
		goto out_disable_vreg;

	ufs_debugfs_hba_init(hba);

	hba->is_powered = true;
	goto out;

out_disable_vreg:
	ufshcd_setup_vreg(hba, false);
out_disable_clks:
	ufshcd_setup_clocks(hba, false);
out_disable_hba_vreg:
	ufshcd_setup_hba_vreg(hba, false);
out:
	return err;
}

static void ufshcd_hba_exit(struct ufs_hba *hba)
{
	if (hba->is_powered) {
		ufshcd_exit_clk_scaling(hba);
		ufshcd_exit_clk_gating(hba);
		if (hba->eh_wq)
			destroy_workqueue(hba->eh_wq);
		ufs_debugfs_hba_exit(hba);
		ufshcd_variant_hba_exit(hba);
		ufshcd_setup_vreg(hba, false);
		ufshcd_setup_clocks(hba, false);
		ufshcd_setup_hba_vreg(hba, false);
		hba->is_powered = false;
		ufs_put_device_desc(hba);
	}
}

static int
ufshcd_send_request_sense(struct ufs_hba *hba, struct scsi_device *sdp)
{
	unsigned char cmd[6] = {REQUEST_SENSE,
				0,
				0,
				0,
				UFS_SENSE_SIZE,
				0};
	char *buffer;
	int ret;

	buffer = kzalloc(UFS_SENSE_SIZE, GFP_KERNEL);
	if (!buffer) {
		ret = -ENOMEM;
		goto out;
	}

	ret = scsi_execute(sdp, cmd, DMA_FROM_DEVICE, buffer,
			UFS_SENSE_SIZE, NULL, NULL,
			msecs_to_jiffies(1000), 3, 0, RQF_PM, NULL);
	if (ret)
		pr_err("%s: failed with err %d\n", __func__, ret);

	kfree(buffer);
out:
	return ret;
}

/**
 * ufshcd_set_dev_pwr_mode - sends START STOP UNIT command to set device
 *			     power mode
 * @hba: per adapter instance
 * @pwr_mode: device power mode to set
 *
 * Returns 0 if requested power mode is set successfully
 * Returns non-zero if failed to set the requested power mode
 */
static int ufshcd_set_dev_pwr_mode(struct ufs_hba *hba,
				     enum ufs_dev_pwr_mode pwr_mode)
{
	unsigned char cmd[6] = { START_STOP };
	struct scsi_sense_hdr sshdr;
	struct scsi_device *sdp;
	unsigned long flags;
	int ret;

	spin_lock_irqsave(hba->host->host_lock, flags);
	sdp = hba->sdev_ufs_device;
	if (sdp) {
		ret = scsi_device_get(sdp);
		if (!ret && !scsi_device_online(sdp)) {
			ret = -ENODEV;
			scsi_device_put(sdp);
		}
	} else {
		ret = -ENODEV;
	}
	spin_unlock_irqrestore(hba->host->host_lock, flags);

	if (ret)
		return ret;

	/*
	 * If scsi commands fail, the scsi mid-layer schedules scsi error-
	 * handling, which would wait for host to be resumed. Since we know
	 * we are functional while we are here, skip host resume in error
	 * handling context.
	 */
	hba->host->eh_noresume = 1;
	ufshcd_clear_ua_wluns(hba);

	cmd[4] = pwr_mode << 4;

	/*
	 * Current function would be generally called from the power management
	 * callbacks hence set the RQF_PM flag so that it doesn't resume the
	 * already suspended childs.
	 */
	ret = scsi_execute(sdp, cmd, DMA_NONE, NULL, 0, NULL, &sshdr,
			START_STOP_TIMEOUT, 0, 0, RQF_PM, NULL);
	if (ret) {
		sdev_printk(KERN_WARNING, sdp,
			    "START_STOP failed for power mode: %d, result %x\n",
			    pwr_mode, ret);
		if (driver_byte(ret) == DRIVER_SENSE)
			scsi_print_sense_hdr(sdp, NULL, &sshdr);
	}

	if (!ret)
		hba->curr_dev_pwr_mode = pwr_mode;

	scsi_device_put(sdp);
	hba->host->eh_noresume = 0;
	return ret;
}

static int ufshcd_link_state_transition(struct ufs_hba *hba,
					enum uic_link_state req_link_state,
					int check_for_bkops)
{
	int ret = 0;

	if (req_link_state == hba->uic_link_state)
		return 0;

	if (req_link_state == UIC_LINK_HIBERN8_STATE) {
		ret = ufshcd_uic_hibern8_enter(hba);
		if (!ret) {
			ufshcd_set_link_hibern8(hba);
		} else {
			dev_err(hba->dev, "%s: hibern8 enter failed %d\n",
					__func__, ret);
			goto out;
		}
	}
	/*
	 * If autobkops is enabled, link can't be turned off because
	 * turning off the link would also turn off the device, except in the
	 * case of DeepSleep where the device is expected to remain powered.
	 */
	else if ((req_link_state == UIC_LINK_OFF_STATE) &&
		 (!check_for_bkops || !hba->auto_bkops_enabled)) {
		/*
		 * Let's make sure that link is in low power mode, we are doing
		 * this currently by putting the link in Hibern8. Otherway to
		 * put the link in low power mode is to send the DME end point
		 * to device and then send the DME reset command to local
		 * unipro. But putting the link in hibern8 is much faster.
		 *
		 * Note also that putting the link in Hibern8 is a requirement
		 * for entering DeepSleep.
		 */
		ret = ufshcd_uic_hibern8_enter(hba);
		if (ret) {
			dev_err(hba->dev, "%s: hibern8 enter failed %d\n",
					__func__, ret);
			goto out;
		}
		/*
		 * Change controller state to "reset state" which
		 * should also put the link in off/reset state
		 */
		ufshcd_hba_stop(hba);
		/*
		 * TODO: Check if we need any delay to make sure that
		 * controller is reset
		 */
		ufshcd_set_link_off(hba);
	}

out:
	return ret;
}

static void ufshcd_vreg_set_lpm(struct ufs_hba *hba)
{
	bool vcc_off = false;

	/*
	 * It seems some UFS devices may keep drawing more than sleep current
	 * (atleast for 500us) from UFS rails (especially from VCCQ rail).
	 * To avoid this situation, add 2ms delay before putting these UFS
	 * rails in LPM mode.
	 */
	if (!ufshcd_is_link_active(hba) &&
	    hba->dev_quirks & UFS_DEVICE_QUIRK_DELAY_BEFORE_LPM)
		usleep_range(2000, 2100);

	/*
	 * If UFS device is either in UFS_Sleep turn off VCC rail to save some
	 * power.
	 *
	 * If UFS device and link is in OFF state, all power supplies (VCC,
	 * VCCQ, VCCQ2) can be turned off if power on write protect is not
	 * required. If UFS link is inactive (Hibern8 or OFF state) and device
	 * is in sleep state, put VCCQ & VCCQ2 rails in LPM mode.
	 *
	 * Ignore the error returned by ufshcd_toggle_vreg() as device is anyway
	 * in low power state which would save some power.
	 *
	 * If Write Booster is enabled and the device needs to flush the WB
	 * buffer OR if bkops status is urgent for WB, keep Vcc on.
	 */
	if (ufshcd_is_ufs_dev_poweroff(hba) && ufshcd_is_link_off(hba) &&
	    !hba->dev_info.is_lu_power_on_wp) {
		ufshcd_setup_vreg(hba, false);
		vcc_off = true;
	} else if (!ufshcd_is_ufs_dev_active(hba)) {
		ufshcd_toggle_vreg(hba->dev, hba->vreg_info.vcc, false);
		vcc_off = true;
		if (!ufshcd_is_link_active(hba)) {
			ufshcd_config_vreg_lpm(hba, hba->vreg_info.vccq);
			ufshcd_config_vreg_lpm(hba, hba->vreg_info.vccq2);
		}
	}

	/*
	 * Some UFS devices require delay after VCC power rail is turned-off.
	 */
	if (vcc_off && hba->vreg_info.vcc &&
		hba->dev_quirks & UFS_DEVICE_QUIRK_DELAY_AFTER_LPM)
		usleep_range(5000, 5100);
}

static int ufshcd_vreg_set_hpm(struct ufs_hba *hba)
{
	int ret = 0;

	if (ufshcd_is_ufs_dev_poweroff(hba) && ufshcd_is_link_off(hba) &&
	    !hba->dev_info.is_lu_power_on_wp) {
		ret = ufshcd_setup_vreg(hba, true);
	} else if (!ufshcd_is_ufs_dev_active(hba)) {
		if (!ret && !ufshcd_is_link_active(hba)) {
			ret = ufshcd_config_vreg_hpm(hba, hba->vreg_info.vccq);
			if (ret)
				goto vcc_disable;
			ret = ufshcd_config_vreg_hpm(hba, hba->vreg_info.vccq2);
			if (ret)
				goto vccq_lpm;
		}
		ret = ufshcd_toggle_vreg(hba->dev, hba->vreg_info.vcc, true);
	}
	goto out;

vccq_lpm:
	ufshcd_config_vreg_lpm(hba, hba->vreg_info.vccq);
vcc_disable:
	ufshcd_toggle_vreg(hba->dev, hba->vreg_info.vcc, false);
out:
	return ret;
}

static void ufshcd_hba_vreg_set_lpm(struct ufs_hba *hba)
{
	if (ufshcd_is_link_off(hba) || ufshcd_can_aggressive_pc(hba))
		ufshcd_setup_hba_vreg(hba, false);
}

static void ufshcd_hba_vreg_set_hpm(struct ufs_hba *hba)
{
	if (ufshcd_is_link_off(hba) || ufshcd_can_aggressive_pc(hba))
		ufshcd_setup_hba_vreg(hba, true);
}

/**
 * ufshcd_suspend - helper function for suspend operations
 * @hba: per adapter instance
 * @pm_op: desired low power operation type
 *
 * This function will try to put the UFS device and link into low power
 * mode based on the "rpm_lvl" (Runtime PM level) or "spm_lvl"
 * (System PM level).
 *
 * If this function is called during shutdown, it will make sure that
 * both UFS device and UFS link is powered off.
 *
 * NOTE: UFS device & link must be active before we enter in this function.
 *
 * Returns 0 for success and non-zero for failure
 */
static int ufshcd_suspend(struct ufs_hba *hba, enum ufs_pm_op pm_op)
{
	int ret = 0;
	int check_for_bkops;
	enum ufs_pm_level pm_lvl;
	enum ufs_dev_pwr_mode req_dev_pwr_mode;
	enum uic_link_state req_link_state;

	hba->pm_op_in_progress = 1;
	if (!ufshcd_is_shutdown_pm(pm_op)) {
		pm_lvl = ufshcd_is_runtime_pm(pm_op) ?
			 hba->rpm_lvl : hba->spm_lvl;
		req_dev_pwr_mode = ufs_get_pm_lvl_to_dev_pwr_mode(pm_lvl);
		req_link_state = ufs_get_pm_lvl_to_link_pwr_state(pm_lvl);
	} else {
		req_dev_pwr_mode = UFS_POWERDOWN_PWR_MODE;
		req_link_state = UIC_LINK_OFF_STATE;
	}

	/*
	 * If we can't transition into any of the low power modes
	 * just gate the clocks.
	 */
	ufshcd_hold(hba, false);
	hba->clk_gating.is_suspended = true;

	if (ufshcd_is_clkscaling_supported(hba))
		ufshcd_clk_scaling_suspend(hba, true);

	if (req_dev_pwr_mode == UFS_ACTIVE_PWR_MODE &&
			req_link_state == UIC_LINK_ACTIVE_STATE) {
		goto disable_clks;
	}

	if ((req_dev_pwr_mode == hba->curr_dev_pwr_mode) &&
	    (req_link_state == hba->uic_link_state))
		goto enable_gating;

	/* UFS device & link must be active before we enter in this function */
	if (!ufshcd_is_ufs_dev_active(hba) || !ufshcd_is_link_active(hba)) {
		ret = -EINVAL;
		goto enable_gating;
	}

	if (ufshcd_is_runtime_pm(pm_op)) {
		if (ufshcd_can_autobkops_during_suspend(hba)) {
			/*
			 * The device is idle with no requests in the queue,
			 * allow background operations if bkops status shows
			 * that performance might be impacted.
			 */
			ret = ufshcd_urgent_bkops(hba);
			if (ret)
				goto enable_gating;
		} else {
			/* make sure that auto bkops is disabled */
			ufshcd_disable_auto_bkops(hba);
		}
		/*
		 * If device needs to do BKOP or WB buffer flush during
		 * Hibern8, keep device power mode as "active power mode"
		 * and VCC supply.
		 */
		hba->dev_info.b_rpm_dev_flush_capable =
			hba->auto_bkops_enabled ||
			(((req_link_state == UIC_LINK_HIBERN8_STATE) ||
			((req_link_state == UIC_LINK_ACTIVE_STATE) &&
			ufshcd_is_auto_hibern8_enabled(hba))) &&
			ufshcd_wb_need_flush(hba));
	}

	flush_work(&hba->eeh_work);

	if (req_dev_pwr_mode != hba->curr_dev_pwr_mode) {
		if (!ufshcd_is_runtime_pm(pm_op))
			/* ensure that bkops is disabled */
			ufshcd_disable_auto_bkops(hba);

		if (!hba->dev_info.b_rpm_dev_flush_capable) {
			ret = ufshcd_set_dev_pwr_mode(hba, req_dev_pwr_mode);
			if (ret)
				goto enable_gating;
		}
	}

	/*
	 * In the case of DeepSleep, the device is expected to remain powered
	 * with the link off, so do not check for bkops.
	 */
	check_for_bkops = !ufshcd_is_ufs_dev_deepsleep(hba);
	ret = ufshcd_link_state_transition(hba, req_link_state, check_for_bkops);
	if (ret)
		goto set_dev_active;

disable_clks:
	/*
	 * Call vendor specific suspend callback. As these callbacks may access
	 * vendor specific host controller register space call them before the
	 * host clocks are ON.
	 */
	ret = ufshcd_vops_suspend(hba, pm_op);
	if (ret)
		goto set_link_active;
	/*
	 * Disable the host irq as host controller as there won't be any
	 * host controller transaction expected till resume.
	 */
	ufshcd_disable_irq(hba);

	ufshcd_setup_clocks(hba, false);

	if (ufshcd_is_clkgating_allowed(hba)) {
		hba->clk_gating.state = CLKS_OFF;
		trace_ufshcd_clk_gating(dev_name(hba->dev),
					hba->clk_gating.state);
	}

	ufshcd_vreg_set_lpm(hba);

	/* Put the host controller in low power mode if possible */
	ufshcd_hba_vreg_set_lpm(hba);
	goto out;

set_link_active:
	ufshcd_vreg_set_hpm(hba);
	/*
	 * Device hardware reset is required to exit DeepSleep. Also, for
	 * DeepSleep, the link is off so host reset and restore will be done
	 * further below.
	 */
	if (ufshcd_is_ufs_dev_deepsleep(hba)) {
		ufshcd_device_reset(hba);
		WARN_ON(!ufshcd_is_link_off(hba));
	}
	if (ufshcd_is_link_hibern8(hba) && !ufshcd_uic_hibern8_exit(hba))
		ufshcd_set_link_active(hba);
	else if (ufshcd_is_link_off(hba))
		ufshcd_host_reset_and_restore(hba);
set_dev_active:
	/* Can also get here needing to exit DeepSleep */
	if (ufshcd_is_ufs_dev_deepsleep(hba)) {
		ufshcd_device_reset(hba);
		ufshcd_host_reset_and_restore(hba);
	}
	if (!ufshcd_set_dev_pwr_mode(hba, UFS_ACTIVE_PWR_MODE))
		ufshcd_disable_auto_bkops(hba);
enable_gating:
	if (ufshcd_is_clkscaling_supported(hba))
		ufshcd_clk_scaling_suspend(hba, false);

	hba->clk_gating.is_suspended = false;
	hba->dev_info.b_rpm_dev_flush_capable = false;
	ufshcd_clear_ua_wluns(hba);
	ufshcd_release(hba);
out:
	if (hba->dev_info.b_rpm_dev_flush_capable) {
		schedule_delayed_work(&hba->rpm_dev_flush_recheck_work,
			msecs_to_jiffies(RPM_DEV_FLUSH_RECHECK_WORK_DELAY_MS));
	}

	hba->pm_op_in_progress = 0;

	if (ret)
		ufshcd_update_evt_hist(hba, UFS_EVT_SUSPEND_ERR, (u32)ret);
	return ret;
}

/**
 * ufshcd_resume - helper function for resume operations
 * @hba: per adapter instance
 * @pm_op: runtime PM or system PM
 *
 * This function basically brings the UFS device, UniPro link and controller
 * to active state.
 *
 * Returns 0 for success and non-zero for failure
 */
static int ufshcd_resume(struct ufs_hba *hba, enum ufs_pm_op pm_op)
{
	int ret;
	enum uic_link_state old_link_state;

	hba->pm_op_in_progress = 1;
	old_link_state = hba->uic_link_state;

	ufshcd_hba_vreg_set_hpm(hba);
	ret = ufshcd_vreg_set_hpm(hba);
	if (ret)
		goto out;

	/* Make sure clocks are enabled before accessing controller */
	ret = ufshcd_setup_clocks(hba, true);
	if (ret)
		goto disable_vreg;

	/* enable the host irq as host controller would be active soon */
	ufshcd_enable_irq(hba);

	/*
	 * Call vendor specific resume callback. As these callbacks may access
	 * vendor specific host controller register space call them when the
	 * host clocks are ON.
	 */
	ret = ufshcd_vops_resume(hba, pm_op);
	if (ret)
		goto disable_irq_and_vops_clks;

	/* For DeepSleep, the only supported option is to have the link off */
	WARN_ON(ufshcd_is_ufs_dev_deepsleep(hba) && !ufshcd_is_link_off(hba));

	if (ufshcd_is_link_hibern8(hba)) {
		ret = ufshcd_uic_hibern8_exit(hba);
		if (!ret) {
			ufshcd_set_link_active(hba);
		} else {
			dev_err(hba->dev, "%s: hibern8 exit failed %d\n",
					__func__, ret);
			goto vendor_suspend;
		}
	} else if (ufshcd_is_link_off(hba)) {
		/*
		 * A full initialization of the host and the device is
		 * required since the link was put to off during suspend.
		 * Note, in the case of DeepSleep, the device will exit
		 * DeepSleep due to device reset.
		 */
		ret = ufshcd_reset_and_restore(hba);
		/*
		 * ufshcd_reset_and_restore() should have already
		 * set the link state as active
		 */
		if (ret || !ufshcd_is_link_active(hba))
			goto vendor_suspend;
	}

	if (!ufshcd_is_ufs_dev_active(hba)) {
		ret = ufshcd_set_dev_pwr_mode(hba, UFS_ACTIVE_PWR_MODE);
		if (ret)
			goto set_old_link_state;
	}

	if (ufshcd_keep_autobkops_enabled_except_suspend(hba))
		ufshcd_enable_auto_bkops(hba);
	else
		/*
		 * If BKOPs operations are urgently needed at this moment then
		 * keep auto-bkops enabled or else disable it.
		 */
		ufshcd_urgent_bkops(hba);

	hba->clk_gating.is_suspended = false;

	if (ufshcd_is_clkscaling_supported(hba))
		ufshcd_clk_scaling_suspend(hba, false);

	/* Enable Auto-Hibernate if configured */
	ufshcd_auto_hibern8_enable(hba);

	if (hba->dev_info.b_rpm_dev_flush_capable) {
		hba->dev_info.b_rpm_dev_flush_capable = false;
		cancel_delayed_work(&hba->rpm_dev_flush_recheck_work);
	}

	ufshcd_clear_ua_wluns(hba);

	/* Schedule clock gating in case of no access to UFS device yet */
	ufshcd_release(hba);

	goto out;

set_old_link_state:
	ufshcd_link_state_transition(hba, old_link_state, 0);
vendor_suspend:
	ufshcd_vops_suspend(hba, pm_op);
disable_irq_and_vops_clks:
	ufshcd_disable_irq(hba);
	ufshcd_setup_clocks(hba, false);
	if (ufshcd_is_clkgating_allowed(hba)) {
		hba->clk_gating.state = CLKS_OFF;
		trace_ufshcd_clk_gating(dev_name(hba->dev),
					hba->clk_gating.state);
	}
disable_vreg:
	ufshcd_vreg_set_lpm(hba);
out:
	hba->pm_op_in_progress = 0;
	if (ret)
		ufshcd_update_evt_hist(hba, UFS_EVT_RESUME_ERR, (u32)ret);
	return ret;
}

/**
 * ufshcd_system_suspend - system suspend routine
 * @hba: per adapter instance
 *
 * Check the description of ufshcd_suspend() function for more details.
 *
 * Returns 0 for success and non-zero for failure
 */
int ufshcd_system_suspend(struct ufs_hba *hba)
{
	int ret = 0;
	ktime_t start = ktime_get();

	if (!hba) {
		early_suspend = true;
		return 0;
	}

	down(&hba->host_sem);

	if (!hba->is_powered)
		return 0;

	if ((ufs_get_pm_lvl_to_dev_pwr_mode(hba->spm_lvl) ==
	     hba->curr_dev_pwr_mode) &&
	    (ufs_get_pm_lvl_to_link_pwr_state(hba->spm_lvl) ==
	     hba->uic_link_state) &&
	     !hba->dev_info.b_rpm_dev_flush_capable)
		goto out;

	if (pm_runtime_suspended(hba->dev)) {
		/*
		 * UFS device and/or UFS link low power states during runtime
		 * suspend seems to be different than what is expected during
		 * system suspend. Hence runtime resume the devic & link and
		 * let the system suspend low power states to take effect.
		 * TODO: If resume takes longer time, we might have optimize
		 * it in future by not resuming everything if possible.
		 */
		ret = ufshcd_runtime_resume(hba);
		if (ret)
			goto out;
	}

	ret = ufshcd_suspend(hba, UFS_SYSTEM_PM);
out:
	trace_ufshcd_system_suspend(dev_name(hba->dev), ret,
		ktime_to_us(ktime_sub(ktime_get(), start)),
		hba->curr_dev_pwr_mode, hba->uic_link_state);
	if (!ret)
		hba->is_sys_suspended = true;
	else
		up(&hba->host_sem);
	return ret;
}
EXPORT_SYMBOL(ufshcd_system_suspend);

/**
 * ufshcd_system_resume - system resume routine
 * @hba: per adapter instance
 *
 * Returns 0 for success and non-zero for failure
 */

int ufshcd_system_resume(struct ufs_hba *hba)
{
	int ret = 0;
	ktime_t start = ktime_get();

	if (!hba)
		return -EINVAL;

	if (unlikely(early_suspend)) {
		early_suspend = false;
		down(&hba->host_sem);
	}

	if (!hba->is_powered || pm_runtime_suspended(hba->dev))
		/*
		 * Let the runtime resume take care of resuming
		 * if runtime suspended.
		 */
		goto out;
	else
		ret = ufshcd_resume(hba, UFS_SYSTEM_PM);
out:
	trace_ufshcd_system_resume(dev_name(hba->dev), ret,
		ktime_to_us(ktime_sub(ktime_get(), start)),
		hba->curr_dev_pwr_mode, hba->uic_link_state);
	if (!ret)
		hba->is_sys_suspended = false;
	up(&hba->host_sem);
	return ret;
}
EXPORT_SYMBOL(ufshcd_system_resume);

/**
 * ufshcd_runtime_suspend - runtime suspend routine
 * @hba: per adapter instance
 *
 * Check the description of ufshcd_suspend() function for more details.
 *
 * Returns 0 for success and non-zero for failure
 */
int ufshcd_runtime_suspend(struct ufs_hba *hba)
{
	int ret = 0;
	ktime_t start = ktime_get();

	if (!hba)
		return -EINVAL;

	if (!hba->is_powered)
		goto out;
	else
		ret = ufshcd_suspend(hba, UFS_RUNTIME_PM);
out:
	trace_ufshcd_runtime_suspend(dev_name(hba->dev), ret,
		ktime_to_us(ktime_sub(ktime_get(), start)),
		hba->curr_dev_pwr_mode, hba->uic_link_state);
	return ret;
}
EXPORT_SYMBOL(ufshcd_runtime_suspend);

/**
 * ufshcd_runtime_resume - runtime resume routine
 * @hba: per adapter instance
 *
 * This function basically brings the UFS device, UniPro link and controller
 * to active state. Following operations are done in this function:
 *
 * 1. Turn on all the controller related clocks
 * 2. Bring the UniPro link out of Hibernate state
 * 3. If UFS device is in sleep state, turn ON VCC rail and bring the UFS device
 *    to active state.
 * 4. If auto-bkops is enabled on the device, disable it.
 *
 * So following would be the possible power state after this function return
 * successfully:
 *	S1: UFS device in Active state with VCC rail ON
 *	    UniPro link in Active state
 *	    All the UFS/UniPro controller clocks are ON
 *
 * Returns 0 for success and non-zero for failure
 */
int ufshcd_runtime_resume(struct ufs_hba *hba)
{
	int ret = 0;
	ktime_t start = ktime_get();

	if (!hba)
		return -EINVAL;

	if (!hba->is_powered)
		goto out;
	else
		ret = ufshcd_resume(hba, UFS_RUNTIME_PM);
out:
	trace_ufshcd_runtime_resume(dev_name(hba->dev), ret,
		ktime_to_us(ktime_sub(ktime_get(), start)),
		hba->curr_dev_pwr_mode, hba->uic_link_state);
	return ret;
}
EXPORT_SYMBOL(ufshcd_runtime_resume);

int ufshcd_runtime_idle(struct ufs_hba *hba)
{
	return 0;
}
EXPORT_SYMBOL(ufshcd_runtime_idle);

/**
 * ufshcd_shutdown - shutdown routine
 * @hba: per adapter instance
 *
 * This function would power off both UFS device and UFS link.
 *
 * Returns 0 always to allow force shutdown even in case of errors.
 */
int ufshcd_shutdown(struct ufs_hba *hba)
{
	int ret = 0;

	down(&hba->host_sem);
	hba->shutting_down = true;
	up(&hba->host_sem);

	if (!hba->is_powered)
		goto out;

	if (ufshcd_is_ufs_dev_poweroff(hba) && ufshcd_is_link_off(hba))
		goto out;

	pm_runtime_get_sync(hba->dev);

	ret = ufshcd_suspend(hba, UFS_SHUTDOWN_PM);
out:
	if (ret)
		dev_err(hba->dev, "%s failed, err %d\n", __func__, ret);
	hba->is_powered = false;
	/* allow force shutdown even in case of errors */
	return 0;
}
EXPORT_SYMBOL(ufshcd_shutdown);

/**
 * ufshcd_remove - de-allocate SCSI host and host memory space
 *		data structure memory
 * @hba: per adapter instance
 */
void ufshcd_remove(struct ufs_hba *hba)
{
	ufs_bsg_remove(hba);
	ufs_sysfs_remove_nodes(hba->dev);
	blk_cleanup_queue(hba->tmf_queue);
	blk_mq_free_tag_set(&hba->tmf_tag_set);
	blk_cleanup_queue(hba->cmd_queue);
	scsi_remove_host(hba->host);
	/* disable interrupts */
	ufshcd_disable_intr(hba, hba->intr_mask);
	ufshcd_hba_stop(hba);
	ufshcd_hba_exit(hba);
}
EXPORT_SYMBOL_GPL(ufshcd_remove);

/**
 * ufshcd_dealloc_host - deallocate Host Bus Adapter (HBA)
 * @hba: pointer to Host Bus Adapter (HBA)
 */
void ufshcd_dealloc_host(struct ufs_hba *hba)
{
	ufshcd_crypto_destroy_keyslot_manager(hba);
	scsi_host_put(hba->host);
}
EXPORT_SYMBOL_GPL(ufshcd_dealloc_host);

/**
 * ufshcd_set_dma_mask - Set dma mask based on the controller
 *			 addressing capability
 * @hba: per adapter instance
 *
 * Returns 0 for success, non-zero for failure
 */
static int ufshcd_set_dma_mask(struct ufs_hba *hba)
{
	if (hba->capabilities & MASK_64_ADDRESSING_SUPPORT) {
		if (!dma_set_mask_and_coherent(hba->dev, DMA_BIT_MASK(64)))
			return 0;
	}
	return dma_set_mask_and_coherent(hba->dev, DMA_BIT_MASK(32));
}

/**
 * ufshcd_alloc_host - allocate Host Bus Adapter (HBA)
 * @dev: pointer to device handle
 * @hba_handle: driver private handle
 * Returns 0 on success, non-zero value on failure
 */
int ufshcd_alloc_host(struct device *dev, struct ufs_hba **hba_handle)
{
	struct Scsi_Host *host;
	struct ufs_hba *hba;
	int err = 0;

	if (!dev) {
		dev_err(dev,
		"Invalid memory reference for dev is NULL\n");
		err = -ENODEV;
		goto out_error;
	}

	host = scsi_host_alloc(&ufshcd_driver_template,
				sizeof(struct ufs_hba));
	if (!host) {
		dev_err(dev, "scsi_host_alloc failed\n");
		err = -ENOMEM;
		goto out_error;
	}
	hba = shost_priv(host);
	hba->host = host;
	hba->dev = dev;
	*hba_handle = hba;
	hba->dev_ref_clk_freq = REF_CLK_FREQ_INVAL;

	INIT_LIST_HEAD(&hba->clk_list_head);

out_error:
	return err;
}
EXPORT_SYMBOL(ufshcd_alloc_host);

/* This function exists because blk_mq_alloc_tag_set() requires this. */
static blk_status_t ufshcd_queue_tmf(struct blk_mq_hw_ctx *hctx,
				     const struct blk_mq_queue_data *qd)
{
	WARN_ON_ONCE(true);
	return BLK_STS_NOTSUPP;
}

static const struct blk_mq_ops ufshcd_tmf_ops = {
	.queue_rq = ufshcd_queue_tmf,
};

/**
 * ufshcd_init - Driver initialization routine
 * @hba: per-adapter instance
 * @mmio_base: base register address
 * @irq: Interrupt line of device
 * Returns 0 on success, non-zero value on failure
 */
int ufshcd_init(struct ufs_hba *hba, void __iomem *mmio_base, unsigned int irq)
{
	int err;
	struct Scsi_Host *host = hba->host;
	struct device *dev = hba->dev;
	char eh_wq_name[sizeof("ufs_eh_wq_00")];

	if (!mmio_base) {
		dev_err(hba->dev,
		"Invalid memory reference for mmio_base is NULL\n");
		err = -ENODEV;
		goto out_error;
	}

	hba->mmio_base = mmio_base;
	hba->irq = irq;
	hba->vps = &ufs_hba_vps;

	err = ufshcd_hba_init(hba);
	if (err)
		goto out_error;

	/* Read capabilities registers */
	err = ufshcd_hba_capabilities(hba);
	if (err)
		goto out_disable;

	/* Get UFS version supported by the controller */
	hba->ufs_version = ufshcd_get_ufs_version(hba);

	if ((hba->ufs_version != UFSHCI_VERSION_10) &&
	    (hba->ufs_version != UFSHCI_VERSION_11) &&
	    (hba->ufs_version != UFSHCI_VERSION_20) &&
	    (hba->ufs_version != UFSHCI_VERSION_21))
		dev_err(hba->dev, "invalid UFS version 0x%x\n",
			hba->ufs_version);

	/* Get Interrupt bit mask per version */
	hba->intr_mask = ufshcd_get_intr_mask(hba);

	err = ufshcd_set_dma_mask(hba);
	if (err) {
		dev_err(hba->dev, "set dma mask failed\n");
		goto out_disable;
	}

	/* Allocate memory for host memory space */
	err = ufshcd_memory_alloc(hba);
	if (err) {
		dev_err(hba->dev, "Memory allocation failed\n");
		goto out_disable;
	}

	/* Configure LRB */
	ufshcd_host_memory_configure(hba);

	host->can_queue = hba->nutrs;
	host->cmd_per_lun = hba->nutrs;
	host->max_id = UFSHCD_MAX_ID;
	host->max_lun = UFS_MAX_LUNS;
	host->max_channel = UFSHCD_MAX_CHANNEL;
	host->unique_id = host->host_no;
	host->max_cmd_len = UFS_CDB_SIZE;

	hba->max_pwr_info.is_valid = false;

	/* Initialize work queues */
	snprintf(eh_wq_name, sizeof(eh_wq_name), "ufs_eh_wq_%d",
		 hba->host->host_no);
	hba->eh_wq = create_singlethread_workqueue(eh_wq_name);
	if (!hba->eh_wq) {
		dev_err(hba->dev, "%s: failed to create eh workqueue\n",
				__func__);
		err = -ENOMEM;
		goto out_disable;
	}
	INIT_WORK(&hba->eh_work, ufshcd_err_handler);
	INIT_WORK(&hba->eeh_work, ufshcd_exception_event_handler);

	sema_init(&hba->host_sem, 1);

	/* Initialize UIC command mutex */
	mutex_init(&hba->uic_cmd_mutex);

	/* Initialize mutex for device management commands */
	mutex_init(&hba->dev_cmd.lock);

	init_rwsem(&hba->clk_scaling_lock);

	ufshcd_init_clk_gating(hba);

	ufshcd_init_clk_scaling(hba);

	/*
	 * In order to avoid any spurious interrupt immediately after
	 * registering UFS controller interrupt handler, clear any pending UFS
	 * interrupt status and disable all the UFS interrupts.
	 */
	ufshcd_writel(hba, ufshcd_readl(hba, REG_INTERRUPT_STATUS),
		      REG_INTERRUPT_STATUS);
	ufshcd_writel(hba, 0, REG_INTERRUPT_ENABLE);
	/*
	 * Make sure that UFS interrupts are disabled and any pending interrupt
	 * status is cleared before registering UFS interrupt handler.
	 */
	mb();

	/* IRQ registration */
	err = devm_request_irq(dev, irq, ufshcd_intr, IRQF_SHARED, UFSHCD, hba);
	if (err) {
		dev_err(hba->dev, "request irq failed\n");
		goto out_disable;
	} else {
		hba->is_irq_enabled = true;
	}

	err = scsi_add_host(host, hba->dev);
	if (err) {
		dev_err(hba->dev, "scsi_add_host failed\n");
		goto out_disable;
	}

	hba->cmd_queue = blk_mq_init_queue(&hba->host->tag_set);
	if (IS_ERR(hba->cmd_queue)) {
		err = PTR_ERR(hba->cmd_queue);
		goto out_remove_scsi_host;
	}

	hba->tmf_tag_set = (struct blk_mq_tag_set) {
		.nr_hw_queues	= 1,
		.queue_depth	= hba->nutmrs,
		.ops		= &ufshcd_tmf_ops,
		.flags		= BLK_MQ_F_NO_SCHED,
	};
	err = blk_mq_alloc_tag_set(&hba->tmf_tag_set);
	if (err < 0)
		goto free_cmd_queue;
	hba->tmf_queue = blk_mq_init_queue(&hba->tmf_tag_set);
	if (IS_ERR(hba->tmf_queue)) {
		err = PTR_ERR(hba->tmf_queue);
		goto free_tmf_tag_set;
	}

	/* Reset the attached device */
	ufshcd_device_reset(hba);

	ufshcd_init_crypto(hba);

	/* Host controller enable */
	err = ufshcd_hba_enable(hba);
	if (err) {
		dev_err(hba->dev, "Host controller enable failed\n");
		ufshcd_print_evt_hist(hba);
		ufshcd_print_host_state(hba);
		goto free_tmf_queue;
	}

	/*
	 * Set the default power management level for runtime and system PM.
	 * Default power saving mode is to keep UFS link in Hibern8 state
	 * and UFS device in sleep state.
	 */
	hba->rpm_lvl = ufs_get_desired_pm_lvl_for_dev_link_state(
						UFS_SLEEP_PWR_MODE,
						UIC_LINK_HIBERN8_STATE);
	hba->spm_lvl = ufs_get_desired_pm_lvl_for_dev_link_state(
						UFS_SLEEP_PWR_MODE,
						UIC_LINK_HIBERN8_STATE);

	INIT_DELAYED_WORK(&hba->rpm_dev_flush_recheck_work,
			  ufshcd_rpm_dev_flush_recheck_work);

	/* Set the default auto-hiberate idle timer value to 150 ms */
	if (ufshcd_is_auto_hibern8_supported(hba) && !hba->ahit) {
		hba->ahit = FIELD_PREP(UFSHCI_AHIBERN8_TIMER_MASK, 150) |
			    FIELD_PREP(UFSHCI_AHIBERN8_SCALE_MASK, 3);
	}

	/* Hold auto suspend until async scan completes */
	pm_runtime_get_sync(dev);
	atomic_set(&hba->scsi_block_reqs_cnt, 0);
	/*
	 * We are assuming that device wasn't put in sleep/power-down
	 * state exclusively during the boot stage before kernel.
	 * This assumption helps avoid doing link startup twice during
	 * ufshcd_probe_hba().
	 */
	ufshcd_set_ufs_dev_active(hba);

	async_schedule(ufshcd_async_scan, hba);
	ufs_sysfs_add_nodes(hba->dev);

	return 0;

free_tmf_queue:
	blk_cleanup_queue(hba->tmf_queue);
free_tmf_tag_set:
	blk_mq_free_tag_set(&hba->tmf_tag_set);
free_cmd_queue:
	blk_cleanup_queue(hba->cmd_queue);
out_remove_scsi_host:
	scsi_remove_host(hba->host);
out_disable:
	hba->is_irq_enabled = false;
	ufshcd_hba_exit(hba);
out_error:
	return err;
}
EXPORT_SYMBOL_GPL(ufshcd_init);

static int __init ufshcd_core_init(void)
{
	ufs_debugfs_init();
	return 0;
}

static void __exit ufshcd_core_exit(void)
{
	ufs_debugfs_exit();
}

module_init(ufshcd_core_init);
module_exit(ufshcd_core_exit);

MODULE_AUTHOR("Santosh Yaragnavi <santosh.sy@samsung.com>");
MODULE_AUTHOR("Vinayak Holikatti <h.vinayak@samsung.com>");
MODULE_DESCRIPTION("Generic UFS host controller driver Core");
MODULE_LICENSE("GPL");
MODULE_VERSION(UFSHCD_DRIVER_VERSION);<|MERGE_RESOLUTION|>--- conflicted
+++ resolved
@@ -6039,14 +6039,10 @@
 	spin_unlock_irqrestore(hba->host->host_lock, flags);
 	ufshcd_scsi_unblock_requests(hba);
 	ufshcd_err_handling_unprepare(hba);
-<<<<<<< HEAD
 	up(&hba->host_sem);
-=======
-	up(&hba->eh_sem);
 
 	if (!err && needs_reset)
 		ufshcd_clear_ua_wluns(hba);
->>>>>>> aa2c24e7
 }
 
 /**
