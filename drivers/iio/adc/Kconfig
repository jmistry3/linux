#
# ADC drivers
#
# When adding new entries keep the list in alphabetical order

menu "Analog to digital converters"

config AD_SIGMA_DELTA
	tristate
	select IIO_BUFFER
	select IIO_TRIGGERED_BUFFER

config AD7266
	tristate "Analog Devices AD7265/AD7266 ADC driver"
	depends on SPI_MASTER
	select IIO_BUFFER
	select IIO_TRIGGER
	select IIO_TRIGGERED_BUFFER
	help
	  Say yes here to build support for Analog Devices AD7265 and AD7266
	  ADCs.

config AD7298
	tristate "Analog Devices AD7298 ADC driver"
	depends on SPI
	select IIO_BUFFER
	select IIO_TRIGGERED_BUFFER
	help
	  Say yes here to build support for Analog Devices AD7298
	  8 Channel ADC with temperature sensor.

	  To compile this driver as a module, choose M here: the
	  module will be called ad7298.

config AD7476
	tristate "Analog Devices AD7476 and similar 1-channel ADCs driver"
	depends on SPI
	select IIO_BUFFER
	select IIO_TRIGGERED_BUFFER
	help
	  Say yes here to build support for Analog Devices AD7273, AD7274, AD7276,
	  AD7277, AD7278, AD7475, AD7476, AD7477, AD7478, AD7466, AD7467, AD7468,
	  AD7495, AD7910, AD7920, AD7920 SPI analog to digital converters (ADC).

	  If unsure, say N (but it's safe to say "Y").

	  To compile this driver as a module, choose M here: the
	  module will be called ad7476.

config AD7791
	tristate "Analog Devices AD7791 ADC driver"
	depends on SPI
	select AD_SIGMA_DELTA
	help
	  Say yes here to build support for Analog Devices AD7787, AD7788, AD7789,
	  AD7790 and AD7791 SPI analog to digital converters (ADC). If unsure, say
	  N (but it is safe to say "Y").

	  To compile this driver as a module, choose M here: the module will be
	  called ad7791.

config AD7793
	tristate "Analog Devices AD7793 and similar ADCs driver"
	depends on SPI
	select AD_SIGMA_DELTA
	help
	  Say yes here to build support for Analog Devices AD7785, AD7792, AD7793,
	  AD7794 and AD7795 SPI analog to digital converters (ADC).
	  If unsure, say N (but it's safe to say "Y").

	  To compile this driver as a module, choose M here: the
	  module will be called AD7793.

config AD7887
	tristate "Analog Devices AD7887 ADC driver"
	depends on SPI
	select IIO_BUFFER
	select IIO_TRIGGERED_BUFFER
	help
	  Say yes here to build support for Analog Devices
	  AD7887 SPI analog to digital converter (ADC).
	  If unsure, say N (but it's safe to say "Y").

	  To compile this driver as a module, choose M here: the
	  module will be called ad7887.

config AD7923
	tristate "Analog Devices AD7923 and similar ADCs driver"
	depends on SPI
	select IIO_BUFFER
	select IIO_TRIGGERED_BUFFER
	help
	  Say yes here to build support for Analog Devices
	  AD7904, AD7914, AD7923, AD7924 4 Channel ADCs.

	  To compile this driver as a module, choose M here: the
	  module will be called ad7923.

config AT91_ADC
	tristate "Atmel AT91 ADC"
	depends on ARCH_AT91
	select IIO_BUFFER
	select IIO_TRIGGERED_BUFFER
	select SYSFS
	help
	  Say yes here to build support for Atmel AT91 ADC.

config EXYNOS_ADC
	bool "Exynos ADC driver support"
	depends on OF
	help
	  Core support for the ADC block found in the Samsung EXYNOS series
	  of SoCs for drivers such as the touchscreen and hwmon to use to share
	  this resource.

config LP8788_ADC
	bool "LP8788 ADC driver"
	depends on MFD_LP8788
	help
	  Say yes here to build support for TI LP8788 ADC.

config MAX1363
	tristate "Maxim max1363 ADC driver"
	depends on I2C
	select IIO_BUFFER
	select IIO_TRIGGERED_BUFFER
	help
	  Say yes here to build support for many Maxim i2c analog to digital
	  converters (ADC). (max1361, max1362, max1363, max1364, max1036,
	  max1037, max1038, max1039, max1136, max1136, max1137, max1138,
	  max1139, max1236, max1237, max11238, max1239, max11600, max11601,
	  max11602, max11603, max11604, max11605, max11606, max11607,
	  max11608, max11609, max11610, max11611, max11612, max11613,
	  max11614, max11615, max11616, max11617, max11644, max11645,
	  max11646, max11647) Provides direct access via sysfs and buffered
	  data via the iio dev interface.

config MCP320X
	tristate "Microchip Technology MCP3204/08"
	depends on SPI
	help
	  Say yes here to build support for Microchip Technology's MCP3204 or
	  MCP3208 analog to digital converter.

	  This driver can also be built as a module. If so, the module will be
	  called mcp320x.

<<<<<<< HEAD
=======
config MCP3422
	tristate "Microchip Technology MCP3422/3/4 driver"
	depends on I2C
	help
	  Say yes here to build support for Microchip Technology's MCP3422,
	  MCP3423 or MCP3424 analog to digital converters.

	  This driver can also be built as a module. If so, the module will be
	  called mcp3422.

>>>>>>> d8ec26d7
config NAU7802
	tristate "Nuvoton NAU7802 ADC driver"
	depends on I2C
	help
	  Say yes here to build support for Nuvoton NAU7802 ADC.

	  To compile this driver as a module, choose M here: the
	  module will be called nau7802.

config TI_ADC081C
	tristate "Texas Instruments ADC081C021/027"
	depends on I2C
	help
	  If you say yes here you get support for Texas Instruments ADC081C021
	  and ADC081C027 ADC chips.

	  This driver can also be built as a module. If so, the module will be
	  called ti-adc081c.

config TI_AM335X_ADC
	tristate "TI's AM335X ADC driver"
	depends on MFD_TI_AM335X_TSCADC
	select IIO_BUFFER
	select IIO_KFIFO_BUF
	help
	  Say yes here to build support for Texas Instruments ADC
	  driver which is also a MFD client.

config TWL6030_GPADC
	tristate "TWL6030 GPADC (General Purpose A/D Converter) Support"
	depends on TWL4030_CORE
	default n
	help
	  Say yes here if you want support for the TWL6030/TWL6032 General
	  Purpose A/D Converter. This will add support for battery type
	  detection, battery voltage and temperature measurement, die
	  temperature measurement, system supply voltage, audio accessory,
	  USB ID detection.

	  This driver can also be built as a module. If so, the module will be
	  called twl6030-gpadc.

config VIPERBOARD_ADC
	tristate "Viperboard ADC support"
	depends on MFD_VIPERBOARD && USB
	help
	  Say yes here to access the ADC part of the Nano River
	  Technologies Viperboard.

endmenu<|MERGE_RESOLUTION|>--- conflicted
+++ resolved
@@ -145,8 +145,6 @@
 	  This driver can also be built as a module. If so, the module will be
 	  called mcp320x.
 
-<<<<<<< HEAD
-=======
 config MCP3422
 	tristate "Microchip Technology MCP3422/3/4 driver"
 	depends on I2C
@@ -157,7 +155,6 @@
 	  This driver can also be built as a module. If so, the module will be
 	  called mcp3422.
 
->>>>>>> d8ec26d7
 config NAU7802
 	tristate "Nuvoton NAU7802 ADC driver"
 	depends on I2C
