--- conflicted
+++ resolved
@@ -327,7 +327,7 @@
 
 config EDAC_PL310_L2
 	tristate "Pl310 L2 Cache Controller"
-	depends on EDAC_MM_EDAC && ARM
+	depends on ARM
 	help
 	  Support for parity error detection on L2 cache controller
 	  data and tag ram memory
@@ -452,18 +452,14 @@
 
 config EDAC_SYNOPSYS
 	tristate "Synopsys DDR Memory Controller"
-<<<<<<< HEAD
-	depends on EDAC_MM_EDAC && (ARCH_ZYNQ || ARM64)
-=======
-	depends on ARCH_ZYNQ
->>>>>>> bebc6082
+	depends on ARCH_ZYNQ || ARM64
 	help
 	  Support for error detection and correction on the Synopsys DDR
 	  memory controller.
 
 config EDAC_ZYNQMP_OCM
 	tristate "Xilinx ZynqMP OCM Controller"
-	depends on EDAC_MM_EDAC && ARM64
+	depends on ARCH_ZYNQMP
 	help
 	  Support for error detection and correction on the xilinx ZynqMP OCM
 	  controller.
@@ -478,7 +474,7 @@
 config EDAC_CORTEX_ARM64
 	tristate "ARM Cortex A57/A53"
 	default y if !CPU_IDLE
-	depends on !CPU_IDLE && EDAC_MM_EDAC && ARM64
+	depends on !CPU_IDLE && ARM64
 	help
 	  Support for error detection and correction on the
 	  ARM Cortex A57 and A53.
