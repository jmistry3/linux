--- conflicted
+++ resolved
@@ -121,7 +121,6 @@
 
 	spin_lock_irqsave(&queue->irqlock, flags);
 	if (likely(!(queue->flags & UVC_QUEUE_DISCONNECTED))) {
-		kref_init(&buf->ref);
 		list_add_tail(&buf->queue, &queue->irqqueue);
 	} else {
 		/* If the device is disconnected return the buffer to userspace
@@ -390,100 +389,32 @@
 	spin_unlock_irqrestore(&queue->irqlock, flags);
 }
 
-/*
- * uvc_queue_get_current_buffer: Obtain the current working output buffer
- *
- * Buffers may span multiple packets, and even URBs, therefore the active buffer
- * remains on the queue until the EOF marker.
- */
-static struct uvc_buffer *
-__uvc_queue_get_current_buffer(struct uvc_video_queue *queue)
-{
-	if (!list_empty(&queue->irqqueue))
-		return list_first_entry(&queue->irqqueue, struct uvc_buffer,
-					queue);
-	else
-		return NULL;
-}
-
-struct uvc_buffer *uvc_queue_get_current_buffer(struct uvc_video_queue *queue)
+struct uvc_buffer *uvc_queue_next_buffer(struct uvc_video_queue *queue,
+		struct uvc_buffer *buf)
 {
 	struct uvc_buffer *nextbuf;
 	unsigned long flags;
 
+	if ((queue->flags & UVC_QUEUE_DROP_CORRUPTED) && buf->error) {
+		buf->error = 0;
+		buf->state = UVC_BUF_STATE_QUEUED;
+		buf->bytesused = 0;
+		vb2_set_plane_payload(&buf->buf.vb2_buf, 0, 0);
+		return buf;
+	}
+
 	spin_lock_irqsave(&queue->irqlock, flags);
-	nextbuf = __uvc_queue_get_current_buffer(queue);
+	list_del(&buf->queue);
+	if (!list_empty(&queue->irqqueue))
+		nextbuf = list_first_entry(&queue->irqqueue, struct uvc_buffer,
+					   queue);
+	else
+		nextbuf = NULL;
 	spin_unlock_irqrestore(&queue->irqlock, flags);
-
-	return nextbuf;
-}
-
-/*
- * uvc_queue_requeue: Requeue a buffer on our internal irqqueue
- *
- * Reuse a buffer through our internal queue without the need to 'prepare'
- * The buffer will be returned to userspace through the uvc_buffer_queue call if
- * the device has been disconnected
- */
-static void uvc_queue_requeue(struct uvc_video_queue *queue,
-		struct uvc_buffer *buf)
-{
-	buf->error = 0;
-	buf->state = UVC_BUF_STATE_QUEUED;
-	buf->bytesused = 0;
-	vb2_set_plane_payload(&buf->buf.vb2_buf, 0, 0);
-
-	uvc_buffer_queue(&buf->buf.vb2_buf);
-}
-
-static void uvc_queue_buffer_complete(struct kref *ref)
-{
-	struct uvc_buffer *buf = container_of(ref, struct uvc_buffer, ref);
-	struct vb2_buffer *vb = &buf->buf.vb2_buf;
-	struct uvc_video_queue *queue = vb2_get_drv_priv(vb->vb2_queue);
-
-	if ((queue->flags & UVC_QUEUE_DROP_CORRUPTED) && buf->error) {
-		uvc_queue_requeue(queue, buf);
-		return;
-	}
 
 	buf->state = buf->error ? UVC_BUF_STATE_ERROR : UVC_BUF_STATE_DONE;
 	vb2_set_plane_payload(&buf->buf.vb2_buf, 0, buf->bytesused);
 	vb2_buffer_done(&buf->buf.vb2_buf, VB2_BUF_STATE_DONE);
-}
-
-/*
- * Release a reference on the buffer. Complete the buffer when the last
- * reference is released
- */
-void uvc_queue_buffer_release(struct uvc_buffer *buf)
-{
-	kref_put(&buf->ref, uvc_queue_buffer_complete);
-}
-
-/*
- * Remove this buffer from the queue. Lifetime will persist while async actions
- * are still running (if any), and uvc_queue_buffer_release will give the buffer
- * back to VB2 when all users have completed.
- */
-struct uvc_buffer *uvc_queue_next_buffer(struct uvc_video_queue *queue,
-		struct uvc_buffer *buf)
-{
-	struct uvc_buffer *nextbuf;
-	unsigned long flags;
-
-	spin_lock_irqsave(&queue->irqlock, flags);
-	list_del(&buf->queue);
-	nextbuf = __uvc_queue_get_current_buffer(queue);
-	spin_unlock_irqrestore(&queue->irqlock, flags);
-
-<<<<<<< HEAD
-	uvc_queue_buffer_release(buf);
-=======
-	buf->state = buf->error ? UVC_BUF_STATE_ERROR : UVC_BUF_STATE_DONE;
-	vb2_set_plane_payload(&buf->buf.vb2_buf, 0, buf->bytesused);
-	vb2_buffer_done(&buf->buf.vb2_buf, VB2_BUF_STATE_DONE);
->>>>>>> 7b44f96b
 
 	return nextbuf;
 }