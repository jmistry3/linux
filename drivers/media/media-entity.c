--- conflicted
+++ resolved
@@ -286,7 +286,6 @@
 #define MEDIA_ENTITY_MAX_PADS		512
 
 /**
-<<<<<<< HEAD
  * media_entity_has_route - Check if two entity pads are connected internally
  * @entity: The entity
  * @pad0: The first pad index
@@ -317,9 +316,6 @@
 
 /**
  * media_entity_graph_walk_init - Allocate resources for graph walk
-=======
- * media_graph_walk_init - Allocate resources for graph walk
->>>>>>> bebc6082
  * @graph: Media graph structure that will be used to walk the graph
  * @mdev: Media device
  *
