#
# Platform drivers
#	Most drivers here are currently for webcam support

menuconfig V4L_PLATFORM_DRIVERS
	bool "V4L platform devices"
	depends on MEDIA_CAMERA_SUPPORT
	default n
	---help---
	  Say Y here to enable support for platform-specific V4L drivers.

if V4L_PLATFORM_DRIVERS

source "drivers/media/platform/marvell-ccic/Kconfig"

config VIDEO_VIA_CAMERA
	tristate "VIAFB camera controller support"
	depends on FB_VIA
	select VIDEOBUF_DMA_SG
	select VIDEO_OV7670
	help
	   Driver support for the integrated camera controller in VIA
	   Chrome9 chipsets.  Currently only tested on OLPC xo-1.5 systems
	   with ov7670 sensors.

#
# Platform multimedia device configuration
#

source "drivers/media/platform/davinci/Kconfig"

source "drivers/media/platform/omap/Kconfig"

source "drivers/media/platform/blackfin/Kconfig"

config VIDEO_SH_VOU
	tristate "SuperH VOU video output driver"
	depends on MEDIA_CAMERA_SUPPORT
	depends on VIDEO_DEV && I2C && HAS_DMA
	depends on ARCH_SHMOBILE || COMPILE_TEST
	select VIDEOBUF2_DMA_CONTIG
	help
	  Support for the Video Output Unit (VOU) on SuperH SoCs.

config VIDEO_VIU
	tristate "Freescale VIU Video Driver"
	depends on VIDEO_V4L2 && PPC_MPC512x
	select VIDEOBUF_DMA_CONTIG
	default y
	---help---
	  Support for Freescale VIU video driver. This device captures
	  video data, or overlays video on DIU frame buffer.

	  Say Y here if you want to enable VIU device on MPC5121e Rev2+.
	  In doubt, say N.

config VIDEO_M32R_AR
	tristate "AR devices"
	depends on VIDEO_V4L2
	depends on M32R || COMPILE_TEST
	---help---
	  This is a video4linux driver for the Renesas AR (Artificial Retina)
	  camera module.

config VIDEO_M32R_AR_M64278
	tristate "AR device with color module M64278(VGA)"
	depends on PLAT_M32700UT
	select VIDEO_M32R_AR
	---help---
	  This is a video4linux driver for the Renesas AR (Artificial
	  Retina) with M64278E-800 camera module.
	  This module supports VGA(640x480 pixels) resolutions.

	  To compile this driver as a module, choose M here: the
	  module will be called arv.

config VIDEO_MUX
	tristate "Video Multiplexer"
	select MULTIPLEXER
	depends on VIDEO_V4L2 && OF && VIDEO_V4L2_SUBDEV_API && MEDIA_CONTROLLER
	select REGMAP
	help
	  This driver provides support for N:1 video bus multiplexers.

config VIDEO_OMAP3
	tristate "OMAP 3 Camera support"
	depends on VIDEO_V4L2 && I2C && VIDEO_V4L2_SUBDEV_API && ARCH_OMAP3
	depends on HAS_DMA && OF
	depends on OMAP_IOMMU
	select ARM_DMA_USE_IOMMU
	select VIDEOBUF2_DMA_CONTIG
	select MFD_SYSCON
	select V4L2_FWNODE
	---help---
	  Driver for an OMAP 3 camera controller.

config VIDEO_OMAP3_DEBUG
	bool "OMAP 3 Camera debug messages"
	depends on VIDEO_OMAP3
	---help---
	  Enable debug messages on OMAP 3 camera controller driver.

config VIDEO_PXA27x
	tristate "PXA27x Quick Capture Interface driver"
	depends on VIDEO_DEV && VIDEO_V4L2 && HAS_DMA
	depends on PXA27x || COMPILE_TEST
	select VIDEOBUF2_DMA_SG
	select SG_SPLIT
	select V4L2_FWNODE
	---help---
	  This is a v4l2 driver for the PXA27x Quick Capture Interface

config VIDEO_QCOM_CAMSS
	tristate "Qualcomm 8x16 V4L2 Camera Subsystem driver"
	depends on VIDEO_V4L2 && VIDEO_V4L2_SUBDEV_API && HAS_DMA
	depends on (ARCH_QCOM && IOMMU_DMA) || COMPILE_TEST
	select VIDEOBUF2_DMA_SG
	select V4L2_FWNODE

config VIDEO_S3C_CAMIF
	tristate "Samsung S3C24XX/S3C64XX SoC Camera Interface driver"
	depends on VIDEO_V4L2 && I2C && VIDEO_V4L2_SUBDEV_API
	depends on PM
	depends on ARCH_S3C64XX || PLAT_S3C24XX || COMPILE_TEST
	depends on HAS_DMA
	select VIDEOBUF2_DMA_CONTIG
	---help---
	  This is a v4l2 driver for s3c24xx and s3c64xx SoC series camera
	  host interface (CAMIF).

	  To compile this driver as a module, choose M here: the module
	  will be called s3c-camif.

<<<<<<< HEAD
config VIDEO_AXI_HDMI_RX
	tristate "AXI-HDMI-RX support"
	depends on MEDIA_SUPPORT && VIDEO_V4L2 && I2C && VIDEO_V4L2_SUBDEV_API
	select I2C_ALGOBIT
	select VIDEO_ADV7604
	select VIDEOBUF2_DMA_CONTIG
	---help---
	  To compile this driver as a module, choose M here: the
	  module will be called axi-hdmi-rx.

config VIDEO_IMAGEON_BRIDGE
	tristate "IMAGEON-BRIDGE support"
	depends on MEDIA_SUPPORT && VIDEO_V4L2 && I2C && VIDEO_V4L2_SUBDEV_API
	select I2C_ALGOBIT
	select VIDEO_ADV7511
	select VIDEO_ADV7604
	---help---
	  To compile this driver as a module, choose M here: the
	  module will be called imageon-bridge.
=======
config VIDEO_STM32_DCMI
	tristate "STM32 Digital Camera Memory Interface (DCMI) support"
	depends on VIDEO_V4L2 && OF && HAS_DMA
	depends on ARCH_STM32 || COMPILE_TEST
	select VIDEOBUF2_DMA_CONTIG
	select V4L2_FWNODE
	---help---
	  This module makes the STM32 Digital Camera Memory Interface (DCMI)
	  available as a v4l2 device.

	  To compile this driver as a module, choose M here: the module
	  will be called stm32-dcmi.
>>>>>>> 125f1b10

source "drivers/media/platform/soc_camera/Kconfig"
source "drivers/media/platform/exynos4-is/Kconfig"
source "drivers/media/platform/am437x/Kconfig"
source "drivers/media/platform/xilinx/Kconfig"
source "drivers/media/platform/rcar-vin/Kconfig"
source "drivers/media/platform/atmel/Kconfig"

config VIDEO_TI_CAL
	tristate "TI CAL (Camera Adaptation Layer) driver"
	depends on VIDEO_DEV && VIDEO_V4L2 && VIDEO_V4L2_SUBDEV_API
	depends on SOC_DRA7XX || COMPILE_TEST
	depends on HAS_DMA
	select VIDEOBUF2_DMA_CONTIG
	select V4L2_FWNODE
	default n
	---help---
	  Support for the TI CAL (Camera Adaptation Layer) block
	  found on DRA72X SoC.
	  In TI Technical Reference Manual this module is referred as
	  Camera Interface Subsystem (CAMSS).

endif # V4L_PLATFORM_DRIVERS

menuconfig V4L_MEM2MEM_DRIVERS
	bool "Memory-to-memory multimedia devices"
	depends on VIDEO_V4L2
	depends on MEDIA_CAMERA_SUPPORT
	default n
	---help---
	  Say Y here to enable selecting drivers for V4L devices that
	  use system memory for both source and destination buffers, as opposed
	  to capture and output drivers, which use memory buffers for just
	  one of those.

if V4L_MEM2MEM_DRIVERS

config VIDEO_CODA
	tristate "Chips&Media Coda multi-standard codec IP"
	depends on VIDEO_DEV && VIDEO_V4L2 && (ARCH_MXC || COMPILE_TEST)
	depends on HAS_DMA
	select SRAM
	select VIDEOBUF2_DMA_CONTIG
	select VIDEOBUF2_VMALLOC
	select V4L2_MEM2MEM_DEV
	select GENERIC_ALLOCATOR
	---help---
	   Coda is a range of video codec IPs that supports
	   H.264, MPEG-4, and other video formats.

config VIDEO_IMX_VDOA
	def_tristate VIDEO_CODA if SOC_IMX6Q || COMPILE_TEST

config VIDEO_MEDIATEK_JPEG
	tristate "Mediatek JPEG Codec driver"
	depends on MTK_IOMMU_V1 || COMPILE_TEST
	depends on VIDEO_DEV && VIDEO_V4L2
	depends on ARCH_MEDIATEK || COMPILE_TEST
	depends on HAS_DMA
	select VIDEOBUF2_DMA_CONTIG
	select V4L2_MEM2MEM_DEV
	---help---
	  Mediatek jpeg codec driver provides HW capability to decode
	  JPEG format

	  To compile this driver as a module, choose M here: the
	  module will be called mtk-jpeg

config VIDEO_MEDIATEK_VPU
	tristate "Mediatek Video Processor Unit"
	depends on VIDEO_DEV && VIDEO_V4L2 && HAS_DMA
	depends on ARCH_MEDIATEK || COMPILE_TEST
	---help---
	    This driver provides downloading VPU firmware and
	    communicating with VPU. This driver for hw video
	    codec embedded in Mediatek's MT8173 SOCs. It is able
	    to handle video decoding/encoding in a range of formats.

	    To compile this driver as a module, choose M here: the
	    module will be called mtk-vpu.

config VIDEO_MEDIATEK_MDP
	tristate "Mediatek MDP driver"
	depends on MTK_IOMMU || COMPILE_TEST
	depends on VIDEO_DEV && VIDEO_V4L2
	depends on ARCH_MEDIATEK || COMPILE_TEST
	depends on HAS_DMA
	select VIDEOBUF2_DMA_CONTIG
	select V4L2_MEM2MEM_DEV
	select VIDEO_MEDIATEK_VPU
	default n
	---help---
	    It is a v4l2 driver and present in Mediatek MT8173 SoCs.
	    The driver supports for scaling and color space conversion.

	    To compile this driver as a module, choose M here: the
	    module will be called mtk-mdp.

config VIDEO_MEDIATEK_VCODEC
	tristate "Mediatek Video Codec driver"
	depends on MTK_IOMMU || COMPILE_TEST
	depends on VIDEO_DEV && VIDEO_V4L2 && HAS_DMA
	depends on ARCH_MEDIATEK || COMPILE_TEST
	select VIDEOBUF2_DMA_CONTIG
	select V4L2_MEM2MEM_DEV
	select VIDEO_MEDIATEK_VPU
	default n
	---help---
	    Mediatek video codec driver provides HW capability to
	    encode and decode in a range of video formats
	    This driver rely on VPU driver to communicate with VPU.

	    To compile this driver as a module, choose M here: the
	    module will be called mtk-vcodec

config VIDEO_MEM2MEM_DEINTERLACE
	tristate "Deinterlace support"
	depends on VIDEO_DEV && VIDEO_V4L2 && DMA_ENGINE
	depends on HAS_DMA
	select VIDEOBUF2_DMA_CONTIG
	select V4L2_MEM2MEM_DEV
	help
	    Generic deinterlacing V4L2 driver.

config VIDEO_SAMSUNG_S5P_G2D
	tristate "Samsung S5P and EXYNOS4 G2D 2d graphics accelerator driver"
	depends on VIDEO_DEV && VIDEO_V4L2
	depends on ARCH_S5PV210 || ARCH_EXYNOS || COMPILE_TEST
	depends on HAS_DMA
	select VIDEOBUF2_DMA_CONTIG
	select V4L2_MEM2MEM_DEV
	default n
	---help---
	  This is a v4l2 driver for Samsung S5P and EXYNOS4 G2D
	  2d graphics accelerator.

config VIDEO_SAMSUNG_S5P_JPEG
	tristate "Samsung S5P/Exynos3250/Exynos4 JPEG codec driver"
	depends on VIDEO_DEV && VIDEO_V4L2
	depends on ARCH_S5PV210 || ARCH_EXYNOS || COMPILE_TEST
	depends on HAS_DMA
	select VIDEOBUF2_DMA_CONTIG
	select V4L2_MEM2MEM_DEV
	---help---
	  This is a v4l2 driver for Samsung S5P, EXYNOS3250
	  and EXYNOS4 JPEG codec

config VIDEO_SAMSUNG_S5P_MFC
	tristate "Samsung S5P MFC Video Codec"
	depends on VIDEO_DEV && VIDEO_V4L2
	depends on ARCH_S5PV210 || ARCH_EXYNOS || COMPILE_TEST
	depends on HAS_DMA
	select VIDEOBUF2_DMA_CONTIG
	default n
	help
	    MFC 5.1 and 6.x driver for V4L2

config VIDEO_MX2_EMMAPRP
	tristate "MX2 eMMa-PrP support"
	depends on VIDEO_DEV && VIDEO_V4L2
	depends on SOC_IMX27 || COMPILE_TEST
	depends on HAS_DMA
	select VIDEOBUF2_DMA_CONTIG
	select V4L2_MEM2MEM_DEV
	help
	    MX2X chips have a PrP that can be used to process buffers from
	    memory to memory. Operations include resizing and format
	    conversion.

config VIDEO_SAMSUNG_EXYNOS_GSC
	tristate "Samsung Exynos G-Scaler driver"
	depends on VIDEO_DEV && VIDEO_V4L2
	depends on ARCH_EXYNOS || COMPILE_TEST
	depends on HAS_DMA
	select VIDEOBUF2_DMA_CONTIG
	select V4L2_MEM2MEM_DEV
	help
	  This is a v4l2 driver for Samsung EXYNOS5 SoC G-Scaler.

config VIDEO_STI_BDISP
	tristate "STMicroelectronics BDISP 2D blitter driver"
	depends on VIDEO_DEV && VIDEO_V4L2
	depends on HAS_DMA
	depends on ARCH_STI || COMPILE_TEST
	select VIDEOBUF2_DMA_CONTIG
	select V4L2_MEM2MEM_DEV
	help
	  This v4l2 mem2mem driver is a 2D blitter for STMicroelectronics SoC.

config VIDEO_STI_HVA
	tristate "STMicroelectronics HVA multi-format video encoder V4L2 driver"
	depends on VIDEO_DEV && VIDEO_V4L2
	depends on HAS_DMA
	depends on ARCH_STI || COMPILE_TEST
	select VIDEOBUF2_DMA_CONTIG
	select V4L2_MEM2MEM_DEV
	help
	  This V4L2 driver enables HVA (Hardware Video Accelerator) multi-format
	  video encoder of STMicroelectronics SoC, allowing hardware encoding of
	  raw uncompressed formats in various compressed video bitstreams format.

	  To compile this driver as a module, choose M here:
	  the module will be called st-hva.

config VIDEO_STI_HVA_DEBUGFS
	bool "Export STMicroelectronics HVA internals in debugfs"
	depends on VIDEO_STI_HVA
	depends on DEBUG_FS
	help
	  Select this to see information about the internal state and the last
          operation of STMicroelectronics HVA multi-format video encoder in
          debugfs.

          Choose N unless you know you need this.

config VIDEO_STI_DELTA
	tristate "STMicroelectronics DELTA multi-format video decoder V4L2 driver"
	depends on VIDEO_DEV && VIDEO_V4L2
	depends on ARCH_STI || COMPILE_TEST
	depends on HAS_DMA
	help
		This V4L2 driver enables DELTA multi-format video decoder
		of STMicroelectronics STiH4xx SoC series allowing hardware
		decoding of various compressed video bitstream format in
		raw uncompressed format.

		Use this option to see the decoders available for such
		hardware.

		Please notice that the driver will only be built if
		at least one of the DELTA decoder below is selected.

if VIDEO_STI_DELTA

config VIDEO_STI_DELTA_MJPEG
	bool "STMicroelectronics DELTA MJPEG support"
	default y
	help
		Enables DELTA MJPEG hardware support.

		To compile this driver as a module, choose M here:
		the module will be called st-delta.

config VIDEO_STI_DELTA_DRIVER
	tristate
	depends on VIDEO_STI_DELTA
	depends on VIDEO_STI_DELTA_MJPEG
	default VIDEO_STI_DELTA_MJPEG
	select VIDEOBUF2_DMA_CONTIG
	select V4L2_MEM2MEM_DEV
	select RPMSG

endif # VIDEO_STI_DELTA

config VIDEO_SH_VEU
	tristate "SuperH VEU mem2mem video processing driver"
	depends on VIDEO_DEV && VIDEO_V4L2 && HAS_DMA
	select VIDEOBUF2_DMA_CONTIG
	select V4L2_MEM2MEM_DEV
	help
	    Support for the Video Engine Unit (VEU) on SuperH and
	    SH-Mobile SoCs.

config VIDEO_RENESAS_FDP1
	tristate "Renesas Fine Display Processor"
	depends on VIDEO_DEV && VIDEO_V4L2 && HAS_DMA
	depends on ARCH_SHMOBILE || COMPILE_TEST
	depends on (!ARCH_RENESAS && !VIDEO_RENESAS_FCP) || VIDEO_RENESAS_FCP
	select VIDEOBUF2_DMA_CONTIG
	select V4L2_MEM2MEM_DEV
	---help---
	  This is a V4L2 driver for the Renesas Fine Display Processor
	  providing colour space conversion, and de-interlacing features.

	  To compile this driver as a module, choose M here: the module
	  will be called rcar_fdp1.

config VIDEO_RENESAS_JPU
	tristate "Renesas JPEG Processing Unit"
	depends on VIDEO_DEV && VIDEO_V4L2 && HAS_DMA
	depends on ARCH_RENESAS || COMPILE_TEST
	select VIDEOBUF2_DMA_CONTIG
	select V4L2_MEM2MEM_DEV
	---help---
	  This is a V4L2 driver for the Renesas JPEG Processing Unit.

	  To compile this driver as a module, choose M here: the module
	  will be called rcar_jpu.

config VIDEO_RENESAS_FCP
	tristate "Renesas Frame Compression Processor"
	depends on ARCH_RENESAS || COMPILE_TEST
	depends on OF
	---help---
	  This is a driver for the Renesas Frame Compression Processor (FCP).
	  The FCP is a companion module of video processing modules in the
	  Renesas R-Car Gen3 SoCs. It handles memory access for the codec,
	  VSP and FDP modules.

	  To compile this driver as a module, choose M here: the module
	  will be called rcar-fcp.

config VIDEO_RENESAS_VSP1
	tristate "Renesas VSP1 Video Processing Engine"
	depends on VIDEO_V4L2 && VIDEO_V4L2_SUBDEV_API && HAS_DMA
	depends on (ARCH_RENESAS && OF) || COMPILE_TEST
	depends on (!ARM64 && !VIDEO_RENESAS_FCP) || VIDEO_RENESAS_FCP
	select VIDEOBUF2_DMA_CONTIG
	select VIDEOBUF2_VMALLOC
	---help---
	  This is a V4L2 driver for the Renesas VSP1 video processing engine.

	  To compile this driver as a module, choose M here: the module
	  will be called vsp1.

config VIDEO_TI_VPE
	tristate "TI VPE (Video Processing Engine) driver"
	depends on VIDEO_DEV && VIDEO_V4L2
	depends on SOC_DRA7XX || COMPILE_TEST
	depends on HAS_DMA
	select VIDEOBUF2_DMA_CONTIG
	select V4L2_MEM2MEM_DEV
	select VIDEO_TI_VPDMA
	select VIDEO_TI_SC
	select VIDEO_TI_CSC
	default n
	---help---
	  Support for the TI VPE(Video Processing Engine) block
	  found on DRA7XX SoC.

config VIDEO_TI_VPE_DEBUG
	bool "VPE debug messages"
	depends on VIDEO_TI_VPE
	---help---
	  Enable debug messages on VPE driver.

config VIDEO_QCOM_VENUS
	tristate "Qualcomm Venus V4L2 encoder/decoder driver"
	depends on VIDEO_DEV && VIDEO_V4L2 && HAS_DMA
	depends on (ARCH_QCOM && IOMMU_DMA) || COMPILE_TEST
	select QCOM_MDT_LOADER if ARCH_QCOM
	select QCOM_SCM if ARCH_QCOM
	select VIDEOBUF2_DMA_SG
	select V4L2_MEM2MEM_DEV
	---help---
	  This is a V4L2 driver for Qualcomm Venus video accelerator
	  hardware. It accelerates encoding and decoding operations
	  on various Qualcomm SoCs.
	  To compile this driver as a module choose m here.

endif # V4L_MEM2MEM_DRIVERS

# TI VIDEO PORT Helper Modules
# These will be selected by VPE and VIP
config VIDEO_TI_VPDMA
	tristate

config VIDEO_TI_SC
	tristate

config VIDEO_TI_CSC
	tristate

menuconfig V4L_TEST_DRIVERS
	bool "Media test drivers"
	depends on MEDIA_CAMERA_SUPPORT

if V4L_TEST_DRIVERS

source "drivers/media/platform/vimc/Kconfig"

source "drivers/media/platform/vivid/Kconfig"

config VIDEO_VIM2M
	tristate "Virtual Memory-to-Memory Driver"
	depends on VIDEO_DEV && VIDEO_V4L2
	select VIDEOBUF2_VMALLOC
	select V4L2_MEM2MEM_DEV
	default n
	---help---
	  This is a virtual test device for the memory-to-memory driver
	  framework.
endif #V4L_TEST_DRIVERS

menuconfig DVB_PLATFORM_DRIVERS
	bool "DVB platform devices"
	depends on MEDIA_DIGITAL_TV_SUPPORT
	default n
	---help---
	  Say Y here to enable support for platform-specific Digital TV drivers.

if DVB_PLATFORM_DRIVERS
source "drivers/media/platform/sti/c8sectpfe/Kconfig"
endif #DVB_PLATFORM_DRIVERS

menuconfig CEC_PLATFORM_DRIVERS
	bool "CEC platform devices"
	depends on MEDIA_CEC_SUPPORT

if CEC_PLATFORM_DRIVERS

config VIDEO_MESON_AO_CEC
	tristate "Amlogic Meson AO CEC driver"
	depends on ARCH_MESON || COMPILE_TEST
	select CEC_CORE
	select CEC_NOTIFIER
	---help---
	  This is a driver for Amlogic Meson SoCs AO CEC interface. It uses the
	  generic CEC framework interface.
	  CEC bus is present in the HDMI connector and enables communication
	  between compatible devices.

config VIDEO_SAMSUNG_S5P_CEC
       tristate "Samsung S5P CEC driver"
       depends on PLAT_S5P || ARCH_EXYNOS || COMPILE_TEST
       select CEC_CORE
       select CEC_NOTIFIER
       ---help---
         This is a driver for Samsung S5P HDMI CEC interface. It uses the
         generic CEC framework interface.
         CEC bus is present in the HDMI connector and enables communication
         between compatible devices.

config VIDEO_STI_HDMI_CEC
       tristate "STMicroelectronics STiH4xx HDMI CEC driver"
       depends on ARCH_STI || COMPILE_TEST
       select CEC_CORE
       select CEC_NOTIFIER
       ---help---
         This is a driver for STIH4xx HDMI CEC interface. It uses the
         generic CEC framework interface.
         CEC bus is present in the HDMI connector and enables communication
         between compatible devices.

config VIDEO_STM32_HDMI_CEC
       tristate "STMicroelectronics STM32 HDMI CEC driver"
       depends on ARCH_STM32 || COMPILE_TEST
       select REGMAP
       select REGMAP_MMIO
       select CEC_CORE
       ---help---
         This is a driver for STM32 interface. It uses the
         generic CEC framework interface.
         CEC bus is present in the HDMI connector and enables communication
         between compatible devices.

endif #CEC_PLATFORM_DRIVERS

menuconfig SDR_PLATFORM_DRIVERS
	bool "SDR platform devices"
	depends on MEDIA_SDR_SUPPORT
	default n
	---help---
	  Say Y here to enable support for platform-specific SDR Drivers.

if SDR_PLATFORM_DRIVERS

config VIDEO_RCAR_DRIF
	tristate "Renesas Digitial Radio Interface (DRIF)"
	depends on VIDEO_V4L2 && HAS_DMA
	depends on ARCH_RENESAS || COMPILE_TEST
	select VIDEOBUF2_VMALLOC
	---help---
	  Say Y if you want to enable R-Car Gen3 DRIF support. DRIF is Digital
	  Radio Interface that interfaces with an RF front end chip. It is a
	  receiver of digital data which uses DMA to transfer received data to
	  a configured location for an application to use.

	  To compile this driver as a module, choose M here; the module
	  will be called rcar_drif.

endif # SDR_PLATFORM_DRIVERS<|MERGE_RESOLUTION|>--- conflicted
+++ resolved
@@ -131,7 +131,19 @@
 	  To compile this driver as a module, choose M here: the module
 	  will be called s3c-camif.
 
-<<<<<<< HEAD
+config VIDEO_STM32_DCMI
+	tristate "STM32 Digital Camera Memory Interface (DCMI) support"
+	depends on VIDEO_V4L2 && OF && HAS_DMA
+	depends on ARCH_STM32 || COMPILE_TEST
+	select VIDEOBUF2_DMA_CONTIG
+	select V4L2_FWNODE
+	---help---
+	  This module makes the STM32 Digital Camera Memory Interface (DCMI)
+	  available as a v4l2 device.
+
+	  To compile this driver as a module, choose M here: the module
+	  will be called stm32-dcmi.
+
 config VIDEO_AXI_HDMI_RX
 	tristate "AXI-HDMI-RX support"
 	depends on MEDIA_SUPPORT && VIDEO_V4L2 && I2C && VIDEO_V4L2_SUBDEV_API
@@ -151,20 +163,6 @@
 	---help---
 	  To compile this driver as a module, choose M here: the
 	  module will be called imageon-bridge.
-=======
-config VIDEO_STM32_DCMI
-	tristate "STM32 Digital Camera Memory Interface (DCMI) support"
-	depends on VIDEO_V4L2 && OF && HAS_DMA
-	depends on ARCH_STM32 || COMPILE_TEST
-	select VIDEOBUF2_DMA_CONTIG
-	select V4L2_FWNODE
-	---help---
-	  This module makes the STM32 Digital Camera Memory Interface (DCMI)
-	  available as a v4l2 device.
-
-	  To compile this driver as a module, choose M here: the module
-	  will be called stm32-dcmi.
->>>>>>> 125f1b10
 
 source "drivers/media/platform/soc_camera/Kconfig"
 source "drivers/media/platform/exynos4-is/Kconfig"
