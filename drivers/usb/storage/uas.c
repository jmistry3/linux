--- conflicted
+++ resolved
@@ -82,8 +82,6 @@
 				int status);
 static struct urb *uas_alloc_cmd_urb(struct uas_dev_info *devinfo, gfp_t gfp,
 					struct scsi_cmnd *cmnd);
-<<<<<<< HEAD
-=======
 
 /*
  * This driver needs its own workqueue, as we need to control memory allocation.
@@ -97,7 +95,6 @@
  * Hence we cannot share a queue and need our own.
  */
 static struct workqueue_struct *workqueue;
->>>>>>> a4adc2c2
 
 static void uas_do_work(struct work_struct *work)
 {
