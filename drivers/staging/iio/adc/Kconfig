--- conflicted
+++ resolved
@@ -169,19 +169,6 @@
 
 	  To compile this driver as a module, choose M here: the
 	  module will be called ad7280a
-
-config CF_AD9467
-	tristate "Analog Devices AD9467 AD9643 High-Speed ADC driver"
-	select IIO_BUFFER
-	help
-	  Say yes here to build support for Analog Devices AD9467 and AD9643,
-	  High-Speed LVDS analog to digital converters (ADC).
-	  FPGA interface HDL is available here:
-	  http://wiki.analog.com/resources/fpga/xilinx/fmc/ad9467
-	  If unsure, say N (but it's safe to say "Y").
-
-	  To compile this driver as a module, choose M here: the
-	  module will be called cf_ad9467.
 
 config MAX1363
 	tristate "Maxim max1363 ADC driver"
@@ -209,14 +196,6 @@
 
 config LPC32XX_ADC
 	tristate "NXP LPC32XX ADC"
-<<<<<<< HEAD
-	depends on ARCH_LPC32XX && !TOUCHSCREEN_LPC32XX
-	help
-	  Say yes here to build support for the integrated ADC inside the
-	  LPC32XX SoC. Note that this feature uses the same hardware as the
-	  touchscreen driver, so you can only select one of the two drivers
-	  (lpc32xx_adc or lpc32xx_ts). Provides direct access via sysfs.
-=======
 	depends on ARCH_LPC32XX
 	help
 	  Say yes here to build support for the integrated ADC inside the
@@ -232,6 +211,5 @@
 	help
 	  Say yes here to build support for the integrated ADC inside the
 	  ST SPEAr SoC. Provides direct access via sysfs.
->>>>>>> abfadbff
 
 endmenu