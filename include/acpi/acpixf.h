--- conflicted
+++ resolved
@@ -12,11 +12,7 @@
 
 /* Current ACPICA subsystem version in YYYYMMDD format */
 
-<<<<<<< HEAD
-#define ACPI_CA_VERSION                 0x20210930
-=======
 #define ACPI_CA_VERSION                 0x20211217
->>>>>>> 754e0b0e
 
 #include <acpi/acconfig.h>
 #include <acpi/actypes.h>
