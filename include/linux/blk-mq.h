/* SPDX-License-Identifier: GPL-2.0 */
#ifndef BLK_MQ_H
#define BLK_MQ_H

#include <linux/blkdev.h>
#include <linux/sbitmap.h>
#include <linux/lockdep.h>
#include <linux/scatterlist.h>
#include <linux/prefetch.h>

struct blk_mq_tags;
struct blk_flush_queue;

#define BLKDEV_MIN_RQ	4
#define BLKDEV_DEFAULT_RQ	128

typedef void (rq_end_io_fn)(struct request *, blk_status_t);

/*
 * request flags */
typedef __u32 __bitwise req_flags_t;

/* drive already may have started this one */
#define RQF_STARTED		((__force req_flags_t)(1 << 1))
/* may not be passed by ioscheduler */
#define RQF_SOFTBARRIER		((__force req_flags_t)(1 << 3))
/* request for flush sequence */
#define RQF_FLUSH_SEQ		((__force req_flags_t)(1 << 4))
/* merge of different types, fail separately */
#define RQF_MIXED_MERGE		((__force req_flags_t)(1 << 5))
/* track inflight for MQ */
#define RQF_MQ_INFLIGHT		((__force req_flags_t)(1 << 6))
/* don't call prep for this one */
#define RQF_DONTPREP		((__force req_flags_t)(1 << 7))
/* vaguely specified driver internal error.  Ignored by the block layer */
#define RQF_FAILED		((__force req_flags_t)(1 << 10))
/* don't warn about errors */
#define RQF_QUIET		((__force req_flags_t)(1 << 11))
/* elevator private data attached */
#define RQF_ELVPRIV		((__force req_flags_t)(1 << 12))
/* account into disk and partition IO statistics */
#define RQF_IO_STAT		((__force req_flags_t)(1 << 13))
/* runtime pm request */
#define RQF_PM			((__force req_flags_t)(1 << 15))
/* on IO scheduler merge hash */
#define RQF_HASHED		((__force req_flags_t)(1 << 16))
/* track IO completion time */
#define RQF_STATS		((__force req_flags_t)(1 << 17))
/* Look at ->special_vec for the actual data payload instead of the
   bio chain. */
#define RQF_SPECIAL_PAYLOAD	((__force req_flags_t)(1 << 18))
/* The per-zone write lock is held for this request */
#define RQF_ZONE_WRITE_LOCKED	((__force req_flags_t)(1 << 19))
/* already slept for hybrid poll */
#define RQF_MQ_POLL_SLEPT	((__force req_flags_t)(1 << 20))
/* ->timeout has been called, don't expire again */
#define RQF_TIMED_OUT		((__force req_flags_t)(1 << 21))
/* queue has elevator attached */
#define RQF_ELV			((__force req_flags_t)(1 << 22))

/* flags that prevent us from merging requests: */
#define RQF_NOMERGE_FLAGS \
	(RQF_STARTED | RQF_SOFTBARRIER | RQF_FLUSH_SEQ | RQF_SPECIAL_PAYLOAD)

enum mq_rq_state {
	MQ_RQ_IDLE		= 0,
	MQ_RQ_IN_FLIGHT		= 1,
	MQ_RQ_COMPLETE		= 2,
};

/*
 * Try to put the fields that are referenced together in the same cacheline.
 *
 * If you modify this structure, make sure to update blk_rq_init() and
 * especially blk_mq_rq_ctx_init() to take care of the added fields.
 */
struct request {
	struct request_queue *q;
	struct blk_mq_ctx *mq_ctx;
	struct blk_mq_hw_ctx *mq_hctx;

	unsigned int cmd_flags;		/* op and common flags */
	req_flags_t rq_flags;

	int tag;
	int internal_tag;

	unsigned int timeout;

	/* the following two fields are internal, NEVER access directly */
	unsigned int __data_len;	/* total data len */
	sector_t __sector;		/* sector cursor */

	struct bio *bio;
	struct bio *biotail;

	union {
		struct list_head queuelist;
		struct request *rq_next;
	};

<<<<<<< HEAD
	struct gendisk *rq_disk;
=======
>>>>>>> 754e0b0e
	struct block_device *part;
#ifdef CONFIG_BLK_RQ_ALLOC_TIME
	/* Time that the first bio started allocating this request. */
	u64 alloc_time_ns;
#endif
	/* Time that this request was allocated for this IO. */
	u64 start_time_ns;
	/* Time that I/O was submitted to the device. */
	u64 io_start_time_ns;

#ifdef CONFIG_BLK_WBT
	unsigned short wbt_flags;
#endif
	/*
	 * rq sectors used for blk stats. It has the same value
	 * with blk_rq_sectors(rq), except that it never be zeroed
	 * by completion.
	 */
	unsigned short stats_sectors;

	/*
	 * Number of scatter-gather DMA addr+len pairs after
	 * physical address coalescing is performed.
	 */
	unsigned short nr_phys_segments;

#ifdef CONFIG_BLK_DEV_INTEGRITY
	unsigned short nr_integrity_segments;
#endif

#ifdef CONFIG_BLK_INLINE_ENCRYPTION
	struct bio_crypt_ctx *crypt_ctx;
	struct blk_crypto_keyslot *crypt_keyslot;
#endif

	unsigned short write_hint;
	unsigned short ioprio;

	enum mq_rq_state state;
<<<<<<< HEAD
	refcount_t ref;
=======
	atomic_t ref;
>>>>>>> 754e0b0e

	unsigned long deadline;

	/*
	 * The hash is used inside the scheduler, and killed once the
	 * request reaches the dispatch list. The ipi_list is only used
	 * to queue the request for softirq completion, which is long
	 * after the request has been unhashed (and even removed from
	 * the dispatch list).
	 */
	union {
		struct hlist_node hash;	/* merge hash */
		struct llist_node ipi_list;
	};

	/*
	 * The rb_node is only used inside the io scheduler, requests
	 * are pruned when moved to the dispatch queue. So let the
	 * completion_data share space with the rb_node.
	 */
	union {
		struct rb_node rb_node;	/* sort/lookup */
		struct bio_vec special_vec;
		void *completion_data;
		int error_count; /* for legacy drivers, don't use */
	};


	/*
	 * Three pointers are available for the IO schedulers, if they need
	 * more they have to dynamically allocate it.  Flush requests are
	 * never put on the IO scheduler. So let the flush fields share
	 * space with the elevator data.
	 */
	union {
		struct {
			struct io_cq		*icq;
			void			*priv[2];
		} elv;

		struct {
			unsigned int		seq;
			struct list_head	list;
			rq_end_io_fn		*saved_end_io;
		} flush;
	};

	union {
		struct __call_single_data csd;
		u64 fifo_time;
	};

	/*
	 * completion callback.
	 */
	rq_end_io_fn *end_io;
	void *end_io_data;
};

#define req_op(req) \
	((req)->cmd_flags & REQ_OP_MASK)

static inline bool blk_rq_is_passthrough(struct request *rq)
{
	return blk_op_is_passthrough(req_op(rq));
}

static inline unsigned short req_get_ioprio(struct request *req)
{
	return req->ioprio;
}

#define rq_data_dir(rq)		(op_is_write(req_op(rq)) ? WRITE : READ)

#define rq_dma_dir(rq) \
	(op_is_write(req_op(rq)) ? DMA_TO_DEVICE : DMA_FROM_DEVICE)

<<<<<<< HEAD
=======
#define rq_list_add(listptr, rq)	do {		\
	(rq)->rq_next = *(listptr);			\
	*(listptr) = rq;				\
} while (0)

#define rq_list_pop(listptr)				\
({							\
	struct request *__req = NULL;			\
	if ((listptr) && *(listptr))	{		\
		__req = *(listptr);			\
		*(listptr) = __req->rq_next;		\
	}						\
	__req;						\
})

#define rq_list_peek(listptr)				\
({							\
	struct request *__req = NULL;			\
	if ((listptr) && *(listptr))			\
		__req = *(listptr);			\
	__req;						\
})

#define rq_list_for_each(listptr, pos)			\
	for (pos = rq_list_peek((listptr)); pos; pos = rq_list_next(pos))

#define rq_list_for_each_safe(listptr, pos, nxt)			\
	for (pos = rq_list_peek((listptr)), nxt = rq_list_next(pos);	\
		pos; pos = nxt, nxt = pos ? rq_list_next(pos) : NULL)

#define rq_list_next(rq)	(rq)->rq_next
#define rq_list_empty(list)	((list) == (struct request *) NULL)

/**
 * rq_list_move() - move a struct request from one list to another
 * @src: The source list @rq is currently in
 * @dst: The destination list that @rq will be appended to
 * @rq: The request to move
 * @prev: The request preceding @rq in @src (NULL if @rq is the head)
 */
static inline void rq_list_move(struct request **src, struct request **dst,
				struct request *rq, struct request *prev)
{
	if (prev)
		prev->rq_next = rq->rq_next;
	else
		*src = rq->rq_next;
	rq_list_add(dst, rq);
}

>>>>>>> 754e0b0e
enum blk_eh_timer_return {
	BLK_EH_DONE,		/* drivers has completed the command */
	BLK_EH_RESET_TIMER,	/* reset timer and try again */
};

#define BLK_TAG_ALLOC_FIFO 0 /* allocate starting from 0 */
#define BLK_TAG_ALLOC_RR 1 /* allocate starting from last allocated tag */

/**
 * struct blk_mq_hw_ctx - State for a hardware queue facing the hardware
 * block device
 */
struct blk_mq_hw_ctx {
	struct {
		/** @lock: Protects the dispatch list. */
		spinlock_t		lock;
		/**
		 * @dispatch: Used for requests that are ready to be
		 * dispatched to the hardware but for some reason (e.g. lack of
		 * resources) could not be sent to the hardware. As soon as the
		 * driver can send new requests, requests at this list will
		 * be sent first for a fairer dispatch.
		 */
		struct list_head	dispatch;
		 /**
		  * @state: BLK_MQ_S_* flags. Defines the state of the hw
		  * queue (active, scheduled to restart, stopped).
		  */
		unsigned long		state;
	} ____cacheline_aligned_in_smp;

	/**
	 * @run_work: Used for scheduling a hardware queue run at a later time.
	 */
	struct delayed_work	run_work;
	/** @cpumask: Map of available CPUs where this hctx can run. */
	cpumask_var_t		cpumask;
	/**
	 * @next_cpu: Used by blk_mq_hctx_next_cpu() for round-robin CPU
	 * selection from @cpumask.
	 */
	int			next_cpu;
	/**
	 * @next_cpu_batch: Counter of how many works left in the batch before
	 * changing to the next CPU.
	 */
	int			next_cpu_batch;

	/** @flags: BLK_MQ_F_* flags. Defines the behaviour of the queue. */
	unsigned long		flags;

	/**
	 * @sched_data: Pointer owned by the IO scheduler attached to a request
	 * queue. It's up to the IO scheduler how to use this pointer.
	 */
	void			*sched_data;
	/**
	 * @queue: Pointer to the request queue that owns this hardware context.
	 */
	struct request_queue	*queue;
	/** @fq: Queue of requests that need to perform a flush operation. */
	struct blk_flush_queue	*fq;

	/**
	 * @driver_data: Pointer to data owned by the block driver that created
	 * this hctx
	 */
	void			*driver_data;

	/**
	 * @ctx_map: Bitmap for each software queue. If bit is on, there is a
	 * pending request in that software queue.
	 */
	struct sbitmap		ctx_map;

	/**
	 * @dispatch_from: Software queue to be used when no scheduler was
	 * selected.
	 */
	struct blk_mq_ctx	*dispatch_from;
	/**
	 * @dispatch_busy: Number used by blk_mq_update_dispatch_busy() to
	 * decide if the hw_queue is busy using Exponential Weighted Moving
	 * Average algorithm.
	 */
	unsigned int		dispatch_busy;

	/** @type: HCTX_TYPE_* flags. Type of hardware queue. */
	unsigned short		type;
	/** @nr_ctx: Number of software queues. */
	unsigned short		nr_ctx;
	/** @ctxs: Array of software queues. */
	struct blk_mq_ctx	**ctxs;

	/** @dispatch_wait_lock: Lock for dispatch_wait queue. */
	spinlock_t		dispatch_wait_lock;
	/**
	 * @dispatch_wait: Waitqueue to put requests when there is no tag
	 * available at the moment, to wait for another try in the future.
	 */
	wait_queue_entry_t	dispatch_wait;

	/**
	 * @wait_index: Index of next available dispatch_wait queue to insert
	 * requests.
	 */
	atomic_t		wait_index;

	/**
	 * @tags: Tags owned by the block driver. A tag at this set is only
	 * assigned when a request is dispatched from a hardware queue.
	 */
	struct blk_mq_tags	*tags;
	/**
	 * @sched_tags: Tags owned by I/O scheduler. If there is an I/O
	 * scheduler associated with a request queue, a tag is assigned when
	 * that request is allocated. Else, this member is not used.
	 */
	struct blk_mq_tags	*sched_tags;

	/** @queued: Number of queued requests. */
	unsigned long		queued;
	/** @run: Number of dispatched requests. */
	unsigned long		run;

	/** @numa_node: NUMA node the storage adapter has been connected to. */
	unsigned int		numa_node;
	/** @queue_num: Index of this hardware queue. */
	unsigned int		queue_num;

	/**
	 * @nr_active: Number of active requests. Only used when a tag set is
	 * shared across request queues.
	 */
	atomic_t		nr_active;

	/** @cpuhp_online: List to store request if CPU is going to die */
	struct hlist_node	cpuhp_online;
	/** @cpuhp_dead: List to store request if some CPU die. */
	struct hlist_node	cpuhp_dead;
	/** @kobj: Kernel object for sysfs. */
	struct kobject		kobj;

#ifdef CONFIG_BLK_DEBUG_FS
	/**
	 * @debugfs_dir: debugfs directory for this hardware queue. Named
	 * as cpu<cpu_number>.
	 */
	struct dentry		*debugfs_dir;
	/** @sched_debugfs_dir:	debugfs directory for the scheduler. */
	struct dentry		*sched_debugfs_dir;
#endif

	/**
	 * @hctx_list: if this hctx is not in use, this is an entry in
	 * q->unused_hctx_list.
	 */
	struct list_head	hctx_list;
};

/**
 * struct blk_mq_queue_map - Map software queues to hardware queues
 * @mq_map:       CPU ID to hardware queue index map. This is an array
 *	with nr_cpu_ids elements. Each element has a value in the range
 *	[@queue_offset, @queue_offset + @nr_queues).
 * @nr_queues:    Number of hardware queues to map CPU IDs onto.
 * @queue_offset: First hardware queue to map onto. Used by the PCIe NVMe
 *	driver to map each hardware queue type (enum hctx_type) onto a distinct
 *	set of hardware queues.
 */
struct blk_mq_queue_map {
	unsigned int *mq_map;
	unsigned int nr_queues;
	unsigned int queue_offset;
};

/**
 * enum hctx_type - Type of hardware queue
 * @HCTX_TYPE_DEFAULT:	All I/O not otherwise accounted for.
 * @HCTX_TYPE_READ:	Just for READ I/O.
 * @HCTX_TYPE_POLL:	Polled I/O of any kind.
 * @HCTX_MAX_TYPES:	Number of types of hctx.
 */
enum hctx_type {
	HCTX_TYPE_DEFAULT,
	HCTX_TYPE_READ,
	HCTX_TYPE_POLL,

	HCTX_MAX_TYPES,
};

/**
 * struct blk_mq_tag_set - tag set that can be shared between request queues
 * @map:	   One or more ctx -> hctx mappings. One map exists for each
 *		   hardware queue type (enum hctx_type) that the driver wishes
 *		   to support. There are no restrictions on maps being of the
 *		   same size, and it's perfectly legal to share maps between
 *		   types.
 * @nr_maps:	   Number of elements in the @map array. A number in the range
 *		   [1, HCTX_MAX_TYPES].
 * @ops:	   Pointers to functions that implement block driver behavior.
 * @nr_hw_queues:  Number of hardware queues supported by the block driver that
 *		   owns this data structure.
 * @queue_depth:   Number of tags per hardware queue, reserved tags included.
 * @reserved_tags: Number of tags to set aside for BLK_MQ_REQ_RESERVED tag
 *		   allocations.
 * @cmd_size:	   Number of additional bytes to allocate per request. The block
 *		   driver owns these additional bytes.
 * @numa_node:	   NUMA node the storage adapter has been connected to.
 * @timeout:	   Request processing timeout in jiffies.
 * @flags:	   Zero or more BLK_MQ_F_* flags.
 * @driver_data:   Pointer to data owned by the block driver that created this
 *		   tag set.
 * @tags:	   Tag sets. One tag set per hardware queue. Has @nr_hw_queues
 *		   elements.
 * @shared_tags:
 *		   Shared set of tags. Has @nr_hw_queues elements. If set,
 *		   shared by all @tags.
 * @tag_list_lock: Serializes tag_list accesses.
 * @tag_list:	   List of the request queues that use this tag set. See also
 *		   request_queue.tag_set_list.
 */
struct blk_mq_tag_set {
	struct blk_mq_queue_map	map[HCTX_MAX_TYPES];
	unsigned int		nr_maps;
	const struct blk_mq_ops	*ops;
	unsigned int		nr_hw_queues;
	unsigned int		queue_depth;
	unsigned int		reserved_tags;
	unsigned int		cmd_size;
	int			numa_node;
	unsigned int		timeout;
	unsigned int		flags;
	void			*driver_data;

	struct blk_mq_tags	**tags;

	struct blk_mq_tags	*shared_tags;

	struct mutex		tag_list_lock;
	struct list_head	tag_list;
};

/**
 * struct blk_mq_queue_data - Data about a request inserted in a queue
 *
 * @rq:   Request pointer.
 * @last: If it is the last request in the queue.
 */
struct blk_mq_queue_data {
	struct request *rq;
	bool last;
};

typedef bool (busy_tag_iter_fn)(struct request *, void *, bool);

/**
 * struct blk_mq_ops - Callback functions that implements block driver
 * behaviour.
 */
struct blk_mq_ops {
	/**
	 * @queue_rq: Queue a new request from block IO.
	 */
	blk_status_t (*queue_rq)(struct blk_mq_hw_ctx *,
				 const struct blk_mq_queue_data *);

	/**
	 * @commit_rqs: If a driver uses bd->last to judge when to submit
	 * requests to hardware, it must define this function. In case of errors
	 * that make us stop issuing further requests, this hook serves the
	 * purpose of kicking the hardware (which the last request otherwise
	 * would have done).
	 */
	void (*commit_rqs)(struct blk_mq_hw_ctx *);

	/**
	 * @queue_rqs: Queue a list of new requests. Driver is guaranteed
	 * that each request belongs to the same queue. If the driver doesn't
	 * empty the @rqlist completely, then the rest will be queued
	 * individually by the block layer upon return.
	 */
	void (*queue_rqs)(struct request **rqlist);

	/**
	 * @get_budget: Reserve budget before queue request, once .queue_rq is
	 * run, it is driver's responsibility to release the
	 * reserved budget. Also we have to handle failure case
	 * of .get_budget for avoiding I/O deadlock.
	 */
	int (*get_budget)(struct request_queue *);

	/**
	 * @put_budget: Release the reserved budget.
	 */
	void (*put_budget)(struct request_queue *, int);

	/**
	 * @set_rq_budget_token: store rq's budget token
	 */
	void (*set_rq_budget_token)(struct request *, int);
	/**
	 * @get_rq_budget_token: retrieve rq's budget token
	 */
	int (*get_rq_budget_token)(struct request *);

	/**
	 * @timeout: Called on request timeout.
	 */
	enum blk_eh_timer_return (*timeout)(struct request *, bool);

	/**
	 * @poll: Called to poll for completion of a specific tag.
	 */
	int (*poll)(struct blk_mq_hw_ctx *, struct io_comp_batch *);

	/**
	 * @complete: Mark the request as complete.
	 */
	void (*complete)(struct request *);

	/**
	 * @init_hctx: Called when the block layer side of a hardware queue has
	 * been set up, allowing the driver to allocate/init matching
	 * structures.
	 */
	int (*init_hctx)(struct blk_mq_hw_ctx *, void *, unsigned int);
	/**
	 * @exit_hctx: Ditto for exit/teardown.
	 */
	void (*exit_hctx)(struct blk_mq_hw_ctx *, unsigned int);

	/**
	 * @init_request: Called for every command allocated by the block layer
	 * to allow the driver to set up driver specific data.
	 *
	 * Tag greater than or equal to queue_depth is for setting up
	 * flush request.
	 */
	int (*init_request)(struct blk_mq_tag_set *set, struct request *,
			    unsigned int, unsigned int);
	/**
	 * @exit_request: Ditto for exit/teardown.
	 */
	void (*exit_request)(struct blk_mq_tag_set *set, struct request *,
			     unsigned int);

	/**
	 * @cleanup_rq: Called before freeing one request which isn't completed
	 * yet, and usually for freeing the driver private data.
	 */
	void (*cleanup_rq)(struct request *);

	/**
	 * @busy: If set, returns whether or not this queue currently is busy.
	 */
	bool (*busy)(struct request_queue *);

	/**
	 * @map_queues: This allows drivers specify their own queue mapping by
	 * overriding the setup-time function that builds the mq_map.
	 */
	int (*map_queues)(struct blk_mq_tag_set *set);

#ifdef CONFIG_BLK_DEBUG_FS
	/**
	 * @show_rq: Used by the debugfs implementation to show driver-specific
	 * information about a request.
	 */
	void (*show_rq)(struct seq_file *m, struct request *rq);
#endif
};

enum {
	BLK_MQ_F_SHOULD_MERGE	= 1 << 0,
	BLK_MQ_F_TAG_QUEUE_SHARED = 1 << 1,
	/*
	 * Set when this device requires underlying blk-mq device for
	 * completing IO:
	 */
	BLK_MQ_F_STACKING	= 1 << 2,
	BLK_MQ_F_TAG_HCTX_SHARED = 1 << 3,
	BLK_MQ_F_BLOCKING	= 1 << 5,
	/* Do not allow an I/O scheduler to be configured. */
	BLK_MQ_F_NO_SCHED	= 1 << 6,
	/*
	 * Select 'none' during queue registration in case of a single hwq
	 * or shared hwqs instead of 'mq-deadline'.
	 */
	BLK_MQ_F_NO_SCHED_BY_DEFAULT	= 1 << 7,
	BLK_MQ_F_ALLOC_POLICY_START_BIT = 8,
	BLK_MQ_F_ALLOC_POLICY_BITS = 1,

	BLK_MQ_S_STOPPED	= 0,
	BLK_MQ_S_TAG_ACTIVE	= 1,
	BLK_MQ_S_SCHED_RESTART	= 2,

	/* hw queue is inactive after all its CPUs become offline */
	BLK_MQ_S_INACTIVE	= 3,

	BLK_MQ_MAX_DEPTH	= 10240,

	BLK_MQ_CPU_WORK_BATCH	= 8,
};
#define BLK_MQ_FLAG_TO_ALLOC_POLICY(flags) \
	((flags >> BLK_MQ_F_ALLOC_POLICY_START_BIT) & \
		((1 << BLK_MQ_F_ALLOC_POLICY_BITS) - 1))
#define BLK_ALLOC_POLICY_TO_MQ_FLAG(policy) \
	((policy & ((1 << BLK_MQ_F_ALLOC_POLICY_BITS) - 1)) \
		<< BLK_MQ_F_ALLOC_POLICY_START_BIT)

#define BLK_MQ_NO_HCTX_IDX	(-1U)

struct gendisk *__blk_mq_alloc_disk(struct blk_mq_tag_set *set, void *queuedata,
		struct lock_class_key *lkclass);
#define blk_mq_alloc_disk(set, queuedata)				\
({									\
	static struct lock_class_key __key;				\
									\
	__blk_mq_alloc_disk(set, queuedata, &__key);			\
})
struct request_queue *blk_mq_init_queue(struct blk_mq_tag_set *);
int blk_mq_init_allocated_queue(struct blk_mq_tag_set *set,
		struct request_queue *q);
void blk_mq_unregister_dev(struct device *, struct request_queue *);

int blk_mq_alloc_tag_set(struct blk_mq_tag_set *set);
int blk_mq_alloc_sq_tag_set(struct blk_mq_tag_set *set,
		const struct blk_mq_ops *ops, unsigned int queue_depth,
		unsigned int set_flags);
void blk_mq_free_tag_set(struct blk_mq_tag_set *set);

void blk_mq_free_request(struct request *rq);

bool blk_mq_queue_inflight(struct request_queue *q);

enum {
	/* return when out of requests */
	BLK_MQ_REQ_NOWAIT	= (__force blk_mq_req_flags_t)(1 << 0),
	/* allocate from reserved pool */
	BLK_MQ_REQ_RESERVED	= (__force blk_mq_req_flags_t)(1 << 1),
	/* set RQF_PM */
	BLK_MQ_REQ_PM		= (__force blk_mq_req_flags_t)(1 << 2),
};

struct request *blk_mq_alloc_request(struct request_queue *q, unsigned int op,
		blk_mq_req_flags_t flags);
struct request *blk_mq_alloc_request_hctx(struct request_queue *q,
		unsigned int op, blk_mq_req_flags_t flags,
		unsigned int hctx_idx);

/*
 * Tag address space map.
 */
struct blk_mq_tags {
	unsigned int nr_tags;
	unsigned int nr_reserved_tags;

	atomic_t active_queues;

	struct sbitmap_queue bitmap_tags;
	struct sbitmap_queue breserved_tags;

	struct request **rqs;
	struct request **static_rqs;
	struct list_head page_list;

	/*
	 * used to clear request reference in rqs[] before freeing one
	 * request pool
	 */
	spinlock_t lock;
};

static inline struct request *blk_mq_tag_to_rq(struct blk_mq_tags *tags,
					       unsigned int tag)
{
	if (tag < tags->nr_tags) {
		prefetch(tags->rqs[tag]);
		return tags->rqs[tag];
	}

	return NULL;
}

enum {
	BLK_MQ_UNIQUE_TAG_BITS = 16,
	BLK_MQ_UNIQUE_TAG_MASK = (1 << BLK_MQ_UNIQUE_TAG_BITS) - 1,
};

u32 blk_mq_unique_tag(struct request *rq);

static inline u16 blk_mq_unique_tag_to_hwq(u32 unique_tag)
{
	return unique_tag >> BLK_MQ_UNIQUE_TAG_BITS;
}

static inline u16 blk_mq_unique_tag_to_tag(u32 unique_tag)
{
	return unique_tag & BLK_MQ_UNIQUE_TAG_MASK;
}

/**
 * blk_mq_rq_state() - read the current MQ_RQ_* state of a request
 * @rq: target request.
 */
static inline enum mq_rq_state blk_mq_rq_state(struct request *rq)
{
	return READ_ONCE(rq->state);
}

static inline int blk_mq_request_started(struct request *rq)
{
	return blk_mq_rq_state(rq) != MQ_RQ_IDLE;
}

static inline int blk_mq_request_completed(struct request *rq)
{
	return blk_mq_rq_state(rq) == MQ_RQ_COMPLETE;
}

/*
 * 
 * Set the state to complete when completing a request from inside ->queue_rq.
 * This is used by drivers that want to ensure special complete actions that
 * need access to the request are called on failure, e.g. by nvme for
 * multipathing.
 */
static inline void blk_mq_set_request_complete(struct request *rq)
{
	WRITE_ONCE(rq->state, MQ_RQ_COMPLETE);
}

/*
 * Complete the request directly instead of deferring it to softirq or
 * completing it another CPU. Useful in preemptible instead of an interrupt.
 */
static inline void blk_mq_complete_request_direct(struct request *rq,
		   void (*complete)(struct request *rq))
{
	WRITE_ONCE(rq->state, MQ_RQ_COMPLETE);
	complete(rq);
}

void blk_mq_start_request(struct request *rq);
void blk_mq_end_request(struct request *rq, blk_status_t error);
void __blk_mq_end_request(struct request *rq, blk_status_t error);
void blk_mq_end_request_batch(struct io_comp_batch *ib);

/*
 * Only need start/end time stamping if we have iostat or
 * blk stats enabled, or using an IO scheduler.
 */
static inline bool blk_mq_need_time_stamp(struct request *rq)
{
	return (rq->rq_flags & (RQF_IO_STAT | RQF_STATS | RQF_ELV));
}

/*
 * Batched completions only work when there is no I/O error and no special
 * ->end_io handler.
 */
static inline bool blk_mq_add_to_batch(struct request *req,
				       struct io_comp_batch *iob, int ioerror,
				       void (*complete)(struct io_comp_batch *))
{
	if (!iob || (req->rq_flags & RQF_ELV) || req->end_io || ioerror)
		return false;
	if (!iob->complete)
		iob->complete = complete;
	else if (iob->complete != complete)
		return false;
	iob->need_ts |= blk_mq_need_time_stamp(req);
	rq_list_add(&iob->req_list, req);
	return true;
}

void blk_mq_requeue_request(struct request *rq, bool kick_requeue_list);
void blk_mq_kick_requeue_list(struct request_queue *q);
void blk_mq_delay_kick_requeue_list(struct request_queue *q, unsigned long msecs);
void blk_mq_complete_request(struct request *rq);
bool blk_mq_complete_request_remote(struct request *rq);
bool blk_mq_queue_stopped(struct request_queue *q);
void blk_mq_stop_hw_queue(struct blk_mq_hw_ctx *hctx);
void blk_mq_start_hw_queue(struct blk_mq_hw_ctx *hctx);
void blk_mq_stop_hw_queues(struct request_queue *q);
void blk_mq_start_hw_queues(struct request_queue *q);
void blk_mq_start_stopped_hw_queue(struct blk_mq_hw_ctx *hctx, bool async);
void blk_mq_start_stopped_hw_queues(struct request_queue *q, bool async);
void blk_mq_quiesce_queue(struct request_queue *q);
void blk_mq_wait_quiesce_done(struct request_queue *q);
void blk_mq_unquiesce_queue(struct request_queue *q);
void blk_mq_delay_run_hw_queue(struct blk_mq_hw_ctx *hctx, unsigned long msecs);
void blk_mq_run_hw_queue(struct blk_mq_hw_ctx *hctx, bool async);
void blk_mq_run_hw_queues(struct request_queue *q, bool async);
void blk_mq_delay_run_hw_queues(struct request_queue *q, unsigned long msecs);
void blk_mq_tagset_busy_iter(struct blk_mq_tag_set *tagset,
		busy_tag_iter_fn *fn, void *priv);
void blk_mq_tagset_wait_completed_request(struct blk_mq_tag_set *tagset);
void blk_mq_freeze_queue(struct request_queue *q);
void blk_mq_unfreeze_queue(struct request_queue *q);
void blk_freeze_queue_start(struct request_queue *q);
void blk_mq_freeze_queue_wait(struct request_queue *q);
int blk_mq_freeze_queue_wait_timeout(struct request_queue *q,
				     unsigned long timeout);

int blk_mq_map_queues(struct blk_mq_queue_map *qmap);
void blk_mq_update_nr_hw_queues(struct blk_mq_tag_set *set, int nr_hw_queues);

void blk_mq_quiesce_queue_nowait(struct request_queue *q);

unsigned int blk_mq_rq_cpu(struct request *rq);

bool __blk_should_fake_timeout(struct request_queue *q);
static inline bool blk_should_fake_timeout(struct request_queue *q)
{
	if (IS_ENABLED(CONFIG_FAIL_IO_TIMEOUT) &&
	    test_bit(QUEUE_FLAG_FAIL_IO, &q->queue_flags))
		return __blk_should_fake_timeout(q);
	return false;
}

/**
 * blk_mq_rq_from_pdu - cast a PDU to a request
 * @pdu: the PDU (Protocol Data Unit) to be casted
 *
 * Return: request
 *
 * Driver command data is immediately after the request. So subtract request
 * size to get back to the original request.
 */
static inline struct request *blk_mq_rq_from_pdu(void *pdu)
{
	return pdu - sizeof(struct request);
}

/**
 * blk_mq_rq_to_pdu - cast a request to a PDU
 * @rq: the request to be casted
 *
 * Return: pointer to the PDU
 *
 * Driver command data is immediately after the request. So add request to get
 * the PDU.
 */
static inline void *blk_mq_rq_to_pdu(struct request *rq)
{
	return rq + 1;
}

#define queue_for_each_hw_ctx(q, hctx, i)				\
	for ((i) = 0; (i) < (q)->nr_hw_queues &&			\
	     ({ hctx = (q)->queue_hw_ctx[i]; 1; }); (i)++)

#define hctx_for_each_ctx(hctx, ctx, i)					\
	for ((i) = 0; (i) < (hctx)->nr_ctx &&				\
	     ({ ctx = (hctx)->ctxs[(i)]; 1; }); (i)++)

static inline void blk_mq_cleanup_rq(struct request *rq)
{
	if (rq->q->mq_ops->cleanup_rq)
		rq->q->mq_ops->cleanup_rq(rq);
}

static inline void blk_rq_bio_prep(struct request *rq, struct bio *bio,
		unsigned int nr_segs)
{
	rq->nr_phys_segments = nr_segs;
	rq->__data_len = bio->bi_iter.bi_size;
	rq->bio = rq->biotail = bio;
	rq->ioprio = bio_prio(bio);
}

void blk_mq_hctx_set_fq_lock_class(struct blk_mq_hw_ctx *hctx,
		struct lock_class_key *key);

static inline bool rq_is_sync(struct request *rq)
{
	return op_is_sync(rq->cmd_flags);
}

void blk_rq_init(struct request_queue *q, struct request *rq);
int blk_rq_prep_clone(struct request *rq, struct request *rq_src,
		struct bio_set *bs, gfp_t gfp_mask,
		int (*bio_ctr)(struct bio *, struct bio *, void *), void *data);
void blk_rq_unprep_clone(struct request *rq);
blk_status_t blk_insert_cloned_request(struct request_queue *q,
		struct request *rq);

struct rq_map_data {
	struct page **pages;
	int page_order;
	int nr_entries;
	unsigned long offset;
	int null_mapped;
	int from_user;
};

int blk_rq_map_user(struct request_queue *, struct request *,
		struct rq_map_data *, void __user *, unsigned long, gfp_t);
int blk_rq_map_user_iov(struct request_queue *, struct request *,
		struct rq_map_data *, const struct iov_iter *, gfp_t);
int blk_rq_unmap_user(struct bio *);
int blk_rq_map_kern(struct request_queue *, struct request *, void *,
		unsigned int, gfp_t);
int blk_rq_append_bio(struct request *rq, struct bio *bio);
<<<<<<< HEAD
void blk_execute_rq_nowait(struct gendisk *, struct request *, int,
		rq_end_io_fn *);
blk_status_t blk_execute_rq(struct gendisk *bd_disk, struct request *rq,
		int at_head);
=======
void blk_execute_rq_nowait(struct request *rq, bool at_head,
		rq_end_io_fn *end_io);
blk_status_t blk_execute_rq(struct request *rq, bool at_head);
>>>>>>> 754e0b0e

struct req_iterator {
	struct bvec_iter iter;
	struct bio *bio;
};

#define __rq_for_each_bio(_bio, rq)	\
	if ((rq->bio))			\
		for (_bio = (rq)->bio; _bio; _bio = _bio->bi_next)

#define rq_for_each_segment(bvl, _rq, _iter)			\
	__rq_for_each_bio(_iter.bio, _rq)			\
		bio_for_each_segment(bvl, _iter.bio, _iter.iter)

#define rq_for_each_bvec(bvl, _rq, _iter)			\
	__rq_for_each_bio(_iter.bio, _rq)			\
		bio_for_each_bvec(bvl, _iter.bio, _iter.iter)

#define rq_iter_last(bvec, _iter)				\
		(_iter.bio->bi_next == NULL &&			\
		 bio_iter_last(bvec, _iter.iter))

/*
 * blk_rq_pos()			: the current sector
 * blk_rq_bytes()		: bytes left in the entire request
 * blk_rq_cur_bytes()		: bytes left in the current segment
<<<<<<< HEAD
 * blk_rq_err_bytes()		: bytes left till the next error boundary
=======
>>>>>>> 754e0b0e
 * blk_rq_sectors()		: sectors left in the entire request
 * blk_rq_cur_sectors()		: sectors left in the current segment
 * blk_rq_stats_sectors()	: sectors of the entire request used for stats
 */
static inline sector_t blk_rq_pos(const struct request *rq)
{
	return rq->__sector;
}

static inline unsigned int blk_rq_bytes(const struct request *rq)
{
	return rq->__data_len;
}

static inline int blk_rq_cur_bytes(const struct request *rq)
{
	if (!rq->bio)
		return 0;
	if (!bio_has_data(rq->bio))	/* dataless requests such as discard */
		return rq->bio->bi_iter.bi_size;
	return bio_iovec(rq->bio).bv_len;
}

<<<<<<< HEAD
unsigned int blk_rq_err_bytes(const struct request *rq);

=======
>>>>>>> 754e0b0e
static inline unsigned int blk_rq_sectors(const struct request *rq)
{
	return blk_rq_bytes(rq) >> SECTOR_SHIFT;
}

static inline unsigned int blk_rq_cur_sectors(const struct request *rq)
{
	return blk_rq_cur_bytes(rq) >> SECTOR_SHIFT;
}

static inline unsigned int blk_rq_stats_sectors(const struct request *rq)
{
	return rq->stats_sectors;
}

/*
 * Some commands like WRITE SAME have a payload or data transfer size which
 * is different from the size of the request.  Any driver that supports such
 * commands using the RQF_SPECIAL_PAYLOAD flag needs to use this helper to
 * calculate the data transfer size.
 */
static inline unsigned int blk_rq_payload_bytes(struct request *rq)
{
	if (rq->rq_flags & RQF_SPECIAL_PAYLOAD)
		return rq->special_vec.bv_len;
	return blk_rq_bytes(rq);
}

/*
 * Return the first full biovec in the request.  The caller needs to check that
 * there are any bvecs before calling this helper.
 */
static inline struct bio_vec req_bvec(struct request *rq)
{
	if (rq->rq_flags & RQF_SPECIAL_PAYLOAD)
		return rq->special_vec;
	return mp_bvec_iter_bvec(rq->bio->bi_io_vec, rq->bio->bi_iter);
}

static inline unsigned int blk_rq_count_bios(struct request *rq)
{
	unsigned int nr_bios = 0;
	struct bio *bio;

	__rq_for_each_bio(bio, rq)
		nr_bios++;

	return nr_bios;
}

void blk_steal_bios(struct bio_list *list, struct request *rq);

/*
 * Request completion related functions.
 *
 * blk_update_request() completes given number of bytes and updates
 * the request without completing it.
 */
bool blk_update_request(struct request *rq, blk_status_t error,
			       unsigned int nr_bytes);
void blk_abort_request(struct request *);

/*
 * Number of physical segments as sent to the device.
 *
 * Normally this is the number of discontiguous data segments sent by the
 * submitter.  But for data-less command like discard we might have no
 * actual data segments submitted, but the driver might have to add it's
 * own special payload.  In that case we still return 1 here so that this
 * special payload will be mapped.
 */
static inline unsigned short blk_rq_nr_phys_segments(struct request *rq)
{
	if (rq->rq_flags & RQF_SPECIAL_PAYLOAD)
		return 1;
	return rq->nr_phys_segments;
}

/*
 * Number of discard segments (or ranges) the driver needs to fill in.
 * Each discard bio merged into a request is counted as one segment.
 */
static inline unsigned short blk_rq_nr_discard_segments(struct request *rq)
{
	return max_t(unsigned short, rq->nr_phys_segments, 1);
}

int __blk_rq_map_sg(struct request_queue *q, struct request *rq,
		struct scatterlist *sglist, struct scatterlist **last_sg);
static inline int blk_rq_map_sg(struct request_queue *q, struct request *rq,
		struct scatterlist *sglist)
{
	struct scatterlist *last_sg = NULL;

	return __blk_rq_map_sg(q, rq, sglist, &last_sg);
}
void blk_dump_rq_flags(struct request *, char *);

#ifdef CONFIG_BLK_DEV_ZONED
static inline unsigned int blk_rq_zone_no(struct request *rq)
{
	return blk_queue_zone_no(rq->q, blk_rq_pos(rq));
}

static inline unsigned int blk_rq_zone_is_seq(struct request *rq)
{
	return blk_queue_zone_is_seq(rq->q, blk_rq_pos(rq));
}

bool blk_req_needs_zone_write_lock(struct request *rq);
bool blk_req_zone_write_trylock(struct request *rq);
void __blk_req_zone_write_lock(struct request *rq);
void __blk_req_zone_write_unlock(struct request *rq);

static inline void blk_req_zone_write_lock(struct request *rq)
{
	if (blk_req_needs_zone_write_lock(rq))
		__blk_req_zone_write_lock(rq);
}

static inline void blk_req_zone_write_unlock(struct request *rq)
{
	if (rq->rq_flags & RQF_ZONE_WRITE_LOCKED)
		__blk_req_zone_write_unlock(rq);
}

static inline bool blk_req_zone_is_write_locked(struct request *rq)
{
	return rq->q->seq_zones_wlock &&
		test_bit(blk_rq_zone_no(rq), rq->q->seq_zones_wlock);
}

static inline bool blk_req_can_dispatch_to_zone(struct request *rq)
{
	if (!blk_req_needs_zone_write_lock(rq))
		return true;
	return !blk_req_zone_is_write_locked(rq);
}
#else /* CONFIG_BLK_DEV_ZONED */
static inline bool blk_req_needs_zone_write_lock(struct request *rq)
{
	return false;
}

static inline void blk_req_zone_write_lock(struct request *rq)
{
}

static inline void blk_req_zone_write_unlock(struct request *rq)
{
}
static inline bool blk_req_zone_is_write_locked(struct request *rq)
{
	return false;
}

static inline bool blk_req_can_dispatch_to_zone(struct request *rq)
{
	return true;
}
#endif /* CONFIG_BLK_DEV_ZONED */

<<<<<<< HEAD
#ifndef ARCH_IMPLEMENTS_FLUSH_DCACHE_PAGE
# error	"You should define ARCH_IMPLEMENTS_FLUSH_DCACHE_PAGE for your platform"
#endif
#if ARCH_IMPLEMENTS_FLUSH_DCACHE_PAGE
void rq_flush_dcache_pages(struct request *rq);
#else
static inline void rq_flush_dcache_pages(struct request *rq)
{
}
#endif /* ARCH_IMPLEMENTS_FLUSH_DCACHE_PAGE */
=======
>>>>>>> 754e0b0e
#endif /* BLK_MQ_H */<|MERGE_RESOLUTION|>--- conflicted
+++ resolved
@@ -99,10 +99,6 @@
 		struct request *rq_next;
 	};
 
-<<<<<<< HEAD
-	struct gendisk *rq_disk;
-=======
->>>>>>> 754e0b0e
 	struct block_device *part;
 #ifdef CONFIG_BLK_RQ_ALLOC_TIME
 	/* Time that the first bio started allocating this request. */
@@ -142,11 +138,7 @@
 	unsigned short ioprio;
 
 	enum mq_rq_state state;
-<<<<<<< HEAD
-	refcount_t ref;
-=======
 	atomic_t ref;
->>>>>>> 754e0b0e
 
 	unsigned long deadline;
 
@@ -224,8 +216,6 @@
 #define rq_dma_dir(rq) \
 	(op_is_write(req_op(rq)) ? DMA_TO_DEVICE : DMA_FROM_DEVICE)
 
-<<<<<<< HEAD
-=======
 #define rq_list_add(listptr, rq)	do {		\
 	(rq)->rq_next = *(listptr);			\
 	*(listptr) = rq;				\
@@ -276,7 +266,6 @@
 	rq_list_add(dst, rq);
 }
 
->>>>>>> 754e0b0e
 enum blk_eh_timer_return {
 	BLK_EH_DONE,		/* drivers has completed the command */
 	BLK_EH_RESET_TIMER,	/* reset timer and try again */
@@ -983,16 +972,9 @@
 int blk_rq_map_kern(struct request_queue *, struct request *, void *,
 		unsigned int, gfp_t);
 int blk_rq_append_bio(struct request *rq, struct bio *bio);
-<<<<<<< HEAD
-void blk_execute_rq_nowait(struct gendisk *, struct request *, int,
-		rq_end_io_fn *);
-blk_status_t blk_execute_rq(struct gendisk *bd_disk, struct request *rq,
-		int at_head);
-=======
 void blk_execute_rq_nowait(struct request *rq, bool at_head,
 		rq_end_io_fn *end_io);
 blk_status_t blk_execute_rq(struct request *rq, bool at_head);
->>>>>>> 754e0b0e
 
 struct req_iterator {
 	struct bvec_iter iter;
@@ -1019,10 +1001,6 @@
  * blk_rq_pos()			: the current sector
  * blk_rq_bytes()		: bytes left in the entire request
  * blk_rq_cur_bytes()		: bytes left in the current segment
-<<<<<<< HEAD
- * blk_rq_err_bytes()		: bytes left till the next error boundary
-=======
->>>>>>> 754e0b0e
  * blk_rq_sectors()		: sectors left in the entire request
  * blk_rq_cur_sectors()		: sectors left in the current segment
  * blk_rq_stats_sectors()	: sectors of the entire request used for stats
@@ -1046,11 +1024,6 @@
 	return bio_iovec(rq->bio).bv_len;
 }
 
-<<<<<<< HEAD
-unsigned int blk_rq_err_bytes(const struct request *rq);
-
-=======
->>>>>>> 754e0b0e
 static inline unsigned int blk_rq_sectors(const struct request *rq)
 {
 	return blk_rq_bytes(rq) >> SECTOR_SHIFT;
@@ -1213,17 +1186,4 @@
 }
 #endif /* CONFIG_BLK_DEV_ZONED */
 
-<<<<<<< HEAD
-#ifndef ARCH_IMPLEMENTS_FLUSH_DCACHE_PAGE
-# error	"You should define ARCH_IMPLEMENTS_FLUSH_DCACHE_PAGE for your platform"
-#endif
-#if ARCH_IMPLEMENTS_FLUSH_DCACHE_PAGE
-void rq_flush_dcache_pages(struct request *rq);
-#else
-static inline void rq_flush_dcache_pages(struct request *rq)
-{
-}
-#endif /* ARCH_IMPLEMENTS_FLUSH_DCACHE_PAGE */
-=======
->>>>>>> 754e0b0e
 #endif /* BLK_MQ_H */