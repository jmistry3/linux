/* SPDX-License-Identifier: GPL-2.0-or-later
 *
 * Copyright (C) 2005 David Brownell
 */

#ifndef __LINUX_SPI_H
#define __LINUX_SPI_H

#include <linux/device.h>
#include <linux/mod_devicetable.h>
#include <linux/slab.h>
#include <linux/kthread.h>
#include <linux/completion.h>
#include <linux/scatterlist.h>
#include <linux/gpio/consumer.h>
#include <linux/ptp_clock_kernel.h>

struct dma_chan;
struct property_entry;
struct spi_controller;
struct spi_transfer;
struct spi_controller_mem_ops;

/*
 * INTERFACES between SPI master-side drivers and SPI slave protocol handlers,
 * and SPI infrastructure.
 */
extern struct bus_type spi_bus_type;

/**
 * struct spi_statistics - statistics for spi transfers
 * @lock:          lock protecting this structure
 *
 * @messages:      number of spi-messages handled
 * @transfers:     number of spi_transfers handled
 * @errors:        number of errors during spi_transfer
 * @timedout:      number of timeouts during spi_transfer
 *
 * @spi_sync:      number of times spi_sync is used
 * @spi_sync_immediate:
 *                 number of times spi_sync is executed immediately
 *                 in calling context without queuing and scheduling
 * @spi_async:     number of times spi_async is used
 *
 * @bytes:         number of bytes transferred to/from device
 * @bytes_tx:      number of bytes sent to device
 * @bytes_rx:      number of bytes received from device
 *
 * @transfer_bytes_histo:
 *                 transfer bytes histogramm
 *
 * @transfers_split_maxsize:
 *                 number of transfers that have been split because of
 *                 maxsize limit
 */
struct spi_statistics {
	spinlock_t		lock; /* lock for the whole structure */

	unsigned long		messages;
	unsigned long		transfers;
	unsigned long		errors;
	unsigned long		timedout;

	unsigned long		spi_sync;
	unsigned long		spi_sync_immediate;
	unsigned long		spi_async;

	unsigned long long	bytes;
	unsigned long long	bytes_rx;
	unsigned long long	bytes_tx;

#define SPI_STATISTICS_HISTO_SIZE 17
	unsigned long transfer_bytes_histo[SPI_STATISTICS_HISTO_SIZE];

	unsigned long transfers_split_maxsize;
};

void spi_statistics_add_transfer_stats(struct spi_statistics *stats,
				       struct spi_transfer *xfer,
				       struct spi_controller *ctlr);

#define SPI_STATISTICS_ADD_TO_FIELD(stats, field, count)	\
	do {							\
		unsigned long flags;				\
		spin_lock_irqsave(&(stats)->lock, flags);	\
		(stats)->field += count;			\
		spin_unlock_irqrestore(&(stats)->lock, flags);	\
	} while (0)

#define SPI_STATISTICS_INCREMENT_FIELD(stats, field)	\
	SPI_STATISTICS_ADD_TO_FIELD(stats, field, 1)

/**
 * struct spi_delay - SPI delay information
 * @value: Value for the delay
 * @unit: Unit for the delay
 */
struct spi_delay {
#define SPI_DELAY_UNIT_USECS	0
#define SPI_DELAY_UNIT_NSECS	1
#define SPI_DELAY_UNIT_SCK	2
	u16	value;
	u8	unit;
};

extern int spi_delay_to_ns(struct spi_delay *_delay, struct spi_transfer *xfer);
extern int spi_delay_exec(struct spi_delay *_delay, struct spi_transfer *xfer);

/**
 * struct spi_device - Controller side proxy for an SPI slave device
 * @dev: Driver model representation of the device.
 * @controller: SPI controller used with the device.
 * @master: Copy of controller, for backwards compatibility.
 * @max_speed_hz: Maximum clock rate to be used with this chip
 *	(on this board); may be changed by the device's driver.
 *	The spi_transfer.speed_hz can override this for each transfer.
 * @chip_select: Chipselect, distinguishing chips handled by @controller.
 * @mode: The spi mode defines how data is clocked out and in.
 *	This may be changed by the device's driver.
 *	The "active low" default for chipselect mode can be overridden
 *	(by specifying SPI_CS_HIGH) as can the "MSB first" default for
 *	each word in a transfer (by specifying SPI_LSB_FIRST).
 * @bits_per_word: Data transfers involve one or more words; word sizes
 *	like eight or 12 bits are common.  In-memory wordsizes are
 *	powers of two bytes (e.g. 20 bit samples use 32 bits).
 *	This may be changed by the device's driver, or left at the
 *	default (0) indicating protocol words are eight bit bytes.
 *	The spi_transfer.bits_per_word can override this for each transfer.
 * @rt: Make the pump thread real time priority.
 * @irq: Negative, or the number passed to request_irq() to receive
 *	interrupts from this device.
 * @controller_state: Controller's runtime state
 * @controller_data: Board-specific definitions for controller, such as
 *	FIFO initialization parameters; from board_info.controller_data
 * @modalias: Name of the driver to use with this device, or an alias
 *	for that name.  This appears in the sysfs "modalias" attribute
 *	for driver coldplugging, and in uevents used for hotplugging
 * @driver_override: If the name of a driver is written to this attribute, then
 *	the device will bind to the named driver and only the named driver.
 * @cs_gpio: LEGACY: gpio number of the chipselect line (optional, -ENOENT when
 *	not using a GPIO line) use cs_gpiod in new drivers by opting in on
 *	the spi_master.
 * @cs_gpiod: gpio descriptor of the chipselect line (optional, NULL when
 *	not using a GPIO line)
 * @word_delay: delay to be inserted between consecutive
 *	words of a transfer
 * @multi_die: Flash device with multiple dies.
 *
 * @statistics: statistics for the spi_device
 *
 * A @spi_device is used to interchange data between an SPI slave
 * (usually a discrete chip) and CPU memory.
 *
 * In @dev, the platform_data is used to hold information about this
 * device that's meaningful to the device's protocol driver, but not
 * to its controller.  One example might be an identifier for a chip
 * variant with slightly different functionality; another might be
 * information about how this particular board wires the chip's pins.
 */
struct spi_device {
	struct device		dev;
	struct spi_controller	*controller;
	struct spi_controller	*master;	/* compatibility layer */
	u32			max_speed_hz;
	u8			chip_select;
	u8			bits_per_word;
	bool			rt;
	u32			mode;
#define	SPI_CPHA	0x01			/* clock phase */
#define	SPI_CPOL	0x02			/* clock polarity */
#define	SPI_MODE_0	(0|0)			/* (original MicroWire) */
#define	SPI_MODE_1	(0|SPI_CPHA)
#define	SPI_MODE_2	(SPI_CPOL|0)
#define	SPI_MODE_3	(SPI_CPOL|SPI_CPHA)
#define	SPI_CS_HIGH	0x04			/* chipselect active high? */
#define	SPI_LSB_FIRST	0x08			/* per-word bits-on-wire */
#define	SPI_3WIRE	0x10			/* SI/SO signals shared */
#define	SPI_LOOP	0x20			/* loopback mode */
#define	SPI_NO_CS	0x40			/* 1 dev/bus, no chipselect */
#define	SPI_READY	0x80			/* slave pulls low to pause */
#define	SPI_TX_DUAL	0x100			/* transmit with 2 wires */
#define	SPI_TX_QUAD	0x200			/* transmit with 4 wires */
#define	SPI_RX_DUAL	0x400			/* receive with 2 wires */
#define	SPI_RX_QUAD	0x800			/* receive with 4 wires */
#define	SPI_CS_WORD	0x1000			/* toggle cs after each word */
#define	SPI_TX_OCTAL	0x2000			/* transmit with 8 wires */
#define	SPI_RX_OCTAL	0x4000			/* receive with 8 wires */
#define	SPI_3WIRE_HIZ	0x8000			/* high impedance turnaround */
	int			irq;
	void			*controller_state;
	void			*controller_data;
	char			modalias[SPI_NAME_SIZE];
	const char		*driver_override;
	int			cs_gpio;	/* LEGACY: chip select gpio */
	struct gpio_desc	*cs_gpiod;	/* chip select gpio desc */
<<<<<<< HEAD
	uint8_t			word_delay_usecs; /* inter-word delay */
=======
	struct spi_delay	word_delay; /* inter-word delay */
>>>>>>> a4adc2c2
	bool			multi_die;	/* flash with multiple dies*/

	/* the statistics */
	struct spi_statistics	statistics;

	/*
	 * likely need more hooks for more protocol options affecting how
	 * the controller talks to each chip, like:
	 *  - memory packing (12 bit samples into low bits, others zeroed)
	 *  - priority
	 *  - chipselect delays
	 *  - ...
	 */
};

static inline struct spi_device *to_spi_device(struct device *dev)
{
	return dev ? container_of(dev, struct spi_device, dev) : NULL;
}

/* most drivers won't need to care about device refcounting */
static inline struct spi_device *spi_dev_get(struct spi_device *spi)
{
	return (spi && get_device(&spi->dev)) ? spi : NULL;
}

static inline void spi_dev_put(struct spi_device *spi)
{
	if (spi)
		put_device(&spi->dev);
}

/* ctldata is for the bus_controller driver's runtime state */
static inline void *spi_get_ctldata(struct spi_device *spi)
{
	return spi->controller_state;
}

static inline void spi_set_ctldata(struct spi_device *spi, void *state)
{
	spi->controller_state = state;
}

/* device driver data */

static inline void spi_set_drvdata(struct spi_device *spi, void *data)
{
	dev_set_drvdata(&spi->dev, data);
}

static inline void *spi_get_drvdata(struct spi_device *spi)
{
	return dev_get_drvdata(&spi->dev);
}

struct spi_message;
struct spi_transfer;

/**
 * struct spi_driver - Host side "protocol" driver
 * @id_table: List of SPI devices supported by this driver
 * @probe: Binds this driver to the spi device.  Drivers can verify
 *	that the device is actually present, and may need to configure
 *	characteristics (such as bits_per_word) which weren't needed for
 *	the initial configuration done during system setup.
 * @remove: Unbinds this driver from the spi device
 * @shutdown: Standard shutdown callback used during system state
 *	transitions such as powerdown/halt and kexec
 * @driver: SPI device drivers should initialize the name and owner
 *	field of this structure.
 *
 * This represents the kind of device driver that uses SPI messages to
 * interact with the hardware at the other end of a SPI link.  It's called
 * a "protocol" driver because it works through messages rather than talking
 * directly to SPI hardware (which is what the underlying SPI controller
 * driver does to pass those messages).  These protocols are defined in the
 * specification for the device(s) supported by the driver.
 *
 * As a rule, those device protocols represent the lowest level interface
 * supported by a driver, and it will support upper level interfaces too.
 * Examples of such upper levels include frameworks like MTD, networking,
 * MMC, RTC, filesystem character device nodes, and hardware monitoring.
 */
struct spi_driver {
	const struct spi_device_id *id_table;
	int			(*probe)(struct spi_device *spi);
	int			(*remove)(struct spi_device *spi);
	void			(*shutdown)(struct spi_device *spi);
	struct device_driver	driver;
};

static inline struct spi_driver *to_spi_driver(struct device_driver *drv)
{
	return drv ? container_of(drv, struct spi_driver, driver) : NULL;
}

extern int __spi_register_driver(struct module *owner, struct spi_driver *sdrv);

/**
 * spi_unregister_driver - reverse effect of spi_register_driver
 * @sdrv: the driver to unregister
 * Context: can sleep
 */
static inline void spi_unregister_driver(struct spi_driver *sdrv)
{
	if (sdrv)
		driver_unregister(&sdrv->driver);
}

/* use a define to avoid include chaining to get THIS_MODULE */
#define spi_register_driver(driver) \
	__spi_register_driver(THIS_MODULE, driver)

/**
 * module_spi_driver() - Helper macro for registering a SPI driver
 * @__spi_driver: spi_driver struct
 *
 * Helper macro for SPI drivers which do not do anything special in module
 * init/exit. This eliminates a lot of boilerplate. Each module may only
 * use this macro once, and calling it replaces module_init() and module_exit()
 */
#define module_spi_driver(__spi_driver) \
	module_driver(__spi_driver, spi_register_driver, \
			spi_unregister_driver)

/**
 * struct spi_controller - interface to SPI master or slave controller
 * @dev: device interface to this driver
 * @list: link with the global spi_controller list
 * @bus_num: board-specific (and often SOC-specific) identifier for a
 *	given SPI controller.
 * @num_chipselect: chipselects are used to distinguish individual
 *	SPI slaves, and are numbered from zero to num_chipselects.
 *	each slave has a chipselect signal, but it's common that not
 *	every chipselect is connected to a slave.
 * @dma_alignment: SPI controller constraint on DMA buffers alignment.
 * @mode_bits: flags understood by this controller driver
 * @buswidth_override_bits: flags to override for this controller driver
 * @bits_per_word_mask: A mask indicating which values of bits_per_word are
 *	supported by the driver. Bit n indicates that a bits_per_word n+1 is
 *	supported. If set, the SPI core will reject any transfer with an
 *	unsupported bits_per_word. If not set, this value is simply ignored,
 *	and it's up to the individual driver to perform any validation.
 * @min_speed_hz: Lowest supported transfer speed
 * @max_speed_hz: Highest supported transfer speed
 * @flags: other constraints relevant to this driver
 * @slave: indicates that this is an SPI slave controller
 * @max_transfer_size: function that returns the max transfer size for
 *	a &spi_device; may be %NULL, so the default %SIZE_MAX will be used.
 * @max_message_size: function that returns the max message size for
 *	a &spi_device; may be %NULL, so the default %SIZE_MAX will be used.
 * @io_mutex: mutex for physical bus access
 * @bus_lock_spinlock: spinlock for SPI bus locking
 * @bus_lock_mutex: mutex for exclusion of multiple callers
 * @bus_lock_flag: indicates that the SPI bus is locked for exclusive use
 * @setup: updates the device mode and clocking records used by a
 *	device's SPI controller; protocol code may call this.  This
 *	must fail if an unrecognized or unsupported mode is requested.
 *	It's always safe to call this unless transfers are pending on
 *	the device whose settings are being modified.
 * @set_cs_timing: optional hook for SPI devices to request SPI master
 * controller for configuring specific CS setup time, hold time and inactive
 * delay interms of clock counts
 * @transfer: adds a message to the controller's transfer queue.
 * @cleanup: frees controller-specific state
 * @can_dma: determine whether this controller supports DMA
 * @queued: whether this controller is providing an internal message queue
 * @kworker: pointer to thread struct for message pump
 * @pump_messages: work struct for scheduling work to the message pump
 * @queue_lock: spinlock to syncronise access to message queue
 * @queue: message queue
 * @idling: the device is entering idle state
 * @cur_msg: the currently in-flight message
 * @cur_msg_prepared: spi_prepare_message was called for the currently
 *                    in-flight message
 * @cur_msg_mapped: message has been mapped for DMA
 * @last_cs_enable: was enable true on the last call to set_cs.
 * @last_cs_mode_high: was (mode & SPI_CS_HIGH) true on the last call to set_cs.
 * @xfer_completion: used by core transfer_one_message()
 * @busy: message pump is busy
 * @running: message pump is running
 * @rt: whether this queue is set to run as a realtime task
 * @auto_runtime_pm: the core should ensure a runtime PM reference is held
 *                   while the hardware is prepared, using the parent
 *                   device for the spidev
 * @max_dma_len: Maximum length of a DMA transfer for the device.
 * @prepare_transfer_hardware: a message will soon arrive from the queue
 *	so the subsystem requests the driver to prepare the transfer hardware
 *	by issuing this call
 * @transfer_one_message: the subsystem calls the driver to transfer a single
 *	message while queuing transfers that arrive in the meantime. When the
 *	driver is finished with this message, it must call
 *	spi_finalize_current_message() so the subsystem can issue the next
 *	message
 * @unprepare_transfer_hardware: there are currently no more messages on the
 *	queue so the subsystem notifies the driver that it may relax the
 *	hardware by issuing this call
 *
 * @set_cs: set the logic level of the chip select line.  May be called
 *          from interrupt context.
 * @prepare_message: set up the controller to transfer a single message,
 *                   for example doing DMA mapping.  Called from threaded
 *                   context.
 * @transfer_one: transfer a single spi_transfer.
 *
 *                  - return 0 if the transfer is finished,
 *                  - return 1 if the transfer is still in progress. When
 *                    the driver is finished with this transfer it must
 *                    call spi_finalize_current_transfer() so the subsystem
 *                    can issue the next transfer. Note: transfer_one and
 *                    transfer_one_message are mutually exclusive; when both
 *                    are set, the generic subsystem does not call your
 *                    transfer_one callback.
 * @handle_err: the subsystem calls the driver to handle an error that occurs
 *		in the generic implementation of transfer_one_message().
 * @mem_ops: optimized/dedicated operations for interactions with SPI memory.
 *	     This field is optional and should only be implemented if the
 *	     controller has native support for memory like operations.
 * @unprepare_message: undo any work done by prepare_message().
 * @slave_abort: abort the ongoing transfer request on an SPI slave controller
 * @cs_setup: delay to be introduced by the controller after CS is asserted
 * @cs_hold: delay to be introduced by the controller before CS is deasserted
 * @cs_inactive: delay to be introduced by the controller after CS is
 *	deasserted. If @cs_change_delay is used from @spi_transfer, then the
 *	two delays will be added up.
 * @cs_gpios: LEGACY: array of GPIO descs to use as chip select lines; one per
 *	CS number. Any individual value may be -ENOENT for CS lines that
 *	are not GPIOs (driven by the SPI controller itself). Use the cs_gpiods
 *	in new drivers.
 * @cs_gpiods: Array of GPIO descs to use as chip select lines; one per CS
 *	number. Any individual value may be NULL for CS lines that
 *	are not GPIOs (driven by the SPI controller itself).
 * @use_gpio_descriptors: Turns on the code in the SPI core to parse and grab
 *	GPIO descriptors rather than using global GPIO numbers grabbed by the
 *	driver. This will fill in @cs_gpiods and @cs_gpios should not be used,
 *	and SPI devices will have the cs_gpiod assigned rather than cs_gpio.
 * @unused_native_cs: When cs_gpiods is used, spi_register_controller() will
 *	fill in this field with the first unused native CS, to be used by SPI
 *	controller drivers that need to drive a native CS when using GPIO CS.
 * @max_native_cs: When cs_gpiods is used, and this field is filled in,
 *	spi_register_controller() will validate all native CS (including the
 *	unused native CS) against this value.
 * @statistics: statistics for the spi_controller
 * @dma_tx: DMA transmit channel
 * @dma_rx: DMA receive channel
 * @dummy_rx: dummy receive buffer for full-duplex devices
 * @dummy_tx: dummy transmit buffer for full-duplex devices
 * @fw_translate_cs: If the boot firmware uses different numbering scheme
 *	what Linux expects, this optional hook can be used to translate
 *	between the two.
 * @ptp_sts_supported: If the driver sets this to true, it must provide a
 *	time snapshot in @spi_transfer->ptp_sts as close as possible to the
 *	moment in time when @spi_transfer->ptp_sts_word_pre and
 *	@spi_transfer->ptp_sts_word_post were transmitted.
 *	If the driver does not set this, the SPI core takes the snapshot as
 *	close to the driver hand-over as possible.
 * @irq_flags: Interrupt enable state during PTP system timestamping
 * @fallback: fallback to pio if dma transfer return failure with
 *	SPI_TRANS_FAIL_NO_START.
 *
 * Each SPI controller can communicate with one or more @spi_device
 * children.  These make a small bus, sharing MOSI, MISO and SCK signals
 * but not chip select signals.  Each device may be configured to use a
 * different clock rate, since those shared signals are ignored unless
 * the chip is selected.
 *
 * The driver for an SPI controller manages access to those devices through
 * a queue of spi_message transactions, copying data between CPU memory and
 * an SPI slave device.  For each such message it queues, it calls the
 * message's completion function when the transaction completes.
 */
struct spi_controller {
	struct device	dev;

	struct list_head list;

	/* other than negative (== assign one dynamically), bus_num is fully
	 * board-specific.  usually that simplifies to being SOC-specific.
	 * example:  one SOC has three SPI controllers, numbered 0..2,
	 * and one board's schematics might show it using SPI-2.  software
	 * would normally use bus_num=2 for that controller.
	 */
	s16			bus_num;

	/* chipselects will be integral to many controllers; some others
	 * might use board-specific GPIOs.
	 */
	u16			num_chipselect;

	/* some SPI controllers pose alignment requirements on DMAable
	 * buffers; let protocol drivers know about these requirements.
	 */
	u16			dma_alignment;

	/* spi_device.mode flags understood by this controller driver */
	u32			mode_bits;

	/* spi_device.mode flags override flags for this controller */
	u32			buswidth_override_bits;

	/* bitmask of supported bits_per_word for transfers */
	u32			bits_per_word_mask;
#define SPI_BPW_MASK(bits) BIT((bits) - 1)
#define SPI_BPW_RANGE_MASK(min, max) GENMASK((max) - 1, (min) - 1)

	/* limits on transfer speed */
	u32			min_speed_hz;
	u32			max_speed_hz;

	/* other constraints relevant to this driver */
	u16			flags;
#define SPI_CONTROLLER_HALF_DUPLEX	BIT(0)	/* can't do full duplex */
#define SPI_CONTROLLER_NO_RX		BIT(1)	/* can't do buffer read */
#define SPI_CONTROLLER_NO_TX		BIT(2)	/* can't do buffer write */
#define SPI_CONTROLLER_MUST_RX		BIT(3)	/* requires rx */
#define SPI_CONTROLLER_MUST_TX		BIT(4)	/* requires tx */

#define SPI_MASTER_GPIO_SS		BIT(5)	/* GPIO CS must select slave */

#define SPI_MASTER_QUAD_MODE	BIT(6) /* support quad mode */
	/*
	 * Controller may support data stripe feature when more than one
	 * chips are present.
	 * Setting data stripe will send data in following manner:
	 * -> even bytes i.e. 0, 2, 4,... are transmitted on lower data bus
	 * -> odd bytes i.e. 1, 3, 5,.. are transmitted on upper data bus
	 */
<<<<<<< HEAD
#define SPI_MASTER_DATA_STRIPE BIT(7)          /* support data stripe */
=======
#define SPI_MASTER_DATA_STRIPE BIT(7)		/* support data stripe */
>>>>>>> a4adc2c2
	/*
	 * Controller may support asserting more than one chip select at once.
	 * This flag will enable that feature.
	 */
#define SPI_MASTER_BOTH_CS	BIT(8)		/* assert both chip selects */
#define SPI_MASTER_U_PAGE	BIT(9)		/* select upper flash */
	/* flag indicating this is an SPI slave controller */
	bool			slave;

	/*
	 * on some hardware transfer / message size may be constrained
	 * the limit may depend on device transfer settings
	 */
	size_t (*max_transfer_size)(struct spi_device *spi);
	size_t (*max_message_size)(struct spi_device *spi);

	/* I/O mutex */
	struct mutex		io_mutex;

	/* lock and mutex for SPI bus locking */
	spinlock_t		bus_lock_spinlock;
	struct mutex		bus_lock_mutex;

	/* flag indicating that the SPI bus is locked for exclusive use */
	bool			bus_lock_flag;

	/* Setup mode and clock, etc (spi driver may call many times).
	 *
	 * IMPORTANT:  this may be called when transfers to another
	 * device are active.  DO NOT UPDATE SHARED REGISTERS in ways
	 * which could break those transfers.
	 */
	int			(*setup)(struct spi_device *spi);

	/*
	 * set_cs_timing() method is for SPI controllers that supports
	 * configuring CS timing.
	 *
	 * This hook allows SPI client drivers to request SPI controllers
	 * to configure specific CS timing through spi_set_cs_timing() after
	 * spi_setup().
	 */
	int (*set_cs_timing)(struct spi_device *spi, struct spi_delay *setup,
			     struct spi_delay *hold, struct spi_delay *inactive);

	/* bidirectional bulk transfers
	 *
	 * + The transfer() method may not sleep; its main role is
	 *   just to add the message to the queue.
	 * + For now there's no remove-from-queue operation, or
	 *   any other request management
	 * + To a given spi_device, message queueing is pure fifo
	 *
	 * + The controller's main job is to process its message queue,
	 *   selecting a chip (for masters), then transferring data
	 * + If there are multiple spi_device children, the i/o queue
	 *   arbitration algorithm is unspecified (round robin, fifo,
	 *   priority, reservations, preemption, etc)
	 *
	 * + Chipselect stays active during the entire message
	 *   (unless modified by spi_transfer.cs_change != 0).
	 * + The message transfers use clock and SPI mode parameters
	 *   previously established by setup() for this device
	 */
	int			(*transfer)(struct spi_device *spi,
						struct spi_message *mesg);

	/* called on release() to free memory provided by spi_controller */
	void			(*cleanup)(struct spi_device *spi);

	/*
	 * Used to enable core support for DMA handling, if can_dma()
	 * exists and returns true then the transfer will be mapped
	 * prior to transfer_one() being called.  The driver should
	 * not modify or store xfer and dma_tx and dma_rx must be set
	 * while the device is prepared.
	 */
	bool			(*can_dma)(struct spi_controller *ctlr,
					   struct spi_device *spi,
					   struct spi_transfer *xfer);

	/*
	 * These hooks are for drivers that want to use the generic
	 * controller transfer queueing mechanism. If these are used, the
	 * transfer() function above must NOT be specified by the driver.
	 * Over time we expect SPI drivers to be phased over to this API.
	 */
	bool				queued;
	struct kthread_worker		*kworker;
	struct kthread_work		pump_messages;
	spinlock_t			queue_lock;
	struct list_head		queue;
	struct spi_message		*cur_msg;
	bool				idling;
	bool				busy;
	bool				running;
	bool				rt;
	bool				auto_runtime_pm;
	bool                            cur_msg_prepared;
	bool				cur_msg_mapped;
	bool				last_cs_enable;
	bool				last_cs_mode_high;
	bool                            fallback;
	struct completion               xfer_completion;
	size_t				max_dma_len;

	int (*prepare_transfer_hardware)(struct spi_controller *ctlr);
	int (*transfer_one_message)(struct spi_controller *ctlr,
				    struct spi_message *mesg);
	int (*unprepare_transfer_hardware)(struct spi_controller *ctlr);
	int (*prepare_message)(struct spi_controller *ctlr,
			       struct spi_message *message);
	int (*unprepare_message)(struct spi_controller *ctlr,
				 struct spi_message *message);
	int (*slave_abort)(struct spi_controller *ctlr);

	/*
	 * These hooks are for drivers that use a generic implementation
	 * of transfer_one_message() provied by the core.
	 */
	void (*set_cs)(struct spi_device *spi, bool enable);
	int (*transfer_one)(struct spi_controller *ctlr, struct spi_device *spi,
			    struct spi_transfer *transfer);
	void (*handle_err)(struct spi_controller *ctlr,
			   struct spi_message *message);

	/* Optimized handlers for SPI memory-like operations. */
	const struct spi_controller_mem_ops *mem_ops;

	/* CS delays */
	struct spi_delay	cs_setup;
	struct spi_delay	cs_hold;
	struct spi_delay	cs_inactive;

	/* gpio chip select */
	int			*cs_gpios;
	struct gpio_desc	**cs_gpiods;
	bool			use_gpio_descriptors;
	u8			unused_native_cs;
	u8			max_native_cs;

	/* statistics */
	struct spi_statistics	statistics;

	/* DMA channels for use with core dmaengine helpers */
	struct dma_chan		*dma_tx;
	struct dma_chan		*dma_rx;

	/* dummy data for full duplex devices */
	void			*dummy_rx;
	void			*dummy_tx;

	int (*fw_translate_cs)(struct spi_controller *ctlr, unsigned cs);

	/*
	 * Driver sets this field to indicate it is able to snapshot SPI
	 * transfers (needed e.g. for reading the time of POSIX clocks)
	 */
	bool			ptp_sts_supported;

	/* Interrupt enable state during PTP system timestamping */
	unsigned long		irq_flags;
};

static inline void *spi_controller_get_devdata(struct spi_controller *ctlr)
{
	return dev_get_drvdata(&ctlr->dev);
}

static inline void spi_controller_set_devdata(struct spi_controller *ctlr,
					      void *data)
{
	dev_set_drvdata(&ctlr->dev, data);
}

static inline struct spi_controller *spi_controller_get(struct spi_controller *ctlr)
{
	if (!ctlr || !get_device(&ctlr->dev))
		return NULL;
	return ctlr;
}

static inline void spi_controller_put(struct spi_controller *ctlr)
{
	if (ctlr)
		put_device(&ctlr->dev);
}

static inline bool spi_controller_is_slave(struct spi_controller *ctlr)
{
	return IS_ENABLED(CONFIG_SPI_SLAVE) && ctlr->slave;
}

/* PM calls that need to be issued by the driver */
extern int spi_controller_suspend(struct spi_controller *ctlr);
extern int spi_controller_resume(struct spi_controller *ctlr);

/* Calls the driver make to interact with the message queue */
extern struct spi_message *spi_get_next_queued_message(struct spi_controller *ctlr);
extern void spi_finalize_current_message(struct spi_controller *ctlr);
extern void spi_finalize_current_transfer(struct spi_controller *ctlr);

/* Helper calls for driver to timestamp transfer */
void spi_take_timestamp_pre(struct spi_controller *ctlr,
			    struct spi_transfer *xfer,
			    size_t progress, bool irqs_off);
void spi_take_timestamp_post(struct spi_controller *ctlr,
			     struct spi_transfer *xfer,
			     size_t progress, bool irqs_off);

/* the spi driver core manages memory for the spi_controller classdev */
extern struct spi_controller *__spi_alloc_controller(struct device *host,
						unsigned int size, bool slave);

static inline struct spi_controller *spi_alloc_master(struct device *host,
						      unsigned int size)
{
	return __spi_alloc_controller(host, size, false);
}

static inline struct spi_controller *spi_alloc_slave(struct device *host,
						     unsigned int size)
{
	if (!IS_ENABLED(CONFIG_SPI_SLAVE))
		return NULL;

	return __spi_alloc_controller(host, size, true);
}

struct spi_controller *__devm_spi_alloc_controller(struct device *dev,
						   unsigned int size,
						   bool slave);

static inline struct spi_controller *devm_spi_alloc_master(struct device *dev,
							   unsigned int size)
{
	return __devm_spi_alloc_controller(dev, size, false);
}

static inline struct spi_controller *devm_spi_alloc_slave(struct device *dev,
							  unsigned int size)
{
	if (!IS_ENABLED(CONFIG_SPI_SLAVE))
		return NULL;

	return __devm_spi_alloc_controller(dev, size, true);
}

extern int spi_register_controller(struct spi_controller *ctlr);
extern int devm_spi_register_controller(struct device *dev,
					struct spi_controller *ctlr);
extern void spi_unregister_controller(struct spi_controller *ctlr);

extern struct spi_controller *spi_busnum_to_master(u16 busnum);

/*
 * SPI resource management while processing a SPI message
 */

typedef void (*spi_res_release_t)(struct spi_controller *ctlr,
				  struct spi_message *msg,
				  void *res);

/**
 * struct spi_res - spi resource management structure
 * @entry:   list entry
 * @release: release code called prior to freeing this resource
 * @data:    extra data allocated for the specific use-case
 *
 * this is based on ideas from devres, but focused on life-cycle
 * management during spi_message processing
 */
struct spi_res {
	struct list_head        entry;
	spi_res_release_t       release;
	unsigned long long      data[]; /* guarantee ull alignment */
};

extern void *spi_res_alloc(struct spi_device *spi,
			   spi_res_release_t release,
			   size_t size, gfp_t gfp);
extern void spi_res_add(struct spi_message *message, void *res);
extern void spi_res_free(void *res);

extern void spi_res_release(struct spi_controller *ctlr,
			    struct spi_message *message);

/*---------------------------------------------------------------------------*/

/*
 * I/O INTERFACE between SPI controller and protocol drivers
 *
 * Protocol drivers use a queue of spi_messages, each transferring data
 * between the controller and memory buffers.
 *
 * The spi_messages themselves consist of a series of read+write transfer
 * segments.  Those segments always read the same number of bits as they
 * write; but one or the other is easily ignored by passing a null buffer
 * pointer.  (This is unlike most types of I/O API, because SPI hardware
 * is full duplex.)
 *
 * NOTE:  Allocation of spi_transfer and spi_message memory is entirely
 * up to the protocol driver, which guarantees the integrity of both (as
 * well as the data buffers) for as long as the message is queued.
 */

/**
 * struct spi_transfer - a read/write buffer pair
 * @tx_buf: data to be written (dma-safe memory), or NULL
 * @rx_buf: data to be read (dma-safe memory), or NULL
 * @tx_dma: DMA address of tx_buf, if @spi_message.is_dma_mapped
 * @rx_dma: DMA address of rx_buf, if @spi_message.is_dma_mapped
 * @tx_nbits: number of bits used for writing. If 0 the default
 *      (SPI_NBITS_SINGLE) is used.
 * @rx_nbits: number of bits used for reading. If 0 the default
 *      (SPI_NBITS_SINGLE) is used.
 * @len: size of rx and tx buffers (in bytes)
 * @speed_hz: Select a speed other than the device default for this
 *      transfer. If 0 the default (from @spi_device) is used.
 * @dummy: number of dummy cycles.
 * @bits_per_word: select a bits_per_word other than the device default
 *      for this transfer. If 0 the default (from @spi_device) is used.
 * @cs_change: affects chipselect after this transfer completes
 * @cs_change_delay: delay between cs deassert and assert when
 *      @cs_change is set and @spi_transfer is not the last in @spi_message
 * @delay: delay to be introduced after this transfer before
 *	(optionally) changing the chipselect status, then starting
 *	the next transfer or completing this @spi_message.
 * @delay_usecs: microseconds to delay after this transfer before
 *	(optionally) changing the chipselect status, then starting
 *	the next transfer or completing this @spi_message.
 * @word_delay: inter word delay to be introduced after each word size
 *	(set by bits_per_word) transmission.
 * @effective_speed_hz: the effective SCK-speed that was used to
 *      transfer this transfer. Set to 0 if the spi bus driver does
 *      not support it.
 * @transfer_list: transfers are sequenced through @spi_message.transfers
 * @tx_sg: Scatterlist for transmit, currently not for client use
 * @rx_sg: Scatterlist for receive, currently not for client use
 * @stripe: true-> enable stripe, false-> disable stripe.
<<<<<<< HEAD
=======
 * @ptp_sts_word_pre: The word (subject to bits_per_word semantics) offset
 *	within @tx_buf for which the SPI device is requesting that the time
 *	snapshot for this transfer begins. Upon completing the SPI transfer,
 *	this value may have changed compared to what was requested, depending
 *	on the available snapshotting resolution (DMA transfer,
 *	@ptp_sts_supported is false, etc).
 * @ptp_sts_word_post: See @ptp_sts_word_post. The two can be equal (meaning
 *	that a single byte should be snapshotted).
 *	If the core takes care of the timestamp (if @ptp_sts_supported is false
 *	for this controller), it will set @ptp_sts_word_pre to 0, and
 *	@ptp_sts_word_post to the length of the transfer. This is done
 *	purposefully (instead of setting to spi_transfer->len - 1) to denote
 *	that a transfer-level snapshot taken from within the driver may still
 *	be of higher quality.
 * @ptp_sts: Pointer to a memory location held by the SPI slave device where a
 *	PTP system timestamp structure may lie. If drivers use PIO or their
 *	hardware has some sort of assist for retrieving exact transfer timing,
 *	they can (and should) assert @ptp_sts_supported and populate this
 *	structure using the ptp_read_system_*ts helper functions.
 *	The timestamp must represent the time at which the SPI slave device has
 *	processed the word, i.e. the "pre" timestamp should be taken before
 *	transmitting the "pre" word, and the "post" timestamp after receiving
 *	transmit confirmation from the controller for the "post" word.
 * @timestamped: true if the transfer has been timestamped
 * @error: Error status logged by spi controller driver.
>>>>>>> a4adc2c2
 *
 * SPI transfers always write the same number of bytes as they read.
 * Protocol drivers should always provide @rx_buf and/or @tx_buf.
 * In some cases, they may also want to provide DMA addresses for
 * the data being transferred; that may reduce overhead, when the
 * underlying driver uses dma.
 *
 * If the transmit buffer is null, zeroes will be shifted out
 * while filling @rx_buf.  If the receive buffer is null, the data
 * shifted in will be discarded.  Only "len" bytes shift out (or in).
 * It's an error to try to shift out a partial word.  (For example, by
 * shifting out three bytes with word size of sixteen or twenty bits;
 * the former uses two bytes per word, the latter uses four bytes.)
 *
 * In-memory data values are always in native CPU byte order, translated
 * from the wire byte order (big-endian except with SPI_LSB_FIRST).  So
 * for example when bits_per_word is sixteen, buffers are 2N bytes long
 * (@len = 2N) and hold N sixteen bit words in CPU byte order.
 *
 * When the word size of the SPI transfer is not a power-of-two multiple
 * of eight bits, those in-memory words include extra bits.  In-memory
 * words are always seen by protocol drivers as right-justified, so the
 * undefined (rx) or unused (tx) bits are always the most significant bits.
 *
 * All SPI transfers start with the relevant chipselect active.  Normally
 * it stays selected until after the last transfer in a message.  Drivers
 * can affect the chipselect signal using cs_change.
 *
 * (i) If the transfer isn't the last one in the message, this flag is
 * used to make the chipselect briefly go inactive in the middle of the
 * message.  Toggling chipselect in this way may be needed to terminate
 * a chip command, letting a single spi_message perform all of group of
 * chip transactions together.
 *
 * (ii) When the transfer is the last one in the message, the chip may
 * stay selected until the next transfer.  On multi-device SPI busses
 * with nothing blocking messages going to other devices, this is just
 * a performance hint; starting a message to another device deselects
 * this one.  But in other cases, this can be used to ensure correctness.
 * Some devices need protocol transactions to be built from a series of
 * spi_message submissions, where the content of one message is determined
 * by the results of previous messages and where the whole transaction
 * ends when the chipselect goes intactive.
 *
 * When SPI can transfer in 1x,2x or 4x. It can get this transfer information
 * from device through @tx_nbits and @rx_nbits. In Bi-direction, these
 * two should both be set. User can set transfer mode with SPI_NBITS_SINGLE(1x)
 * SPI_NBITS_DUAL(2x) and SPI_NBITS_QUAD(4x) to support these three transfer.
 *
 * The code that submits an spi_message (and its spi_transfers)
 * to the lower layers is responsible for managing its memory.
 * Zero-initialize every field you don't set up explicitly, to
 * insulate against future API updates.  After you submit a message
 * and its transfers, ignore them until its completion callback.
 */
struct spi_transfer {
	/* it's ok if tx_buf == rx_buf (right?)
	 * for MicroWire, one buffer must be null
	 * buffers must work with dma_*map_single() calls, unless
	 *   spi_message.is_dma_mapped reports a pre-existing mapping
	 */
	const void	*tx_buf;
	void		*rx_buf;
	unsigned	len;

	dma_addr_t	tx_dma;
	dma_addr_t	rx_dma;
	struct sg_table tx_sg;
	struct sg_table rx_sg;

	unsigned	cs_change:1;
	unsigned	tx_nbits:3;
	unsigned	rx_nbits:3;
#define	SPI_NBITS_SINGLE	0x01 /* 1bit transfer */
#define	SPI_NBITS_DUAL		0x02 /* 2bits transfer */
#define	SPI_NBITS_QUAD		0x04 /* 4bits transfer */
	u8		bits_per_word;
	u16		delay_usecs;
	struct spi_delay	delay;
	struct spi_delay	cs_change_delay;
	struct spi_delay	word_delay;
	u32		speed_hz;
	u32		dummy;
	bool		stripe;
<<<<<<< HEAD
	u16		word_delay;
=======
>>>>>>> a4adc2c2

	u32		effective_speed_hz;

	unsigned int	ptp_sts_word_pre;
	unsigned int	ptp_sts_word_post;

	struct ptp_system_timestamp *ptp_sts;

	bool		timestamped;

	struct list_head transfer_list;

#define SPI_TRANS_FAIL_NO_START	BIT(0)
	u16		error;
};

/**
 * struct spi_message - one multi-segment SPI transaction
 * @transfers: list of transfer segments in this transaction
 * @spi: SPI device to which the transaction is queued
 * @is_dma_mapped: if true, the caller provided both dma and cpu virtual
 *	addresses for each transfer buffer
 * @complete: called to report transaction completions
 * @context: the argument to complete() when it's called
 * @frame_length: the total number of bytes in the message
 * @actual_length: the total number of bytes that were transferred in all
 *	successful segments
 * @status: zero for success, else negative errno
 * @queue: for use by whichever driver currently owns the message
 * @state: for use by whichever driver currently owns the message
 * @resources: for resource management when the spi message is processed
 *
 * A @spi_message is used to execute an atomic sequence of data transfers,
 * each represented by a struct spi_transfer.  The sequence is "atomic"
 * in the sense that no other spi_message may use that SPI bus until that
 * sequence completes.  On some systems, many such sequences can execute as
 * a single programmed DMA transfer.  On all systems, these messages are
 * queued, and might complete after transactions to other devices.  Messages
 * sent to a given spi_device are always executed in FIFO order.
 *
 * The code that submits an spi_message (and its spi_transfers)
 * to the lower layers is responsible for managing its memory.
 * Zero-initialize every field you don't set up explicitly, to
 * insulate against future API updates.  After you submit a message
 * and its transfers, ignore them until its completion callback.
 */
struct spi_message {
	struct list_head	transfers;

	struct spi_device	*spi;

	unsigned		is_dma_mapped:1;

	/* REVISIT:  we might want a flag affecting the behavior of the
	 * last transfer ... allowing things like "read 16 bit length L"
	 * immediately followed by "read L bytes".  Basically imposing
	 * a specific message scheduling algorithm.
	 *
	 * Some controller drivers (message-at-a-time queue processing)
	 * could provide that as their default scheduling algorithm.  But
	 * others (with multi-message pipelines) could need a flag to
	 * tell them about such special cases.
	 */

	/* completion is reported through a callback */
	void			(*complete)(void *context);
	void			*context;
	unsigned		frame_length;
	unsigned		actual_length;
	int			status;

	/* for optional use by whatever driver currently owns the
	 * spi_message ...  between calls to spi_async and then later
	 * complete(), that's the spi_controller controller driver.
	 */
	struct list_head	queue;
	void			*state;

	/* list of spi_res reources when the spi message is processed */
	struct list_head        resources;
};

static inline void spi_message_init_no_memset(struct spi_message *m)
{
	INIT_LIST_HEAD(&m->transfers);
	INIT_LIST_HEAD(&m->resources);
}

static inline void spi_message_init(struct spi_message *m)
{
	memset(m, 0, sizeof *m);
	spi_message_init_no_memset(m);
}

static inline void
spi_message_add_tail(struct spi_transfer *t, struct spi_message *m)
{
	list_add_tail(&t->transfer_list, &m->transfers);
}

static inline void
spi_transfer_del(struct spi_transfer *t)
{
	list_del(&t->transfer_list);
}

static inline int
spi_transfer_delay_exec(struct spi_transfer *t)
{
	struct spi_delay d;

	if (t->delay_usecs) {
		d.value = t->delay_usecs;
		d.unit = SPI_DELAY_UNIT_USECS;
		return spi_delay_exec(&d, NULL);
	}

	return spi_delay_exec(&t->delay, t);
}

/**
 * spi_message_init_with_transfers - Initialize spi_message and append transfers
 * @m: spi_message to be initialized
 * @xfers: An array of spi transfers
 * @num_xfers: Number of items in the xfer array
 *
 * This function initializes the given spi_message and adds each spi_transfer in
 * the given array to the message.
 */
static inline void
spi_message_init_with_transfers(struct spi_message *m,
struct spi_transfer *xfers, unsigned int num_xfers)
{
	unsigned int i;

	spi_message_init(m);
	for (i = 0; i < num_xfers; ++i)
		spi_message_add_tail(&xfers[i], m);
}

/* It's fine to embed message and transaction structures in other data
 * structures so long as you don't free them while they're in use.
 */

static inline struct spi_message *spi_message_alloc(unsigned ntrans, gfp_t flags)
{
	struct spi_message *m;

	m = kzalloc(sizeof(struct spi_message)
			+ ntrans * sizeof(struct spi_transfer),
			flags);
	if (m) {
		unsigned i;
		struct spi_transfer *t = (struct spi_transfer *)(m + 1);

		spi_message_init_no_memset(m);
		for (i = 0; i < ntrans; i++, t++)
			spi_message_add_tail(t, m);
	}
	return m;
}

static inline void spi_message_free(struct spi_message *m)
{
	kfree(m);
}

extern int spi_set_cs_timing(struct spi_device *spi,
			     struct spi_delay *setup,
			     struct spi_delay *hold,
			     struct spi_delay *inactive);

extern int spi_setup(struct spi_device *spi);
extern int spi_async(struct spi_device *spi, struct spi_message *message);
extern int spi_async_locked(struct spi_device *spi,
			    struct spi_message *message);
extern int spi_slave_abort(struct spi_device *spi);

static inline size_t
spi_max_message_size(struct spi_device *spi)
{
	struct spi_controller *ctlr = spi->controller;

	if (!ctlr->max_message_size)
		return SIZE_MAX;
	return ctlr->max_message_size(spi);
}

static inline size_t
spi_max_transfer_size(struct spi_device *spi)
{
	struct spi_controller *ctlr = spi->controller;
	size_t tr_max = SIZE_MAX;
	size_t msg_max = spi_max_message_size(spi);

	if (ctlr->max_transfer_size)
		tr_max = ctlr->max_transfer_size(spi);

	/* transfer size limit must not be greater than messsage size limit */
	return min(tr_max, msg_max);
}

/**
 * spi_is_bpw_supported - Check if bits per word is supported
 * @spi: SPI device
 * @bpw: Bits per word
 *
 * This function checks to see if the SPI controller supports @bpw.
 *
 * Returns:
 * True if @bpw is supported, false otherwise.
 */
static inline bool spi_is_bpw_supported(struct spi_device *spi, u32 bpw)
{
	u32 bpw_mask = spi->master->bits_per_word_mask;

	if (bpw == 8 || (bpw <= 32 && bpw_mask & SPI_BPW_MASK(bpw)))
		return true;

	return false;
}

/*---------------------------------------------------------------------------*/

/* SPI transfer replacement methods which make use of spi_res */

struct spi_replaced_transfers;
typedef void (*spi_replaced_release_t)(struct spi_controller *ctlr,
				       struct spi_message *msg,
				       struct spi_replaced_transfers *res);
/**
 * struct spi_replaced_transfers - structure describing the spi_transfer
 *                                 replacements that have occurred
 *                                 so that they can get reverted
 * @release:            some extra release code to get executed prior to
 *                      relasing this structure
 * @extradata:          pointer to some extra data if requested or NULL
 * @replaced_transfers: transfers that have been replaced and which need
 *                      to get restored
 * @replaced_after:     the transfer after which the @replaced_transfers
 *                      are to get re-inserted
 * @inserted:           number of transfers inserted
 * @inserted_transfers: array of spi_transfers of array-size @inserted,
 *                      that have been replacing replaced_transfers
 *
 * note: that @extradata will point to @inserted_transfers[@inserted]
 * if some extra allocation is requested, so alignment will be the same
 * as for spi_transfers
 */
struct spi_replaced_transfers {
	spi_replaced_release_t release;
	void *extradata;
	struct list_head replaced_transfers;
	struct list_head *replaced_after;
	size_t inserted;
	struct spi_transfer inserted_transfers[];
};

extern struct spi_replaced_transfers *spi_replace_transfers(
	struct spi_message *msg,
	struct spi_transfer *xfer_first,
	size_t remove,
	size_t insert,
	spi_replaced_release_t release,
	size_t extradatasize,
	gfp_t gfp);

/*---------------------------------------------------------------------------*/

/* SPI transfer transformation methods */

extern int spi_split_transfers_maxsize(struct spi_controller *ctlr,
				       struct spi_message *msg,
				       size_t maxsize,
				       gfp_t gfp);

/*---------------------------------------------------------------------------*/

/* All these synchronous SPI transfer routines are utilities layered
 * over the core async transfer primitive.  Here, "synchronous" means
 * they will sleep uninterruptibly until the async transfer completes.
 */

extern int spi_sync(struct spi_device *spi, struct spi_message *message);
extern int spi_sync_locked(struct spi_device *spi, struct spi_message *message);
extern int spi_bus_lock(struct spi_controller *ctlr);
extern int spi_bus_unlock(struct spi_controller *ctlr);

/**
 * spi_sync_transfer - synchronous SPI data transfer
 * @spi: device with which data will be exchanged
 * @xfers: An array of spi_transfers
 * @num_xfers: Number of items in the xfer array
 * Context: can sleep
 *
 * Does a synchronous SPI data transfer of the given spi_transfer array.
 *
 * For more specific semantics see spi_sync().
 *
 * Return: zero on success, else a negative error code.
 */
static inline int
spi_sync_transfer(struct spi_device *spi, struct spi_transfer *xfers,
	unsigned int num_xfers)
{
	struct spi_message msg;

	spi_message_init_with_transfers(&msg, xfers, num_xfers);

	return spi_sync(spi, &msg);
}

/**
 * spi_write - SPI synchronous write
 * @spi: device to which data will be written
 * @buf: data buffer
 * @len: data buffer size
 * Context: can sleep
 *
 * This function writes the buffer @buf.
 * Callable only from contexts that can sleep.
 *
 * Return: zero on success, else a negative error code.
 */
static inline int
spi_write(struct spi_device *spi, const void *buf, size_t len)
{
	struct spi_transfer	t = {
			.tx_buf		= buf,
			.len		= len,
		};

	return spi_sync_transfer(spi, &t, 1);
}

/**
 * spi_read - SPI synchronous read
 * @spi: device from which data will be read
 * @buf: data buffer
 * @len: data buffer size
 * Context: can sleep
 *
 * This function reads the buffer @buf.
 * Callable only from contexts that can sleep.
 *
 * Return: zero on success, else a negative error code.
 */
static inline int
spi_read(struct spi_device *spi, void *buf, size_t len)
{
	struct spi_transfer	t = {
			.rx_buf		= buf,
			.len		= len,
		};

	return spi_sync_transfer(spi, &t, 1);
}

/* this copies txbuf and rxbuf data; for small transfers only! */
extern int spi_write_then_read(struct spi_device *spi,
		const void *txbuf, unsigned n_tx,
		void *rxbuf, unsigned n_rx);

/**
 * spi_w8r8 - SPI synchronous 8 bit write followed by 8 bit read
 * @spi: device with which data will be exchanged
 * @cmd: command to be written before data is read back
 * Context: can sleep
 *
 * Callable only from contexts that can sleep.
 *
 * Return: the (unsigned) eight bit number returned by the
 * device, or else a negative error code.
 */
static inline ssize_t spi_w8r8(struct spi_device *spi, u8 cmd)
{
	ssize_t			status;
	u8			result;

	status = spi_write_then_read(spi, &cmd, 1, &result, 1);

	/* return negative errno or unsigned value */
	return (status < 0) ? status : result;
}

/**
 * spi_w8r16 - SPI synchronous 8 bit write followed by 16 bit read
 * @spi: device with which data will be exchanged
 * @cmd: command to be written before data is read back
 * Context: can sleep
 *
 * The number is returned in wire-order, which is at least sometimes
 * big-endian.
 *
 * Callable only from contexts that can sleep.
 *
 * Return: the (unsigned) sixteen bit number returned by the
 * device, or else a negative error code.
 */
static inline ssize_t spi_w8r16(struct spi_device *spi, u8 cmd)
{
	ssize_t			status;
	u16			result;

	status = spi_write_then_read(spi, &cmd, 1, &result, 2);

	/* return negative errno or unsigned value */
	return (status < 0) ? status : result;
}

/**
 * spi_w8r16be - SPI synchronous 8 bit write followed by 16 bit big-endian read
 * @spi: device with which data will be exchanged
 * @cmd: command to be written before data is read back
 * Context: can sleep
 *
 * This function is similar to spi_w8r16, with the exception that it will
 * convert the read 16 bit data word from big-endian to native endianness.
 *
 * Callable only from contexts that can sleep.
 *
 * Return: the (unsigned) sixteen bit number returned by the device in cpu
 * endianness, or else a negative error code.
 */
static inline ssize_t spi_w8r16be(struct spi_device *spi, u8 cmd)

{
	ssize_t status;
	__be16 result;

	status = spi_write_then_read(spi, &cmd, 1, &result, 2);
	if (status < 0)
		return status;

	return be16_to_cpu(result);
}

/*---------------------------------------------------------------------------*/

/*
 * INTERFACE between board init code and SPI infrastructure.
 *
 * No SPI driver ever sees these SPI device table segments, but
 * it's how the SPI core (or adapters that get hotplugged) grows
 * the driver model tree.
 *
 * As a rule, SPI devices can't be probed.  Instead, board init code
 * provides a table listing the devices which are present, with enough
 * information to bind and set up the device's driver.  There's basic
 * support for nonstatic configurations too; enough to handle adding
 * parport adapters, or microcontrollers acting as USB-to-SPI bridges.
 */

/**
 * struct spi_board_info - board-specific template for a SPI device
 * @modalias: Initializes spi_device.modalias; identifies the driver.
 * @platform_data: Initializes spi_device.platform_data; the particular
 *	data stored there is driver-specific.
 * @properties: Additional device properties for the device.
 * @controller_data: Initializes spi_device.controller_data; some
 *	controllers need hints about hardware setup, e.g. for DMA.
 * @irq: Initializes spi_device.irq; depends on how the board is wired.
 * @max_speed_hz: Initializes spi_device.max_speed_hz; based on limits
 *	from the chip datasheet and board-specific signal quality issues.
 * @bus_num: Identifies which spi_controller parents the spi_device; unused
 *	by spi_new_device(), and otherwise depends on board wiring.
 * @chip_select: Initializes spi_device.chip_select; depends on how
 *	the board is wired.
 * @mode: Initializes spi_device.mode; based on the chip datasheet, board
 *	wiring (some devices support both 3WIRE and standard modes), and
 *	possibly presence of an inverter in the chipselect path.
 *
 * When adding new SPI devices to the device tree, these structures serve
 * as a partial device template.  They hold information which can't always
 * be determined by drivers.  Information that probe() can establish (such
 * as the default transfer wordsize) is not included here.
 *
 * These structures are used in two places.  Their primary role is to
 * be stored in tables of board-specific device descriptors, which are
 * declared early in board initialization and then used (much later) to
 * populate a controller's device tree after the that controller's driver
 * initializes.  A secondary (and atypical) role is as a parameter to
 * spi_new_device() call, which happens after those controller drivers
 * are active in some dynamic board configuration models.
 */
struct spi_board_info {
	/* the device name and module name are coupled, like platform_bus;
	 * "modalias" is normally the driver name.
	 *
	 * platform_data goes to spi_device.dev.platform_data,
	 * controller_data goes to spi_device.controller_data,
	 * device properties are copied and attached to spi_device,
	 * irq is copied too
	 */
	char		modalias[SPI_NAME_SIZE];
	const void	*platform_data;
	const struct property_entry *properties;
	void		*controller_data;
	int		irq;

	/* slower signaling on noisy or low voltage boards */
	u32		max_speed_hz;


	/* bus_num is board specific and matches the bus_num of some
	 * spi_controller that will probably be registered later.
	 *
	 * chip_select reflects how this chip is wired to that master;
	 * it's less than num_chipselect.
	 */
	u16		bus_num;
	u16		chip_select;

	/* mode becomes spi_device.mode, and is essential for chips
	 * where the default of SPI_CS_HIGH = 0 is wrong.
	 */
	u32		mode;

	/* ... may need additional spi_device chip config data here.
	 * avoid stuff protocol drivers can set; but include stuff
	 * needed to behave without being bound to a driver:
	 *  - quirks like clock rate mattering when not selected
	 */
};

#ifdef	CONFIG_SPI
extern int
spi_register_board_info(struct spi_board_info const *info, unsigned n);
#else
/* board init code may ignore whether SPI is configured or not */
static inline int
spi_register_board_info(struct spi_board_info const *info, unsigned n)
	{ return 0; }
#endif

/* If you're hotplugging an adapter with devices (parport, usb, etc)
 * use spi_new_device() to describe each device.  You can also call
 * spi_unregister_device() to start making that device vanish, but
 * normally that would be handled by spi_unregister_controller().
 *
 * You can also use spi_alloc_device() and spi_add_device() to use a two
 * stage registration sequence for each spi_device.  This gives the caller
 * some more control over the spi_device structure before it is registered,
 * but requires that caller to initialize fields that would otherwise
 * be defined using the board info.
 */
extern struct spi_device *
spi_alloc_device(struct spi_controller *ctlr);

extern int
spi_add_device(struct spi_device *spi);

extern struct spi_device *
spi_new_device(struct spi_controller *, struct spi_board_info *);

extern void spi_unregister_device(struct spi_device *spi);

extern const struct spi_device_id *
spi_get_device_id(const struct spi_device *sdev);

static inline bool
spi_transfer_is_last(struct spi_controller *ctlr, struct spi_transfer *xfer)
{
	return list_is_last(&xfer->transfer_list, &ctlr->cur_msg->transfers);
}

/* OF support code */
#if IS_ENABLED(CONFIG_OF)

/* must call put_device() when done with returned spi_device device */
extern struct spi_device *
of_find_spi_device_by_node(struct device_node *node);

#else

static inline struct spi_device *
of_find_spi_device_by_node(struct device_node *node)
{
	return NULL;
}

#endif /* IS_ENABLED(CONFIG_OF) */

/* Compatibility layer */
#define spi_master			spi_controller

#define SPI_MASTER_HALF_DUPLEX		SPI_CONTROLLER_HALF_DUPLEX
#define SPI_MASTER_NO_RX		SPI_CONTROLLER_NO_RX
#define SPI_MASTER_NO_TX		SPI_CONTROLLER_NO_TX
#define SPI_MASTER_MUST_RX		SPI_CONTROLLER_MUST_RX
#define SPI_MASTER_MUST_TX		SPI_CONTROLLER_MUST_TX

#define spi_master_get_devdata(_ctlr)	spi_controller_get_devdata(_ctlr)
#define spi_master_set_devdata(_ctlr, _data)	\
	spi_controller_set_devdata(_ctlr, _data)
#define spi_master_get(_ctlr)		spi_controller_get(_ctlr)
#define spi_master_put(_ctlr)		spi_controller_put(_ctlr)
#define spi_master_suspend(_ctlr)	spi_controller_suspend(_ctlr)
#define spi_master_resume(_ctlr)	spi_controller_resume(_ctlr)

#define spi_register_master(_ctlr)	spi_register_controller(_ctlr)
#define devm_spi_register_master(_dev, _ctlr) \
	devm_spi_register_controller(_dev, _ctlr)
#define spi_unregister_master(_ctlr)	spi_unregister_controller(_ctlr)

#endif /* __LINUX_SPI_H */<|MERGE_RESOLUTION|>--- conflicted
+++ resolved
@@ -193,11 +193,7 @@
 	const char		*driver_override;
 	int			cs_gpio;	/* LEGACY: chip select gpio */
 	struct gpio_desc	*cs_gpiod;	/* chip select gpio desc */
-<<<<<<< HEAD
-	uint8_t			word_delay_usecs; /* inter-word delay */
-=======
 	struct spi_delay	word_delay; /* inter-word delay */
->>>>>>> a4adc2c2
 	bool			multi_die;	/* flash with multiple dies*/
 
 	/* the statistics */
@@ -525,11 +521,7 @@
 	 * -> even bytes i.e. 0, 2, 4,... are transmitted on lower data bus
 	 * -> odd bytes i.e. 1, 3, 5,.. are transmitted on upper data bus
 	 */
-<<<<<<< HEAD
-#define SPI_MASTER_DATA_STRIPE BIT(7)          /* support data stripe */
-=======
 #define SPI_MASTER_DATA_STRIPE BIT(7)		/* support data stripe */
->>>>>>> a4adc2c2
 	/*
 	 * Controller may support asserting more than one chip select at once.
 	 * This flag will enable that feature.
@@ -870,8 +862,6 @@
  * @tx_sg: Scatterlist for transmit, currently not for client use
  * @rx_sg: Scatterlist for receive, currently not for client use
  * @stripe: true-> enable stripe, false-> disable stripe.
-<<<<<<< HEAD
-=======
  * @ptp_sts_word_pre: The word (subject to bits_per_word semantics) offset
  *	within @tx_buf for which the SPI device is requesting that the time
  *	snapshot for this transfer begins. Upon completing the SPI transfer,
@@ -897,7 +887,6 @@
  *	transmit confirmation from the controller for the "post" word.
  * @timestamped: true if the transfer has been timestamped
  * @error: Error status logged by spi controller driver.
->>>>>>> a4adc2c2
  *
  * SPI transfers always write the same number of bytes as they read.
  * Protocol drivers should always provide @rx_buf and/or @tx_buf.
@@ -982,10 +971,6 @@
 	u32		speed_hz;
 	u32		dummy;
 	bool		stripe;
-<<<<<<< HEAD
-	u16		word_delay;
-=======
->>>>>>> a4adc2c2
 
 	u32		effective_speed_hz;
 
