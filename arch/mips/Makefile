#
# This file is subject to the terms and conditions of the GNU General Public
# License.  See the file "COPYING" in the main directory of this archive
# for more details.
#
# Copyright (C) 1994, 95, 96, 2003 by Ralf Baechle
# DECStation modifications by Paul M. Antoine, 1996
# Copyright (C) 2002, 2003, 2004  Maciej W. Rozycki
#
# This file is included by the global makefile so that you can add your own
# architecture-specific flags and dependencies.
#

archscripts: scripts_basic
	$(Q)$(MAKE) $(build)=arch/mips/tools elf-entry
ifeq ($(CONFIG_CPU_LOONGSON3_WORKAROUNDS),y)
	$(Q)$(MAKE) $(build)=arch/mips/tools loongson3-llsc-check
endif
	$(Q)$(MAKE) $(build)=arch/mips/boot/tools relocs

KBUILD_DEFCONFIG := 32r2el_defconfig
KBUILD_DTBS      := dtbs

#
# Select the object file format to substitute into the linker script.
#
ifdef CONFIG_CPU_LITTLE_ENDIAN
32bit-tool-archpref	= mipsel
64bit-tool-archpref	= mips64el
32bit-bfd		= elf32-tradlittlemips
64bit-bfd		= elf64-tradlittlemips
32bit-emul		= elf32ltsmip
64bit-emul		= elf64ltsmip
else
32bit-tool-archpref	= mips
64bit-tool-archpref	= mips64
32bit-bfd		= elf32-tradbigmips
64bit-bfd		= elf64-tradbigmips
32bit-emul		= elf32btsmip
64bit-emul		= elf64btsmip
endif

ifdef CONFIG_32BIT
tool-archpref		= $(32bit-tool-archpref)
UTS_MACHINE		:= mips
endif
ifdef CONFIG_64BIT
tool-archpref		= $(64bit-tool-archpref)
UTS_MACHINE		:= mips64
endif

ifdef cross_compiling
  ifeq ($(CROSS_COMPILE),)
    CROSS_COMPILE := $(call cc-cross-prefix, $(tool-archpref)-linux-  $(tool-archpref)-linux-gnu-  $(tool-archpref)-unknown-linux-gnu-)
  endif
endif

ifdef CONFIG_FUNCTION_GRAPH_TRACER
  ifndef KBUILD_MCOUNT_RA_ADDRESS
    ifeq ($(call cc-option-yn,-mmcount-ra-address), y)
      cflags-y += -mmcount-ra-address -DKBUILD_MCOUNT_RA_ADDRESS
    endif
  endif
endif
cflags-y += $(call cc-option, -mno-check-zero-division)

ifdef CONFIG_32BIT
ld-emul			= $(32bit-emul)
vmlinux-32		= vmlinux
vmlinux-64		= vmlinux.64

cflags-y		+= -mabi=32
endif

ifdef CONFIG_64BIT
ld-emul			= $(64bit-emul)
vmlinux-32		= vmlinux.32
vmlinux-64		= vmlinux

cflags-y		+= -mabi=64
endif

all-$(CONFIG_BOOT_ELF32)	:= $(vmlinux-32)
all-$(CONFIG_BOOT_ELF64)	:= $(vmlinux-64)
all-$(CONFIG_SYS_SUPPORTS_ZBOOT)+= vmlinuz

#
# GCC uses -G 0 -mabicalls -fpic as default.  We don't want PIC in the kernel
# code since it only slows down the whole thing.  At some point we might make
# use of global pointer optimizations but their use of $28 conflicts with
# the current pointer optimization.
#
# The DECStation requires an ECOFF kernel for remote booting, other MIPS
# machines may also.  Since BFD is incredibly buggy with respect to
# crossformat linking we rely on the elf2ecoff tool for format conversion.
#
cflags-y			+= -G 0 -mno-abicalls -fno-pic -pipe
cflags-y			+= -msoft-float
LDFLAGS_vmlinux			+= -G 0 -static -n -nostdlib
KBUILD_AFLAGS_MODULE		+= -mlong-calls
KBUILD_CFLAGS_MODULE		+= -mlong-calls

ifeq ($(CONFIG_RELOCATABLE),y)
LDFLAGS_vmlinux			+= --emit-relocs
endif

#
# pass -msoft-float to GAS if it supports it.  However on newer binutils
# (specifically newer than 2.24.51.20140728) we then also need to explicitly
# set ".set hardfloat" in all files which manipulate floating point registers.
#
ifneq ($(call as-option,-Wa$(comma)-msoft-float,),)
	cflags-y		+= -DGAS_HAS_SET_HARDFLOAT -Wa,-msoft-float
endif

cflags-y += -ffreestanding

cflags-$(CONFIG_CPU_BIG_ENDIAN)		+= -EB
cflags-$(CONFIG_CPU_LITTLE_ENDIAN)	+= -EL

cflags-$(CONFIG_SB1XXX_CORELIS)	+= $(call cc-option,-mno-sched-prolog) \
				   -fno-omit-frame-pointer

# Some distribution-specific toolchains might pass the -fstack-check
# option during the build, which adds a simple stack-probe at the beginning
# of every function.  This stack probe is to ensure that there is enough
# stack space, else a SEGV is generated.  This is not desirable for MIPS
# as kernel stacks are small, placed in unmapped virtual memory, and do not
# grow when overflowed.  Especially on SGI IP27 platforms, this check will
# lead to a NULL pointer dereference in _raw_spin_lock_irq.
#
# In disassembly, this stack probe appears at the top of a function as:
#    sd		zero,<offset>(sp)
# Where <offset> is a negative value.
#
cflags-y += -fno-stack-check

# binutils from v2.35 when built with --enable-mips-fix-loongson3-llsc=yes,
# supports an -mfix-loongson3-llsc flag which emits a sync prior to each ll
# instruction to work around a CPU bug (see __SYNC_loongson3_war in asm/sync.h
# for a description).
#
# We disable this in order to prevent the assembler meddling with the
# instruction that labels refer to, ie. if we label an ll instruction:
#
# 1: ll v0, 0(a0)
#
# ...then with the assembler fix applied the label may actually point at a sync
# instruction inserted by the assembler, and if we were using the label in an
# exception table the table would no longer contain the address of the ll
# instruction.
#
# Avoid this by explicitly disabling that assembler behaviour.
#
cflags-y += $(call as-option,-Wa$(comma)-mno-fix-loongson3-llsc,)

#
# CPU-dependent compiler/assembler options for optimization.
#
cflags-$(CONFIG_CPU_R3000)	+= -march=r3000
cflags-$(CONFIG_CPU_TX39XX)	+= -march=r3900
cflags-$(CONFIG_CPU_R4300)	+= -march=r4300 -Wa,--trap
cflags-$(CONFIG_CPU_VR41XX)	+= -march=r4100 -Wa,--trap
cflags-$(CONFIG_CPU_R4X00)	+= -march=r4600 -Wa,--trap
cflags-$(CONFIG_CPU_TX49XX)	+= -march=r4600 -Wa,--trap
cflags-$(CONFIG_CPU_MIPS32_R1)	+= -march=mips32 -Wa,--trap
cflags-$(CONFIG_CPU_MIPS32_R2)	+= -march=mips32r2 -Wa,--trap
cflags-$(CONFIG_CPU_MIPS32_R5)	+= -march=mips32r5 -Wa,--trap -modd-spreg
cflags-$(CONFIG_CPU_MIPS32_R6)	+= -march=mips32r6 -Wa,--trap -modd-spreg
cflags-$(CONFIG_CPU_MIPS64_R1)	+= -march=mips64 -Wa,--trap
cflags-$(CONFIG_CPU_MIPS64_R2)	+= -march=mips64r2 -Wa,--trap
cflags-$(CONFIG_CPU_MIPS64_R5)	+= -march=mips64r5 -Wa,--trap
cflags-$(CONFIG_CPU_MIPS64_R6)	+= -march=mips64r6 -Wa,--trap
cflags-$(CONFIG_CPU_P5600)	+= -march=p5600 -Wa,--trap -modd-spreg
cflags-$(CONFIG_CPU_R5000)	+= -march=r5000 -Wa,--trap
cflags-$(CONFIG_CPU_R5500)	+= $(call cc-option,-march=r5500,-march=r5000) \
			-Wa,--trap
cflags-$(CONFIG_CPU_NEVADA)	+= $(call cc-option,-march=rm5200,-march=r5000) \
			-Wa,--trap
cflags-$(CONFIG_CPU_RM7000)	+= $(call cc-option,-march=rm7000,-march=r5000) \
			-Wa,--trap
cflags-$(CONFIG_CPU_SB1)	+= $(call cc-option,-march=sb1,-march=r5000) \
			-Wa,--trap
cflags-$(CONFIG_CPU_SB1)	+= $(call cc-option,-mno-mdmx)
cflags-$(CONFIG_CPU_SB1)	+= $(call cc-option,-mno-mips3d)
cflags-$(CONFIG_CPU_R10000)	+= $(call cc-option,-march=r10000,-march=r8000) \
			-Wa,--trap
cflags-$(CONFIG_CPU_CAVIUM_OCTEON) += $(call cc-option,-march=octeon) -Wa,--trap
ifeq (,$(findstring march=octeon, $(cflags-$(CONFIG_CPU_CAVIUM_OCTEON))))
cflags-$(CONFIG_CPU_CAVIUM_OCTEON) += -Wa,-march=octeon
endif
cflags-$(CONFIG_CAVIUM_CN63XXP1) += -Wa,-mfix-cn63xxp1
cflags-$(CONFIG_CPU_BMIPS)	+= -march=mips32 -Wa,-mips32 -Wa,--trap

cflags-$(CONFIG_CPU_R4000_WORKAROUNDS)	+= $(call cc-option,-mfix-r4000,)
cflags-$(CONFIG_CPU_R4400_WORKAROUNDS)	+= $(call cc-option,-mfix-r4400,)
cflags-$(CONFIG_CPU_DADDI_WORKAROUNDS)	+= $(call cc-option,-mno-daddi,)

# For smartmips configurations, there are hundreds of warnings due to ISA overrides
# in assembly and header files. smartmips is only supported for MIPS32r1 onwards
# and there is no support for 64-bit. Various '.set mips2' or '.set mips3' or
# similar directives in the kernel will spam the build logs with the following warnings:
# Warning: the `smartmips' extension requires MIPS32 revision 1 or greater
# or
# Warning: the 64-bit MIPS architecture does not support the `smartmips' extension
# Pass -Wa,--no-warn to disable all assembler warnings until the kernel code has
# been fixed properly.
mips-cflags				:= $(cflags-y)
ifeq ($(CONFIG_CPU_HAS_SMARTMIPS),y)
smartmips-ase				:= $(call cc-option-yn,$(mips-cflags) -msmartmips)
cflags-$(smartmips-ase)			+= -msmartmips -Wa,--no-warn
endif
ifeq ($(CONFIG_CPU_MICROMIPS),y)
micromips-ase				:= $(call cc-option-yn,$(mips-cflags) -mmicromips)
cflags-$(micromips-ase)			+= -mmicromips
endif
ifeq ($(CONFIG_CPU_HAS_MSA),y)
toolchain-msa				:= $(call cc-option-yn,$(mips-cflags) -mhard-float -mfp64 -Wa$(comma)-mmsa)
cflags-$(toolchain-msa)			+= -DTOOLCHAIN_SUPPORTS_MSA
endif
toolchain-virt				:= $(call cc-option-yn,$(mips-cflags) -mvirt)
cflags-$(toolchain-virt)		+= -DTOOLCHAIN_SUPPORTS_VIRT
# For -mmicromips, use -Wa,-fatal-warnings to catch unsupported -mxpa which
# only warns
xpa-cflags-y				:= $(mips-cflags)
xpa-cflags-$(micromips-ase)		+= -mmicromips -Wa$(comma)-fatal-warnings
toolchain-xpa				:= $(call cc-option-yn,$(xpa-cflags-y) -mxpa)
cflags-$(toolchain-xpa)			+= -DTOOLCHAIN_SUPPORTS_XPA
toolchain-crc				:= $(call cc-option-yn,$(mips-cflags) -Wa$(comma)-mcrc)
cflags-$(toolchain-crc)			+= -DTOOLCHAIN_SUPPORTS_CRC
toolchain-dsp				:= $(call cc-option-yn,$(mips-cflags) -Wa$(comma)-mdsp)
cflags-$(toolchain-dsp)			+= -DTOOLCHAIN_SUPPORTS_DSP
toolchain-ginv				:= $(call cc-option-yn,$(mips-cflags) -Wa$(comma)-mginv)
cflags-$(toolchain-ginv)		+= -DTOOLCHAIN_SUPPORTS_GINV

#
# Firmware support
#
libs-$(CONFIG_FW_ARC)		+= arch/mips/fw/arc/
libs-$(CONFIG_FW_CFE)		+= arch/mips/fw/cfe/
libs-$(CONFIG_FW_SNIPROM)	+= arch/mips/fw/sni/
libs-y				+= arch/mips/fw/lib/

#
# Kernel compression
#
ifdef CONFIG_SYS_SUPPORTS_ZBOOT
COMPRESSION_FNAME		= vmlinuz
else
COMPRESSION_FNAME		= vmlinux
endif

#
# Board-dependent options and extra files
#
<<<<<<< HEAD
include $(srctree)/arch/mips/Kbuild.platforms
=======
ifdef need-compiler
include $(srctree)/arch/mips/Kbuild.platforms
endif
>>>>>>> df0cc57e

ifdef CONFIG_PHYSICAL_START
load-y					= $(CONFIG_PHYSICAL_START)
endif

entry-y				= $(shell $(objtree)/arch/mips/tools/elf-entry vmlinux)
cflags-y			+= -I$(srctree)/arch/mips/include/asm/mach-generic
drivers-$(CONFIG_PCI)		+= arch/mips/pci/

#
# Automatically detect the build format. By default we choose
# the elf format according to the load address.
# We can always force a build with a 64-bits symbol format by
# passing 'KBUILD_SYM32=no' option to the make's command line.
#
ifdef CONFIG_64BIT
  ifndef KBUILD_SYM32
    ifeq ($(shell expr $(load-y) \< 0xffffffff80000000), 0)
      KBUILD_SYM32 = y
    endif
  endif

  ifeq ($(KBUILD_SYM32)$(call cc-option-yn,-msym32), yy)
    cflags-y += -msym32 -DKBUILD_64BIT_SYM32
  else
    ifeq ($(CONFIG_CPU_DADDI_WORKAROUNDS), y)
      $(error CONFIG_CPU_DADDI_WORKAROUNDS unsupported without -msym32)
    endif
  endif
endif

# When linking a 32-bit executable the LLVM linker cannot cope with a
# 32-bit load address that has been sign-extended to 64 bits.  Simply
# remove the upper 32 bits then, as it is safe to do so with other
# linkers.
ifdef CONFIG_64BIT
	load-ld			= $(load-y)
else
	load-ld			= $(subst 0xffffffff,0x,$(load-y))
endif

KBUILD_AFLAGS	+= $(cflags-y)
KBUILD_CFLAGS	+= $(cflags-y)
KBUILD_CPPFLAGS += -DVMLINUX_LOAD_ADDRESS=$(load-y) -DLINKER_LOAD_ADDRESS=$(load-ld)
KBUILD_CPPFLAGS += -DDATAOFFSET=$(if $(dataoffset-y),$(dataoffset-y),0)

bootvars-y	= VMLINUX_LOAD_ADDRESS=$(load-y) \
		  LINKER_LOAD_ADDRESS=$(load-ld) \
		  VMLINUX_ENTRY_ADDRESS=$(entry-y) \
		  PLATFORM="$(platform-y)" \
		  ITS_INPUTS="$(its-y)"
ifdef CONFIG_32BIT
bootvars-y	+= ADDR_BITS=32
endif
ifdef CONFIG_64BIT
bootvars-y	+= ADDR_BITS=64
endif

# This is required to get dwarf unwinding tables into .debug_frame
# instead of .eh_frame so we don't discard them.
KBUILD_CFLAGS += -fno-asynchronous-unwind-tables

KBUILD_LDFLAGS		+= -m $(ld-emul)

ifdef CONFIG_MIPS
CHECKFLAGS += $(shell $(CC) $(KBUILD_CFLAGS) -dM -E -x c /dev/null | \
	egrep -vw '__GNUC_(MINOR_|PATCHLEVEL_)?_' | \
	sed -e "s/^\#define /-D'/" -e "s/ /'='/" -e "s/$$/'/" -e 's/\$$/&&/g')
endif

OBJCOPYFLAGS		+= --remove-section=.reginfo

head-y := arch/mips/kernel/head.o

libs-y			+= arch/mips/lib/
libs-$(CONFIG_MIPS_FP_SUPPORT) += arch/mips/math-emu/

drivers-y			+= arch/mips/crypto/

# suspend and hibernation support
drivers-$(CONFIG_PM)	+= arch/mips/power/

# boot image targets (arch/mips/boot/)
boot-y			:= vmlinux.bin
boot-y			+= vmlinux.ecoff
boot-y			+= vmlinux.srec
ifeq ($(shell expr $(load-y) \< 0xffffffff80000000 2> /dev/null), 0)
boot-y			+= uImage
boot-y			+= uImage.bin
boot-y			+= uImage.bz2
boot-y			+= uImage.gz
boot-y			+= uImage.lzma
boot-y			+= uImage.lzo
endif
boot-y			+= vmlinux.itb
boot-y			+= vmlinux.gz.itb
boot-y			+= vmlinux.bz2.itb
boot-y			+= vmlinux.lzma.itb
boot-y			+= vmlinux.lzo.itb

# compressed boot image targets (arch/mips/boot/compressed/)
bootz-y			:= vmlinuz
bootz-y			+= vmlinuz.bin
bootz-y			+= vmlinuz.ecoff
bootz-y			+= vmlinuz.srec
ifeq ($(shell expr $(zload-y) \< 0xffffffff80000000 2> /dev/null), 0)
bootz-y			+= uzImage.bin
endif
bootz-y			+= vmlinuz.itb

#
# Some machines like the Indy need 32-bit ELF binaries for booting purposes.
# Other need ECOFF, so we build a 32-bit ELF binary for them which we then
# convert to ECOFF using elf2ecoff.
#
quiet_cmd_32 = OBJCOPY $@
	cmd_32 = $(OBJCOPY) -O $(32bit-bfd) $(OBJCOPYFLAGS) $< $@
vmlinux.32: vmlinux
	$(call cmd,32)

#
# The 64-bit ELF tools are pretty broken so at this time we generate 64-bit
# ELF files from 32-bit files by conversion.
#
quiet_cmd_64 = OBJCOPY $@
	cmd_64 = $(OBJCOPY) -O $(64bit-bfd) $(OBJCOPYFLAGS) $< $@
vmlinux.64: vmlinux
	$(call cmd,64)

all:	$(all-y) $(KBUILD_DTBS)

# boot
$(boot-y): $(vmlinux-32) FORCE
	$(Q)$(MAKE) $(build)=arch/mips/boot VMLINUX=$(vmlinux-32) \
		$(bootvars-y) arch/mips/boot/$@

ifdef CONFIG_SYS_SUPPORTS_ZBOOT
# boot/compressed
$(bootz-y): $(vmlinux-32) FORCE
	$(Q)$(MAKE) $(build)=arch/mips/boot/compressed \
		$(bootvars-y) 32bit-bfd=$(32bit-bfd) arch/mips/boot/$@
else
vmlinuz: FORCE
	@echo '   CONFIG_SYS_SUPPORTS_ZBOOT is not enabled'
	/bin/false
endif


CLEAN_FILES += vmlinux.32 vmlinux.64

# device-trees
core-y += arch/mips/boot/dts/

archprepare:
ifdef CONFIG_MIPS32_N32
	@$(kecho) '  Checking missing-syscalls for N32'
	$(Q)$(MAKE) $(build)=. missing-syscalls missing_syscalls_flags="-mabi=n32"
endif
ifdef CONFIG_MIPS32_O32
	@$(kecho) '  Checking missing-syscalls for O32'
	$(Q)$(MAKE) $(build)=. missing-syscalls missing_syscalls_flags="-mabi=32"
endif

install:
	$(Q)install -D -m 755 vmlinux $(INSTALL_PATH)/vmlinux-$(KERNELRELEASE)
ifdef CONFIG_SYS_SUPPORTS_ZBOOT
	$(Q)install -D -m 755 vmlinuz $(INSTALL_PATH)/vmlinuz-$(KERNELRELEASE)
endif
	$(Q)install -D -m 644 .config $(INSTALL_PATH)/config-$(KERNELRELEASE)
	$(Q)install -D -m 644 System.map $(INSTALL_PATH)/System.map-$(KERNELRELEASE)

archheaders:
	$(Q)$(MAKE) $(build)=arch/mips/kernel/syscalls all

define archhelp
	echo '  install              - install kernel into $(INSTALL_PATH)'
	echo '  vmlinux.ecoff        - ECOFF boot image'
	echo '  vmlinux.bin          - Raw binary boot image'
	echo '  vmlinux.srec         - SREC boot image'
	echo '  vmlinux.32           - 64-bit boot image wrapped in 32bits (IP22/IP32)'
	echo '  vmlinuz              - Compressed boot(zboot) image'
	echo '  vmlinuz.ecoff        - ECOFF zboot image'
	echo '  vmlinuz.bin          - Raw binary zboot image'
	echo '  vmlinuz.srec         - SREC zboot image'
	echo '  uImage               - U-Boot image'
	echo '  uImage.bin           - U-Boot image (uncompressed)'
	echo '  uImage.bz2           - U-Boot image (bz2)'
	echo '  uImage.gz            - U-Boot image (gzip)'
	echo '  uImage.lzma          - U-Boot image (lzma)'
	echo '  uImage.lzo           - U-Boot image (lzo)'
	echo '  uzImage.bin          - U-Boot image (self-extracting)'
	echo
	echo '  These will be default as appropriate for a configured platform.'
	echo
	echo '  If you are targeting a system supported by generic kernels you may'
	echo '  configure the kernel for a given architecture target like so:'
	echo
	echo '  {micro32,32,64}{r1,r2,r6}{el,}_defconfig <BOARDS="list of boards">'
	echo
	echo '  Where BOARDS is some subset of the following:'
	for board in $(sort $(BOARDS)); do echo "    $${board}"; done
	echo
	echo '  Specifically the following generic default configurations are'
	echo '  supported:'
	echo
	$(foreach cfg,$(generic_defconfigs),
	  printf "  %-24s - Build generic kernel for $(call describe_generic_defconfig,$(cfg))\n" $(cfg);)
	echo
	echo '  The following legacy default configurations have been converted to'
	echo '  generic and can still be used:'
	echo
	$(foreach cfg,$(sort $(legacy_defconfigs)),
	  printf "  %-24s - Build $($(cfg)-y)\n" $(cfg);)
	echo
	echo '  Otherwise, the following default configurations are available:'
endef

generic_config_dir = $(srctree)/arch/$(ARCH)/configs/generic
generic_defconfigs :=

#
# If the user generates a generic kernel configuration without specifying a
# list of boards to include the config fragments for, default to including all
# available board config fragments.
#
ifeq ($(BOARDS),)
BOARDS = $(patsubst board-%.config,%,$(notdir $(wildcard $(generic_config_dir)/board-*.config)))
endif

#
# Generic kernel configurations which merge generic_defconfig with the
# appropriate config fragments from arch/mips/configs/generic/, resulting in
# the ability to easily configure the kernel for a given architecture,
# endianness & set of boards without duplicating the needed configuration in
# hundreds of defconfig files.
#
define gen_generic_defconfigs
$(foreach bits,$(1),$(foreach rev,$(2),$(foreach endian,$(3),
target := $(bits)$(rev)$(filter el,$(endian))_defconfig
generic_defconfigs += $$(target)
$$(target): $(generic_config_dir)/$(bits)$(rev).config
$$(target): $(generic_config_dir)/$(endian).config
)))
endef

$(eval $(call gen_generic_defconfigs,32 64,r1 r2 r6,eb el))
$(eval $(call gen_generic_defconfigs,micro32,r2,eb el))

define describe_generic_defconfig
$(subst 32r,MIPS32 r,$(subst 64r,MIPS64 r,$(subst el, little endian,$(patsubst %_defconfig,%,$(1)))))
endef

.PHONY: $(generic_defconfigs)
$(generic_defconfigs):
	$(Q)$(CONFIG_SHELL) $(srctree)/scripts/kconfig/merge_config.sh \
		-m -O $(objtree) $(srctree)/arch/$(ARCH)/configs/generic_defconfig $^ | \
		grep -Ev '^#'
	$(Q)cp $(KCONFIG_CONFIG) $(objtree)/.config.$@
	$(Q)$(MAKE) -f $(srctree)/Makefile olddefconfig \
		KCONFIG_CONFIG=$(objtree)/.config.$@ >/dev/null
	$(Q)$(CONFIG_SHELL) $(srctree)/arch/$(ARCH)/tools/generic-board-config.sh \
		$(srctree) $(objtree) $(objtree)/.config.$@ $(KCONFIG_CONFIG) \
		"$(origin BOARDS)" $(BOARDS)
	$(Q)$(MAKE) -f $(srctree)/Makefile olddefconfig

#
# Prevent generic merge_config rules attempting to merge single fragments
#
$(generic_config_dir)/%.config: ;

#
# Prevent direct use of generic_defconfig, which is intended to be used as the
# basis of the various ISA-specific targets generated above.
#
.PHONY: generic_defconfig
generic_defconfig:
	$(Q)echo "generic_defconfig is not intended for direct use, but should instead be"
	$(Q)echo "used via an ISA-specific target from the following list:"
	$(Q)echo
	$(Q)for cfg in $(generic_defconfigs); do echo "  $${cfg}"; done
	$(Q)echo
	$(Q)false

#
# Legacy defconfig compatibility - these targets used to be real defconfigs but
# now that the boards have been converted to use the generic kernel they are
# wrappers around the generic rules above.
#
legacy_defconfigs		+= ocelot_defconfig
ocelot_defconfig-y		:= 32r2el_defconfig BOARDS=ocelot

legacy_defconfigs		+= sead3_defconfig
sead3_defconfig-y		:= 32r2el_defconfig BOARDS=sead-3

legacy_defconfigs		+= sead3micro_defconfig
sead3micro_defconfig-y		:= micro32r2el_defconfig BOARDS=sead-3

legacy_defconfigs		+= xilfpga_defconfig
xilfpga_defconfig-y		:= 32r2el_defconfig BOARDS=xilfpga

legacy_defconfigs		+= pistachio_defconfig
pistachio_defconfig-y		:= 32r2el_defconfig BOARDS=marduk

.PHONY: $(legacy_defconfigs)
$(legacy_defconfigs):
	$(Q)$(MAKE) -f $(srctree)/Makefile $($@-y)<|MERGE_RESOLUTION|>--- conflicted
+++ resolved
@@ -253,13 +253,9 @@
 #
 # Board-dependent options and extra files
 #
-<<<<<<< HEAD
-include $(srctree)/arch/mips/Kbuild.platforms
-=======
 ifdef need-compiler
 include $(srctree)/arch/mips/Kbuild.platforms
 endif
->>>>>>> df0cc57e
 
 ifdef CONFIG_PHYSICAL_START
 load-y					= $(CONFIG_PHYSICAL_START)
