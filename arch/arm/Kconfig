--- conflicted
+++ resolved
@@ -869,7 +869,7 @@
 	bool "Xilinx ARM Cortex A9 based FPGA"
 	select GENERIC_TIME
 	select GENERIC_CLOCKEVENTS
-        select COMMON_CLKDEV
+	select CLKDEV_LOOKUP
 	select ARM_GIC
 	select ARM_AMBA
 	select ISA_DMA_API
@@ -1266,14 +1266,9 @@
 	depends on EXPERIMENTAL
 	depends on GENERIC_CLOCKEVENTS
 	depends on REALVIEW_EB_ARM11MP || REALVIEW_EB_A9MP || \
-<<<<<<< HEAD
-		 MACH_REALVIEW_PB11MP || MACH_REALVIEW_PBX || ARCH_OMAP4 ||\
-		 ARCH_S5PV310 || ARCH_TEGRA || ARCH_U8500 || ARCH_VEXPRESS_CA9X4 || ARCH_XILINX
-=======
 		 MACH_REALVIEW_PB11MP || MACH_REALVIEW_PBX || ARCH_OMAP4 || \
 		 ARCH_S5PV310 || ARCH_TEGRA || ARCH_U8500 || ARCH_VEXPRESS_CA9X4 || \
-		 ARCH_MSM_SCORPIONMP || ARCH_SHMOBILE
->>>>>>> c56eb8fb
+		 ARCH_MSM_SCORPIONMP || ARCH_SHMOBILE || ARCH_XILINX
 	select USE_GENERIC_SMP_HELPERS
 	select HAVE_ARM_SCU if !ARCH_MSM_SCORPIONMP
 	help
