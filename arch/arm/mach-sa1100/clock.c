--- conflicted
+++ resolved
@@ -11,19 +11,11 @@
 #include <linux/clk.h>
 #include <linux/spinlock.h>
 #include <linux/mutex.h>
+#include <linux/io.h>
+#include <linux/clkdev.h>
 
 #include <mach/hardware.h>
 
-<<<<<<< HEAD
-/*
- * Very simple clock implementation - we only have one clock to deal with.
- */
-struct clk {
-	unsigned int		enabled;
-};
-
-static void clk_gpio27_enable(void)
-=======
 struct clkops {
 	void			(*enable)(struct clk *);
 	void			(*disable)(struct clk *);
@@ -42,7 +34,6 @@
 static DEFINE_SPINLOCK(clocks_lock);
 
 static void clk_gpio27_enable(struct clk *clk)
->>>>>>> e9676695
 {
 	/*
 	 * First, set up the 3.6864MHz clock on GPIO 27 for the SA-1111:
@@ -53,40 +44,17 @@
 	TUCR = TUCR_3_6864MHz;
 }
 
-static void clk_gpio27_disable(void)
+static void clk_gpio27_disable(struct clk *clk)
 {
 	TUCR = 0;
 	GPDR &= ~GPIO_32_768kHz;
 	GAFR &= ~GPIO_32_768kHz;
 }
 
-static struct clk clk_gpio27;
-
-static DEFINE_SPINLOCK(clocks_lock);
-
-struct clk *clk_get(struct device *dev, const char *id)
-{
-	const char *devname = dev_name(dev);
-
-	return strcmp(devname, "sa1111.0") ? ERR_PTR(-ENOENT) : &clk_gpio27;
-}
-EXPORT_SYMBOL(clk_get);
-
-void clk_put(struct clk *clk)
-{
-}
-EXPORT_SYMBOL(clk_put);
-
 int clk_enable(struct clk *clk)
 {
 	unsigned long flags;
 
-<<<<<<< HEAD
-	spin_lock_irqsave(&clocks_lock, flags);
-	if (clk->enabled++ == 0)
-		clk_gpio27_enable();
-	spin_unlock_irqrestore(&clocks_lock, flags);
-=======
 	if (clk) {
 		spin_lock_irqsave(&clocks_lock, flags);
 		if (clk->enabled++ == 0)
@@ -94,7 +62,6 @@
 		spin_unlock_irqrestore(&clocks_lock, flags);
 	}
 
->>>>>>> e9676695
 	return 0;
 }
 EXPORT_SYMBOL(clk_enable);
@@ -103,22 +70,6 @@
 {
 	unsigned long flags;
 
-<<<<<<< HEAD
-	WARN_ON(clk->enabled == 0);
-
-	spin_lock_irqsave(&clocks_lock, flags);
-	if (--clk->enabled == 0)
-		clk_gpio27_disable();
-	spin_unlock_irqrestore(&clocks_lock, flags);
-}
-EXPORT_SYMBOL(clk_disable);
-
-unsigned long clk_get_rate(struct clk *clk)
-{
-	return 3686400;
-}
-EXPORT_SYMBOL(clk_get_rate);
-=======
 	if (clk) {
 		WARN_ON(clk->enabled == 0);
 		spin_lock_irqsave(&clocks_lock, flags);
@@ -146,5 +97,4 @@
 	clkdev_add_table(sa11xx_clkregs, ARRAY_SIZE(sa11xx_clkregs));
 	return 0;
 }
-core_initcall(sa11xx_clk_init);
->>>>>>> e9676695
+core_initcall(sa11xx_clk_init);