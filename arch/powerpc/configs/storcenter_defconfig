--- conflicted
+++ resolved
@@ -1,12 +1,7 @@
 #
 # Automatically generated make config: don't edit
-<<<<<<< HEAD
-# Linux kernel version: 2.6.29-rc2
-# Mon Jan 26 15:35:46 2009
-=======
 # Linux kernel version: 2.6.29-rc6
 # Fri Mar  6 00:09:08 2009
->>>>>>> cb065c06
 #
 # CONFIG_PPC64 is not set
 
@@ -158,14 +153,6 @@
 CONFIG_DEFAULT_CFQ=y
 # CONFIG_DEFAULT_NOOP is not set
 CONFIG_DEFAULT_IOSCHED="cfq"
-<<<<<<< HEAD
-CONFIG_CLASSIC_RCU=y
-# CONFIG_TREE_RCU is not set
-# CONFIG_PREEMPT_RCU is not set
-# CONFIG_TREE_RCU_TRACE is not set
-# CONFIG_PREEMPT_RCU_TRACE is not set
-=======
->>>>>>> cb065c06
 # CONFIG_FREEZER is not set
 
 #
@@ -469,10 +456,6 @@
 # LPDDR flash memory drivers
 #
 # CONFIG_MTD_LPDDR is not set
-<<<<<<< HEAD
-# CONFIG_MTD_QINFO_PROBE is not set
-=======
->>>>>>> cb065c06
 
 #
 # UBI - Unsorted block images
@@ -504,8 +487,6 @@
 # CONFIG_ENCLOSURE_SERVICES is not set
 # CONFIG_HP_ILO is not set
 # CONFIG_C2PORT is not set
-<<<<<<< HEAD
-=======
 
 #
 # EEPROM support
@@ -513,7 +494,6 @@
 # CONFIG_EEPROM_AT24 is not set
 # CONFIG_EEPROM_LEGACY is not set
 # CONFIG_EEPROM_93CX6 is not set
->>>>>>> cb065c06
 CONFIG_HAVE_IDE=y
 CONFIG_IDE=y
 
@@ -848,11 +828,6 @@
 # Miscellaneous I2C Chip support
 #
 # CONFIG_DS1682 is not set
-<<<<<<< HEAD
-# CONFIG_EEPROM_AT24 is not set
-# CONFIG_EEPROM_LEGACY is not set
-=======
->>>>>>> cb065c06
 # CONFIG_SENSORS_PCF8574 is not set
 # CONFIG_PCF8575 is not set
 # CONFIG_SENSORS_PCA9539 is not set
