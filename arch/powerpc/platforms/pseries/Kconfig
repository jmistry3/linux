config PPC_PSERIES
	depends on PPC64 && PPC_BOOK3S
	bool "IBM pSeries & new (POWER5-based) iSeries"
	select HAVE_PCSPKR_PLATFORM
	select MPIC
	select PCI_MSI
	select PPC_XICS
	select PPC_ICP_NATIVE
	select PPC_ICP_HV
	select PPC_ICS_RTAS
	select PPC_I8259
	select PPC_RTAS
	select PPC_RTAS_DAEMON
	select RTAS_ERROR_LOGGING
	select PPC_UDBG_16550
	select PPC_NATIVE
	select PPC_PCI_CHOICE if EXPERT
	select ZLIB_DEFLATE
	default y

config PPC_SPLPAR
	depends on PPC_PSERIES
	bool "Support for shared-processor logical partitions"
	default n
	help
	  Enabling this option will make the kernel run more efficiently
	  on logically-partitioned pSeries systems which use shared
	  processors, that is, which share physical processors between
	  two or more partitions.

config EEH
	bool "PCI Extended Error Handling (EEH)" if EXPERT
	depends on PPC_PSERIES && PCI
	default y if !EXPERT

config PSERIES_MSI
       bool
       depends on PCI_MSI && EEH
       default y

config PSERIES_ENERGY
	tristate "pSeries energy management capabilities driver"
	depends on PPC_PSERIES
	default y
	help
	  Provides interface to platform energy management capabilities
	  on supported PSERIES platforms.
	  Provides: /sys/devices/system/cpu/pseries_(de)activation_hint_list
	  and /sys/devices/system/cpu/cpuN/pseries_(de)activation_hint

config SCANLOG
	tristate "Scanlog dump interface"
	depends on RTAS_PROC && PPC_PSERIES

config IO_EVENT_IRQ
	bool "IO Event Interrupt support"
	depends on PPC_PSERIES
	default y
	help
	  Select this option, if you want to enable support for IO Event
	  interrupts. IO event interrupt is a mechanism provided by RTAS
	  to return information about hardware error and non-error events
	  which may need OS attention. RTAS returns events for multiple
	  event types and scopes. Device drivers can register their handlers
	  to receive events.

	  This option will only enable the IO event platform code. You
	  will still need to enable or compile the actual drivers
	  that use this infrastruture to handle IO event interrupts.

	  Say Y if you are unsure.

config LPARCFG
	bool "LPAR Configuration Data"
	depends on PPC_PSERIES || PPC_ISERIES
	help
	Provide system capacity information via human readable
	<key word>=<value> pairs through a /proc/ppc64/lparcfg interface.

config PPC_PSERIES_DEBUG
	depends on PPC_PSERIES && PPC_EARLY_DEBUG
	bool "Enable extra debug logging in platforms/pseries"
        help
	  Say Y here if you want the pseries core to produce a bunch of
	  debug messages to the system log. Select this if you are having a
	  problem with the pseries core and want to see more of what is
	  going on. This does not enable debugging in lpar.c, which must
	  be manually done due to its verbosity.
	default y

config PPC_SMLPAR
	bool "Support for shared-memory logical partitions"
	depends on PPC_PSERIES
	select LPARCFG
	default n
	help
	  Select this option to enable shared memory partition support.
	  With this option a system running in an LPAR can be given more
	  memory than physically available and will allow firmware to
	  balance memory across many LPARs.

config CMM
	tristate "Collaborative memory management"
	depends on PPC_SMLPAR
	default y
	help
	  Select this option, if you want to enable the kernel interface
	  to reduce the memory size of the system. This is accomplished
	  by allocating pages of memory and put them "on hold". This only
	  makes sense for a system running in an LPAR where the unused pages
	  will be reused for other LPARs. The interface allows firmware to
	  balance memory across many LPARs.

config DTL
	bool "Dispatch Trace Log"
	depends on PPC_SPLPAR && DEBUG_FS
	help
	  SPLPAR machines can log hypervisor preempt & dispatch events to a
	  kernel buffer. Saying Y here will enable logging these events,
	  which are accessible through a debugfs file.

	  Say N if you are unsure.

config PSERIES_IDLE
<<<<<<< HEAD
	tristate "Cpuidle driver for pSeries platforms"
=======
	bool "Cpuidle driver for pSeries platforms"
>>>>>>> c16fa4f2
	depends on CPU_IDLE
	depends on PPC_PSERIES
	default y
	help
	  Select this option to enable processor idle state management
	  through cpuidle subsystem.<|MERGE_RESOLUTION|>--- conflicted
+++ resolved
@@ -122,11 +122,7 @@
 	  Say N if you are unsure.
 
 config PSERIES_IDLE
-<<<<<<< HEAD
-	tristate "Cpuidle driver for pSeries platforms"
-=======
 	bool "Cpuidle driver for pSeries platforms"
->>>>>>> c16fa4f2
 	depends on CPU_IDLE
 	depends on PPC_PSERIES
 	default y
