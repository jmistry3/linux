/*
 *  AMD CPU Microcode Update Driver for Linux
 *
 *  This driver allows to upgrade microcode on F10h AMD
 *  CPUs and later.
 *
 *  Copyright (C) 2008-2011 Advanced Micro Devices Inc.
 *	          2013-2016 Borislav Petkov <bp@alien8.de>
 *
 *  Author: Peter Oruba <peter.oruba@amd.com>
 *
 *  Based on work by:
 *  Tigran Aivazian <tigran@aivazian.fsnet.co.uk>
 *
 *  early loader:
 *  Copyright (C) 2013 Advanced Micro Devices, Inc.
 *
 *  Author: Jacob Shin <jacob.shin@amd.com>
 *  Fixes: Borislav Petkov <bp@suse.de>
 *
 *  Licensed under the terms of the GNU General Public
 *  License version 2. See file COPYING for details.
 */
#define pr_fmt(fmt) "microcode: " fmt

#include <linux/earlycpio.h>
#include <linux/firmware.h>
#include <linux/uaccess.h>
#include <linux/vmalloc.h>
#include <linux/initrd.h>
#include <linux/kernel.h>
#include <linux/pci.h>

#include <asm/microcode_amd.h>
#include <asm/microcode.h>
#include <asm/processor.h>
#include <asm/setup.h>
#include <asm/cpu.h>
#include <asm/msr.h>

static struct equiv_cpu_entry *equiv_cpu_table;

/*
 * This points to the current valid container of microcode patches which we will
 * save from the initrd/builtin before jettisoning its contents. @mc is the
 * microcode patch we found to match.
 */
struct cont_desc {
	struct microcode_amd *mc;
	u32		     cpuid_1_eax;
	u32		     psize;
	u8		     *data;
	size_t		     size;
};

static u32 ucode_new_rev;
static u8 amd_ucode_patch[PATCH_MAX_SIZE];

/*
 * Microcode patch container file is prepended to the initrd in cpio
 * format. See Documentation/x86/early-microcode.txt
 */
static const char
ucode_path[] __maybe_unused = "kernel/x86/microcode/AuthenticAMD.bin";

static u16 find_equiv_id(struct equiv_cpu_entry *equiv_table, u32 sig)
{
	for (; equiv_table && equiv_table->installed_cpu; equiv_table++) {
		if (sig == equiv_table->installed_cpu)
			return equiv_table->equiv_cpu;
	}

	return 0;
}

/*
 * This scans the ucode blob for the proper container as we can have multiple
 * containers glued together. Returns the equivalence ID from the equivalence
 * table or 0 if none found.
 * Returns the amount of bytes consumed while scanning. @desc contains all the
 * data we're going to use in later stages of the application.
 */
static ssize_t parse_container(u8 *ucode, ssize_t size, struct cont_desc *desc)
{
	struct equiv_cpu_entry *eq;
	ssize_t orig_size = size;
	u32 *hdr = (u32 *)ucode;
	u16 eq_id;
	u8 *buf;

	/* Am I looking at an equivalence table header? */
	if (hdr[0] != UCODE_MAGIC ||
	    hdr[1] != UCODE_EQUIV_CPU_TABLE_TYPE ||
	    hdr[2] == 0)
		return CONTAINER_HDR_SZ;

	buf = ucode;

	eq = (struct equiv_cpu_entry *)(buf + CONTAINER_HDR_SZ);

	/* Find the equivalence ID of our CPU in this table: */
	eq_id = find_equiv_id(eq, desc->cpuid_1_eax);

	buf  += hdr[2] + CONTAINER_HDR_SZ;
	size -= hdr[2] + CONTAINER_HDR_SZ;

	/*
	 * Scan through the rest of the container to find where it ends. We do
	 * some basic sanity-checking too.
	 */
	while (size > 0) {
		struct microcode_amd *mc;
		u32 patch_size;

		hdr = (u32 *)buf;

		if (hdr[0] != UCODE_UCODE_TYPE)
			break;

		/* Sanity-check patch size. */
		patch_size = hdr[1];
		if (patch_size > PATCH_MAX_SIZE)
			break;

		/* Skip patch section header: */
		buf  += SECTION_HDR_SIZE;
		size -= SECTION_HDR_SIZE;

		mc = (struct microcode_amd *)buf;
		if (eq_id == mc->hdr.processor_rev_id) {
			desc->psize = patch_size;
			desc->mc = mc;
		}

		buf  += patch_size;
		size -= patch_size;
	}

	/*
	 * If we have found a patch (desc->mc), it means we're looking at the
	 * container which has a patch for this CPU so return 0 to mean, @ucode
	 * already points to the proper container. Otherwise, we return the size
	 * we scanned so that we can advance to the next container in the
	 * buffer.
	 */
	if (desc->mc) {
		desc->data = ucode;
		desc->size = orig_size - size;

		return 0;
	}

	return orig_size - size;
}

/*
 * Scan the ucode blob for the proper container as we can have multiple
 * containers glued together.
 */
static void scan_containers(u8 *ucode, size_t size, struct cont_desc *desc)
{
	ssize_t rem = size;

	while (rem >= 0) {
		ssize_t s = parse_container(ucode, rem, desc);
		if (!s)
			return;

		ucode += s;
		rem   -= s;
	}
}

static int __apply_microcode_amd(struct microcode_amd *mc)
{
	u32 rev, dummy;

	native_wrmsrl(MSR_AMD64_PATCH_LOADER, (u64)(long)&mc->hdr.data_code);

	/* verify patch application was successful */
	native_rdmsr(MSR_AMD64_PATCH_LEVEL, rev, dummy);
	if (rev != mc->hdr.patch_id)
		return -1;

	return 0;
}

/*
 * Early load occurs before we can vmalloc(). So we look for the microcode
 * patch container file in initrd, traverse equivalent cpu table, look for a
 * matching microcode patch, and update, all in initrd memory in place.
 * When vmalloc() is available for use later -- on 64-bit during first AP load,
 * and on 32-bit during save_microcode_in_initrd_amd() -- we can call
 * load_microcode_amd() to save equivalent cpu table and microcode patches in
 * kernel heap memory.
 *
 * Returns true if container found (sets @desc), false otherwise.
 */
static bool
apply_microcode_early_amd(u32 cpuid_1_eax, void *ucode, size_t size, bool save_patch)
{
	struct cont_desc desc = { 0 };
	u8 (*patch)[PATCH_MAX_SIZE];
	struct microcode_amd *mc;
	u32 rev, dummy, *new_rev;
	bool ret = false;

#ifdef CONFIG_X86_32
	new_rev = (u32 *)__pa_nodebug(&ucode_new_rev);
	patch	= (u8 (*)[PATCH_MAX_SIZE])__pa_nodebug(&amd_ucode_patch);
#else
	new_rev = &ucode_new_rev;
	patch	= &amd_ucode_patch;
#endif

	desc.cpuid_1_eax = cpuid_1_eax;

	scan_containers(ucode, size, &desc);

	mc = desc.mc;
	if (!mc)
		return ret;

	native_rdmsr(MSR_AMD64_PATCH_LEVEL, rev, dummy);
	if (rev >= mc->hdr.patch_id)
		return ret;

	if (!__apply_microcode_amd(mc)) {
		*new_rev = mc->hdr.patch_id;
		ret      = true;

		if (save_patch)
			memcpy(patch, mc, min_t(u32, desc.psize, PATCH_MAX_SIZE));
	}

	return ret;
}

static bool get_builtin_microcode(struct cpio_data *cp, unsigned int family)
{
#ifdef CONFIG_X86_64
	char fw_name[36] = "amd-ucode/microcode_amd.bin";

	if (family >= 0x15)
		snprintf(fw_name, sizeof(fw_name),
			 "amd-ucode/microcode_amd_fam%.2xh.bin", family);

	return get_builtin_firmware(cp, fw_name);
#else
	return false;
#endif
}

void __load_ucode_amd(unsigned int cpuid_1_eax, struct cpio_data *ret)
{
	struct ucode_cpu_info *uci;
	struct cpio_data cp;
	const char *path;
	bool use_pa;

	if (IS_ENABLED(CONFIG_X86_32)) {
		uci	= (struct ucode_cpu_info *)__pa_nodebug(ucode_cpu_info);
		path	= (const char *)__pa_nodebug(ucode_path);
		use_pa	= true;
	} else {
		uci     = ucode_cpu_info;
		path	= ucode_path;
		use_pa	= false;
	}

	if (!get_builtin_microcode(&cp, x86_family(cpuid_1_eax)))
		cp = find_microcode_in_initrd(path, use_pa);

	/* Needed in load_microcode_amd() */
	uci->cpu_sig.sig = cpuid_1_eax;

	*ret = cp;
}

void __init load_ucode_amd_bsp(unsigned int cpuid_1_eax)
{
	struct cpio_data cp = { };

	__load_ucode_amd(cpuid_1_eax, &cp);
	if (!(cp.data && cp.size))
		return;

	apply_microcode_early_amd(cpuid_1_eax, cp.data, cp.size, true);
}

void load_ucode_amd_ap(unsigned int cpuid_1_eax)
{
	struct microcode_amd *mc;
	struct cpio_data cp;
	u32 *new_rev, rev, dummy;

	if (IS_ENABLED(CONFIG_X86_32)) {
		mc	= (struct microcode_amd *)__pa_nodebug(amd_ucode_patch);
		new_rev = (u32 *)__pa_nodebug(&ucode_new_rev);
	} else {
		mc	= (struct microcode_amd *)amd_ucode_patch;
		new_rev = &ucode_new_rev;
	}

<<<<<<< HEAD
reget:
		if (!get_builtin_microcode(&cp, family)) {
#ifdef CONFIG_BLK_DEV_INITRD
			if (!initrd_gone)
				cp = find_cpio_data(ucode_path, (void *)initrd_start,
						    initrd_end - initrd_start, NULL);
#endif
			if (!(cp.data && cp.size)) {
				/*
				 * Mark it so that other APs do not scan again
				 * for no real reason and slow down boot
				 * needlessly.
				 */
				cont.size = -1;
				return;
			}
		}
=======
	native_rdmsr(MSR_AMD64_PATCH_LEVEL, rev, dummy);
>>>>>>> a71c9a1c

	/* Check whether we have saved a new patch already: */
	if (*new_rev && rev < mc->hdr.patch_id) {
		if (!__apply_microcode_amd(mc)) {
			*new_rev = mc->hdr.patch_id;
			return;
		}
	}

	__load_ucode_amd(cpuid_1_eax, &cp);
	if (!(cp.data && cp.size))
		return;

	apply_microcode_early_amd(cpuid_1_eax, cp.data, cp.size, false);
}

static enum ucode_state
load_microcode_amd(int cpu, u8 family, const u8 *data, size_t size);

int __init save_microcode_in_initrd_amd(unsigned int cpuid_1_eax)
{
	struct cont_desc desc = { 0 };
	enum ucode_state ret;
	struct cpio_data cp;

	cp = find_microcode_in_initrd(ucode_path, false);
	if (!(cp.data && cp.size))
		return -EINVAL;

	desc.cpuid_1_eax = cpuid_1_eax;

	scan_containers(cp.data, cp.size, &desc);
	if (!desc.mc)
		return -EINVAL;

	ret = load_microcode_amd(smp_processor_id(), x86_family(cpuid_1_eax),
				 desc.data, desc.size);
	if (ret != UCODE_OK)
		return -EINVAL;

	return 0;
}

void reload_ucode_amd(void)
{
	struct microcode_amd *mc;
	u32 rev, dummy;

	mc = (struct microcode_amd *)amd_ucode_patch;
	if (!mc)
		return;

	rdmsr(MSR_AMD64_PATCH_LEVEL, rev, dummy);

	if (rev < mc->hdr.patch_id) {
		if (!__apply_microcode_amd(mc)) {
			ucode_new_rev = mc->hdr.patch_id;
			pr_info("reload patch_level=0x%08x\n", ucode_new_rev);
		}
	}
}
static u16 __find_equiv_id(unsigned int cpu)
{
	struct ucode_cpu_info *uci = ucode_cpu_info + cpu;
	return find_equiv_id(equiv_cpu_table, uci->cpu_sig.sig);
}

static u32 find_cpu_family_by_equiv_cpu(u16 equiv_cpu)
{
	int i = 0;

	BUG_ON(!equiv_cpu_table);

	while (equiv_cpu_table[i].equiv_cpu != 0) {
		if (equiv_cpu == equiv_cpu_table[i].equiv_cpu)
			return equiv_cpu_table[i].installed_cpu;
		i++;
	}
	return 0;
}

/*
 * a small, trivial cache of per-family ucode patches
 */
static struct ucode_patch *cache_find_patch(u16 equiv_cpu)
{
	struct ucode_patch *p;

	list_for_each_entry(p, &microcode_cache, plist)
		if (p->equiv_cpu == equiv_cpu)
			return p;
	return NULL;
}

static void update_cache(struct ucode_patch *new_patch)
{
	struct ucode_patch *p;

	list_for_each_entry(p, &microcode_cache, plist) {
		if (p->equiv_cpu == new_patch->equiv_cpu) {
			if (p->patch_id >= new_patch->patch_id)
				/* we already have the latest patch */
				return;

			list_replace(&p->plist, &new_patch->plist);
			kfree(p->data);
			kfree(p);
			return;
		}
	}
	/* no patch found, add it */
	list_add_tail(&new_patch->plist, &microcode_cache);
}

static void free_cache(void)
{
	struct ucode_patch *p, *tmp;

	list_for_each_entry_safe(p, tmp, &microcode_cache, plist) {
		__list_del(p->plist.prev, p->plist.next);
		kfree(p->data);
		kfree(p);
	}
}

static struct ucode_patch *find_patch(unsigned int cpu)
{
	u16 equiv_id;

	equiv_id = __find_equiv_id(cpu);
	if (!equiv_id)
		return NULL;

	return cache_find_patch(equiv_id);
}

static int collect_cpu_info_amd(int cpu, struct cpu_signature *csig)
{
	struct cpuinfo_x86 *c = &cpu_data(cpu);
	struct ucode_cpu_info *uci = ucode_cpu_info + cpu;
	struct ucode_patch *p;

	csig->sig = cpuid_eax(0x00000001);
	csig->rev = c->microcode;

	/*
	 * a patch could have been loaded early, set uci->mc so that
	 * mc_bp_resume() can call apply_microcode()
	 */
	p = find_patch(cpu);
	if (p && (p->patch_id == csig->rev))
		uci->mc = p->data;

	pr_info("CPU%d: patch_level=0x%08x\n", cpu, csig->rev);

	return 0;
}

static unsigned int verify_patch_size(u8 family, u32 patch_size,
				      unsigned int size)
{
	u32 max_size;

#define F1XH_MPB_MAX_SIZE 2048
#define F14H_MPB_MAX_SIZE 1824
#define F15H_MPB_MAX_SIZE 4096
#define F16H_MPB_MAX_SIZE 3458

	switch (family) {
	case 0x14:
		max_size = F14H_MPB_MAX_SIZE;
		break;
	case 0x15:
		max_size = F15H_MPB_MAX_SIZE;
		break;
	case 0x16:
		max_size = F16H_MPB_MAX_SIZE;
		break;
	default:
		max_size = F1XH_MPB_MAX_SIZE;
		break;
	}

	if (patch_size > min_t(u32, size, max_size)) {
		pr_err("patch size mismatch\n");
		return 0;
	}

	return patch_size;
}

static int apply_microcode_amd(int cpu)
{
	struct cpuinfo_x86 *c = &cpu_data(cpu);
	struct microcode_amd *mc_amd;
	struct ucode_cpu_info *uci;
	struct ucode_patch *p;
	u32 rev, dummy;

	BUG_ON(raw_smp_processor_id() != cpu);

	uci = ucode_cpu_info + cpu;

	p = find_patch(cpu);
	if (!p)
		return 0;

	mc_amd  = p->data;
	uci->mc = p->data;

	rdmsr(MSR_AMD64_PATCH_LEVEL, rev, dummy);

	/* need to apply patch? */
	if (rev >= mc_amd->hdr.patch_id) {
		c->microcode = rev;
		uci->cpu_sig.rev = rev;
		return 0;
	}

	if (__apply_microcode_amd(mc_amd)) {
		pr_err("CPU%d: update failed for patch_level=0x%08x\n",
			cpu, mc_amd->hdr.patch_id);
		return -1;
	}
	pr_info("CPU%d: new patch_level=0x%08x\n", cpu,
		mc_amd->hdr.patch_id);

	uci->cpu_sig.rev = mc_amd->hdr.patch_id;
	c->microcode = mc_amd->hdr.patch_id;

	return 0;
}

static int install_equiv_cpu_table(const u8 *buf)
{
	unsigned int *ibuf = (unsigned int *)buf;
	unsigned int type = ibuf[1];
	unsigned int size = ibuf[2];

	if (type != UCODE_EQUIV_CPU_TABLE_TYPE || !size) {
		pr_err("empty section/"
		       "invalid type field in container file section header\n");
		return -EINVAL;
	}

	equiv_cpu_table = vmalloc(size);
	if (!equiv_cpu_table) {
		pr_err("failed to allocate equivalent CPU table\n");
		return -ENOMEM;
	}

	memcpy(equiv_cpu_table, buf + CONTAINER_HDR_SZ, size);

	/* add header length */
	return size + CONTAINER_HDR_SZ;
}

static void free_equiv_cpu_table(void)
{
	vfree(equiv_cpu_table);
	equiv_cpu_table = NULL;
}

static void cleanup(void)
{
	free_equiv_cpu_table();
	free_cache();
}

/*
 * We return the current size even if some of the checks failed so that
 * we can skip over the next patch. If we return a negative value, we
 * signal a grave error like a memory allocation has failed and the
 * driver cannot continue functioning normally. In such cases, we tear
 * down everything we've used up so far and exit.
 */
static int verify_and_add_patch(u8 family, u8 *fw, unsigned int leftover)
{
	struct microcode_header_amd *mc_hdr;
	struct ucode_patch *patch;
	unsigned int patch_size, crnt_size, ret;
	u32 proc_fam;
	u16 proc_id;

	patch_size  = *(u32 *)(fw + 4);
	crnt_size   = patch_size + SECTION_HDR_SIZE;
	mc_hdr	    = (struct microcode_header_amd *)(fw + SECTION_HDR_SIZE);
	proc_id	    = mc_hdr->processor_rev_id;

	proc_fam = find_cpu_family_by_equiv_cpu(proc_id);
	if (!proc_fam) {
		pr_err("No patch family for equiv ID: 0x%04x\n", proc_id);
		return crnt_size;
	}

	/* check if patch is for the current family */
	proc_fam = ((proc_fam >> 8) & 0xf) + ((proc_fam >> 20) & 0xff);
	if (proc_fam != family)
		return crnt_size;

	if (mc_hdr->nb_dev_id || mc_hdr->sb_dev_id) {
		pr_err("Patch-ID 0x%08x: chipset-specific code unsupported.\n",
			mc_hdr->patch_id);
		return crnt_size;
	}

	ret = verify_patch_size(family, patch_size, leftover);
	if (!ret) {
		pr_err("Patch-ID 0x%08x: size mismatch.\n", mc_hdr->patch_id);
		return crnt_size;
	}

	patch = kzalloc(sizeof(*patch), GFP_KERNEL);
	if (!patch) {
		pr_err("Patch allocation failure.\n");
		return -EINVAL;
	}

	patch->data = kmemdup(fw + SECTION_HDR_SIZE, patch_size, GFP_KERNEL);
	if (!patch->data) {
		pr_err("Patch data allocation failure.\n");
		kfree(patch);
		return -EINVAL;
	}

	INIT_LIST_HEAD(&patch->plist);
	patch->patch_id  = mc_hdr->patch_id;
	patch->equiv_cpu = proc_id;

	pr_debug("%s: Added patch_id: 0x%08x, proc_id: 0x%04x\n",
		 __func__, patch->patch_id, proc_id);

	/* ... and add to cache. */
	update_cache(patch);

	return crnt_size;
}

static enum ucode_state __load_microcode_amd(u8 family, const u8 *data,
					     size_t size)
{
	enum ucode_state ret = UCODE_ERROR;
	unsigned int leftover;
	u8 *fw = (u8 *)data;
	int crnt_size = 0;
	int offset;

	offset = install_equiv_cpu_table(data);
	if (offset < 0) {
		pr_err("failed to create equivalent cpu table\n");
		return ret;
	}
	fw += offset;
	leftover = size - offset;

	if (*(u32 *)fw != UCODE_UCODE_TYPE) {
		pr_err("invalid type field in container file section header\n");
		free_equiv_cpu_table();
		return ret;
	}

	while (leftover) {
		crnt_size = verify_and_add_patch(family, fw, leftover);
		if (crnt_size < 0)
			return ret;

		fw	 += crnt_size;
		leftover -= crnt_size;
	}

	return UCODE_OK;
}

static enum ucode_state
load_microcode_amd(int cpu, u8 family, const u8 *data, size_t size)
{
	enum ucode_state ret;

	/* free old equiv table */
	free_equiv_cpu_table();

	ret = __load_microcode_amd(family, data, size);

	if (ret != UCODE_OK)
		cleanup();

#ifdef CONFIG_X86_32
	/* save BSP's matching patch for early load */
	if (cpu_data(cpu).cpu_index == boot_cpu_data.cpu_index) {
		struct ucode_patch *p = find_patch(cpu);
		if (p) {
			memset(amd_ucode_patch, 0, PATCH_MAX_SIZE);
			memcpy(amd_ucode_patch, p->data, min_t(u32, ksize(p->data),
							       PATCH_MAX_SIZE));
		}
	}
#endif
	return ret;
}

/*
 * AMD microcode firmware naming convention, up to family 15h they are in
 * the legacy file:
 *
 *    amd-ucode/microcode_amd.bin
 *
 * This legacy file is always smaller than 2K in size.
 *
 * Beginning with family 15h, they are in family-specific firmware files:
 *
 *    amd-ucode/microcode_amd_fam15h.bin
 *    amd-ucode/microcode_amd_fam16h.bin
 *    ...
 *
 * These might be larger than 2K.
 */
static enum ucode_state request_microcode_amd(int cpu, struct device *device,
					      bool refresh_fw)
{
	char fw_name[36] = "amd-ucode/microcode_amd.bin";
	struct cpuinfo_x86 *c = &cpu_data(cpu);
	enum ucode_state ret = UCODE_NFOUND;
	const struct firmware *fw;

	/* reload ucode container only on the boot cpu */
	if (!refresh_fw || c->cpu_index != boot_cpu_data.cpu_index)
		return UCODE_OK;

	if (c->x86 >= 0x15)
		snprintf(fw_name, sizeof(fw_name), "amd-ucode/microcode_amd_fam%.2xh.bin", c->x86);

	if (request_firmware_direct(&fw, (const char *)fw_name, device)) {
		pr_debug("failed to load file %s\n", fw_name);
		goto out;
	}

	ret = UCODE_ERROR;
	if (*(u32 *)fw->data != UCODE_MAGIC) {
		pr_err("invalid magic value (0x%08x)\n", *(u32 *)fw->data);
		goto fw_release;
	}

	ret = load_microcode_amd(cpu, c->x86, fw->data, fw->size);

 fw_release:
	release_firmware(fw);

 out:
	return ret;
}

static enum ucode_state
request_microcode_user(int cpu, const void __user *buf, size_t size)
{
	return UCODE_ERROR;
}

static void microcode_fini_cpu_amd(int cpu)
{
	struct ucode_cpu_info *uci = ucode_cpu_info + cpu;

	uci->mc = NULL;
}

static struct microcode_ops microcode_amd_ops = {
	.request_microcode_user           = request_microcode_user,
	.request_microcode_fw             = request_microcode_amd,
	.collect_cpu_info                 = collect_cpu_info_amd,
	.apply_microcode                  = apply_microcode_amd,
	.microcode_fini_cpu               = microcode_fini_cpu_amd,
};

struct microcode_ops * __init init_amd_microcode(void)
{
	struct cpuinfo_x86 *c = &boot_cpu_data;

	if (c->x86_vendor != X86_VENDOR_AMD || c->x86 < 0x10) {
		pr_warn("AMD CPU family 0x%x not supported\n", c->x86);
		return NULL;
	}

	if (ucode_new_rev)
		pr_info_once("microcode updated early to new patch_level=0x%08x\n",
			     ucode_new_rev);

	return &microcode_amd_ops;
}

void __exit exit_amd_microcode(void)
{
	cleanup();
}<|MERGE_RESOLUTION|>--- conflicted
+++ resolved
@@ -302,27 +302,7 @@
 		new_rev = &ucode_new_rev;
 	}
 
-<<<<<<< HEAD
-reget:
-		if (!get_builtin_microcode(&cp, family)) {
-#ifdef CONFIG_BLK_DEV_INITRD
-			if (!initrd_gone)
-				cp = find_cpio_data(ucode_path, (void *)initrd_start,
-						    initrd_end - initrd_start, NULL);
-#endif
-			if (!(cp.data && cp.size)) {
-				/*
-				 * Mark it so that other APs do not scan again
-				 * for no real reason and slow down boot
-				 * needlessly.
-				 */
-				cont.size = -1;
-				return;
-			}
-		}
-=======
 	native_rdmsr(MSR_AMD64_PATCH_LEVEL, rev, dummy);
->>>>>>> a71c9a1c
 
 	/* Check whether we have saved a new patch already: */
 	if (*new_rev && rev < mc->hdr.patch_id) {
