#ifndef _ASM_IA64_UNISTD_H
#define _ASM_IA64_UNISTD_H

/*
 * IA-64 Linux syscall numbers and inline-functions.
 *
 * Copyright (C) 1998-2005 Hewlett-Packard Co
 *	David Mosberger-Tang <davidm@hpl.hp.com>
 */

#include <asm/break.h>

#define __BREAK_SYSCALL			__IA64_BREAK_SYSCALL

#define __NR_ni_syscall			1024
#define __NR_exit			1025
#define __NR_read			1026
#define __NR_write			1027
#define __NR_open			1028
#define __NR_close			1029
#define __NR_creat			1030
#define __NR_link			1031
#define __NR_unlink			1032
#define __NR_execve			1033
#define __NR_chdir			1034
#define __NR_fchdir			1035
#define __NR_utimes			1036
#define __NR_mknod			1037
#define __NR_chmod			1038
#define __NR_chown			1039
#define __NR_lseek			1040
#define __NR_getpid			1041
#define __NR_getppid			1042
#define __NR_mount			1043
#define __NR_umount			1044
#define __NR_setuid			1045
#define __NR_getuid			1046
#define __NR_geteuid			1047
#define __NR_ptrace			1048
#define __NR_access			1049
#define __NR_sync			1050
#define __NR_fsync			1051
#define __NR_fdatasync			1052
#define __NR_kill			1053
#define __NR_rename			1054
#define __NR_mkdir			1055
#define __NR_rmdir			1056
#define __NR_dup			1057
#define __NR_pipe			1058
#define __NR_times			1059
#define __NR_brk			1060
#define __NR_setgid			1061
#define __NR_getgid			1062
#define __NR_getegid			1063
#define __NR_acct			1064
#define __NR_ioctl			1065
#define __NR_fcntl			1066
#define __NR_umask			1067
#define __NR_chroot			1068
#define __NR_ustat			1069
#define __NR_dup2			1070
#define __NR_setreuid			1071
#define __NR_setregid			1072
#define __NR_getresuid			1073
#define __NR_setresuid			1074
#define __NR_getresgid			1075
#define __NR_setresgid			1076
#define __NR_getgroups			1077
#define __NR_setgroups			1078
#define __NR_getpgid			1079
#define __NR_setpgid			1080
#define __NR_setsid			1081
#define __NR_getsid			1082
#define __NR_sethostname		1083
#define __NR_setrlimit			1084
#define __NR_getrlimit			1085
#define __NR_getrusage			1086
#define __NR_gettimeofday		1087
#define __NR_settimeofday		1088
#define __NR_select			1089
#define __NR_poll			1090
#define __NR_symlink			1091
#define __NR_readlink			1092
#define __NR_uselib			1093
#define __NR_swapon			1094
#define __NR_swapoff			1095
#define __NR_reboot			1096
#define __NR_truncate			1097
#define __NR_ftruncate			1098
#define __NR_fchmod			1099
#define __NR_fchown			1100
#define __NR_getpriority		1101
#define __NR_setpriority		1102
#define __NR_statfs			1103
#define __NR_fstatfs			1104
#define __NR_gettid			1105
#define __NR_semget			1106
#define __NR_semop			1107
#define __NR_semctl			1108
#define __NR_msgget			1109
#define __NR_msgsnd			1110
#define __NR_msgrcv			1111
#define __NR_msgctl			1112
#define __NR_shmget			1113
#define __NR_shmat			1114
#define __NR_shmdt			1115
#define __NR_shmctl			1116
/* also known as klogctl() in GNU libc: */
#define __NR_syslog			1117
#define __NR_setitimer			1118
#define __NR_getitimer			1119
/* 1120 was __NR_old_stat */
/* 1121 was __NR_old_lstat */
/* 1122 was __NR_old_fstat */
#define __NR_vhangup			1123
#define __NR_lchown			1124
#define __NR_remap_file_pages		1125
#define __NR_wait4			1126
#define __NR_sysinfo			1127
#define __NR_clone			1128
#define __NR_setdomainname		1129
#define __NR_uname			1130
#define __NR_adjtimex			1131
/* 1132 was __NR_create_module */
#define __NR_init_module		1133
#define __NR_delete_module		1134
/* 1135 was __NR_get_kernel_syms */
/* 1136 was __NR_query_module */
#define __NR_quotactl			1137
#define __NR_bdflush			1138
#define __NR_sysfs			1139
#define __NR_personality		1140
#define __NR_afs_syscall		1141
#define __NR_setfsuid			1142
#define __NR_setfsgid			1143
#define __NR_getdents			1144
#define __NR_flock			1145
#define __NR_readv			1146
#define __NR_writev			1147
#define __NR_pread64			1148
#define __NR_pwrite64			1149
#define __NR__sysctl			1150
#define __NR_mmap			1151
#define __NR_munmap			1152
#define __NR_mlock			1153
#define __NR_mlockall			1154
#define __NR_mprotect			1155
#define __NR_mremap			1156
#define __NR_msync			1157
#define __NR_munlock			1158
#define __NR_munlockall			1159
#define __NR_sched_getparam		1160
#define __NR_sched_setparam		1161
#define __NR_sched_getscheduler		1162
#define __NR_sched_setscheduler		1163
#define __NR_sched_yield		1164
#define __NR_sched_get_priority_max	1165
#define __NR_sched_get_priority_min	1166
#define __NR_sched_rr_get_interval	1167
#define __NR_nanosleep			1168
#define __NR_nfsservctl			1169
#define __NR_prctl			1170
/* 1171 is reserved for backwards compatibility with old __NR_getpagesize */
#define __NR_mmap2			1172
#define __NR_pciconfig_read		1173
#define __NR_pciconfig_write		1174
#define __NR_perfmonctl			1175
#define __NR_sigaltstack		1176
#define __NR_rt_sigaction		1177
#define __NR_rt_sigpending		1178
#define __NR_rt_sigprocmask		1179
#define __NR_rt_sigqueueinfo		1180
#define __NR_rt_sigreturn		1181
#define __NR_rt_sigsuspend		1182
#define __NR_rt_sigtimedwait		1183
#define __NR_getcwd			1184
#define __NR_capget			1185
#define __NR_capset			1186
#define __NR_sendfile			1187
#define __NR_getpmsg			1188
#define __NR_putpmsg			1189
#define __NR_socket			1190
#define __NR_bind			1191
#define __NR_connect			1192
#define __NR_listen			1193
#define __NR_accept			1194
#define __NR_getsockname		1195
#define __NR_getpeername		1196
#define __NR_socketpair			1197
#define __NR_send			1198
#define __NR_sendto			1199
#define __NR_recv			1200
#define __NR_recvfrom			1201
#define __NR_shutdown			1202
#define __NR_setsockopt			1203
#define __NR_getsockopt			1204
#define __NR_sendmsg			1205
#define __NR_recvmsg			1206
#define __NR_pivot_root			1207
#define __NR_mincore			1208
#define __NR_madvise			1209
#define __NR_stat			1210
#define __NR_lstat			1211
#define __NR_fstat			1212
#define __NR_clone2			1213
#define __NR_getdents64			1214
#define __NR_getunwind			1215
#define __NR_readahead			1216
#define __NR_setxattr			1217
#define __NR_lsetxattr			1218
#define __NR_fsetxattr			1219
#define __NR_getxattr			1220
#define __NR_lgetxattr			1221
#define __NR_fgetxattr			1222
#define __NR_listxattr			1223
#define __NR_llistxattr			1224
#define __NR_flistxattr			1225
#define __NR_removexattr		1226
#define __NR_lremovexattr		1227
#define __NR_fremovexattr		1228
#define __NR_tkill			1229
#define __NR_futex			1230
#define __NR_sched_setaffinity		1231
#define __NR_sched_getaffinity		1232
#define __NR_set_tid_address		1233
#define __NR_fadvise64			1234
#define __NR_tgkill			1235
#define __NR_exit_group			1236
#define __NR_lookup_dcookie		1237
#define __NR_io_setup			1238
#define __NR_io_destroy			1239
#define __NR_io_getevents		1240
#define __NR_io_submit			1241
#define __NR_io_cancel			1242
#define __NR_epoll_create		1243
#define __NR_epoll_ctl			1244
#define __NR_epoll_wait			1245
#define __NR_restart_syscall		1246
#define __NR_semtimedop			1247
#define __NR_timer_create		1248
#define __NR_timer_settime		1249
#define __NR_timer_gettime		1250
#define __NR_timer_getoverrun		1251
#define __NR_timer_delete		1252
#define __NR_clock_settime		1253
#define __NR_clock_gettime		1254
#define __NR_clock_getres		1255
#define __NR_clock_nanosleep		1256
#define __NR_fstatfs64			1257
#define __NR_statfs64			1258
#define __NR_mbind			1259
#define __NR_get_mempolicy		1260
#define __NR_set_mempolicy		1261
#define __NR_mq_open			1262
#define __NR_mq_unlink			1263
#define __NR_mq_timedsend		1264
#define __NR_mq_timedreceive		1265
#define __NR_mq_notify			1266
#define __NR_mq_getsetattr		1267
#define __NR_kexec_load			1268
#define __NR_vserver			1269
#define __NR_waitid			1270
#define __NR_add_key			1271
#define __NR_request_key		1272
#define __NR_keyctl			1273
#define __NR_ioprio_set			1274
#define __NR_ioprio_get			1275
#define __NR_move_pages			1276
#define __NR_inotify_init		1277
#define __NR_inotify_add_watch		1278
#define __NR_inotify_rm_watch		1279
#define __NR_migrate_pages		1280
#define __NR_openat			1281
#define __NR_mkdirat			1282
#define __NR_mknodat			1283
#define __NR_fchownat			1284
#define __NR_futimesat			1285
#define __NR_newfstatat			1286
#define __NR_unlinkat			1287
#define __NR_renameat			1288
#define __NR_linkat			1289
#define __NR_symlinkat			1290
#define __NR_readlinkat			1291
#define __NR_fchmodat			1292
#define __NR_faccessat			1293
#define __NR_pselect6			1294
#define __NR_ppoll			1295
#define __NR_unshare			1296
#define __NR_splice			1297
#define __NR_set_robust_list		1298
#define __NR_get_robust_list		1299
#define __NR_sync_file_range		1300
#define __NR_tee			1301
#define __NR_vmsplice			1302
#define __NR_fallocate			1303
#define __NR_getcpu			1304
#define __NR_epoll_pwait		1305
#define __NR_utimensat			1306
#define __NR_signalfd			1307
#define __NR_timerfd			1308
#define __NR_eventfd			1309
#define __NR_timerfd_create		1310
#define __NR_timerfd_settime		1311
#define __NR_timerfd_gettime		1312
#define __NR_signalfd4			1313
#define __NR_eventfd2			1314
#define __NR_epoll_create1		1315
#define __NR_dup3			1316
#define __NR_pipe2			1317
#define __NR_inotify_init1		1318
#define __NR_preadv			1319
#define __NR_pwritev			1320
#define __NR_rt_tgsigqueueinfo		1321
#define __NR_recvmmsg			1322
#define __NR_fanotify_init		1323
#define __NR_fanotify_mark		1324
#define __NR_prlimit64			1325

#ifdef __KERNEL__


#define NR_syscalls			302 /* length of syscall table */

/*
 * The following defines stop scripts/checksyscalls.sh from complaining about
 * unimplemented system calls.  Glibc provides for each of these by using
 * more modern equivalent system calls.
 */
#define __IGNORE_fork		/* clone() */
#define __IGNORE_time		/* gettimeofday() */
#define __IGNORE_alarm		/* setitimer(ITIMER_REAL, ... */
#define __IGNORE_pause		/* rt_sigprocmask(), rt_sigsuspend() */
#define __IGNORE_utime		/* utimes() */
#define __IGNORE_getpgrp	/* getpgid() */
#define __IGNORE_vfork		/* clone() */
#define __IGNORE_umount2	/* umount() */

#define __ARCH_WANT_SYS_RT_SIGACTION
#define __ARCH_WANT_SYS_RT_SIGSUSPEND

#if !defined(__ASSEMBLY__) && !defined(ASSEMBLER)

#include <linux/types.h>
#include <linux/linkage.h>
#include <linux/compiler.h>

extern long __ia64_syscall (long a0, long a1, long a2, long a3, long a4, long nr);

asmlinkage unsigned long sys_mmap(
				unsigned long addr, unsigned long len,
				int prot, int flags,
				int fd, long off);
asmlinkage unsigned long sys_mmap2(
				unsigned long addr, unsigned long len,
				int prot, int flags,
				int fd, long pgoff);
struct pt_regs;
struct sigaction;
<<<<<<< HEAD
long sys_execve(const char __user *filename, char __user * __user *argv,
			   char __user * __user *envp, struct pt_regs *regs);
=======
>>>>>>> 053d8f66
asmlinkage long sys_ia64_pipe(void);
asmlinkage long sys_rt_sigaction(int sig,
				 const struct sigaction __user *act,
				 struct sigaction __user *oact,
				 size_t sigsetsize);

/*
 * "Conditional" syscalls
 *
 * Note, this macro can only be used in the file which defines sys_ni_syscall, i.e., in
 * kernel/sys_ni.c.  This version causes warnings because the declaration isn't a
 * proper prototype, but we can't use __typeof__ either, because not all cond_syscall()
 * declarations have prototypes at the moment.
 */
#define cond_syscall(x) asmlinkage long x (void) __attribute__((weak,alias("sys_ni_syscall")))

#endif /* !__ASSEMBLY__ */
#endif /* __KERNEL__ */
#endif /* _ASM_IA64_UNISTD_H */<|MERGE_RESOLUTION|>--- conflicted
+++ resolved
@@ -356,11 +356,6 @@
 				int fd, long pgoff);
 struct pt_regs;
 struct sigaction;
-<<<<<<< HEAD
-long sys_execve(const char __user *filename, char __user * __user *argv,
-			   char __user * __user *envp, struct pt_regs *regs);
-=======
->>>>>>> 053d8f66
 asmlinkage long sys_ia64_pipe(void);
 asmlinkage long sys_rt_sigaction(int sig,
 				 const struct sigaction __user *act,
